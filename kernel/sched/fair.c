/*
 * Completely Fair Scheduling (CFS) Class (SCHED_NORMAL/SCHED_BATCH)
 *
 *  Copyright (C) 2007 Red Hat, Inc., Ingo Molnar <mingo@redhat.com>
 *
 *  Interactivity improvements by Mike Galbraith
 *  (C) 2007 Mike Galbraith <efault@gmx.de>
 *
 *  Various enhancements by Dmitry Adamushko.
 *  (C) 2007 Dmitry Adamushko <dmitry.adamushko@gmail.com>
 *
 *  Group scheduling enhancements by Srivatsa Vaddagiri
 *  Copyright IBM Corporation, 2007
 *  Author: Srivatsa Vaddagiri <vatsa@linux.vnet.ibm.com>
 *
 *  Scaled math optimizations by Thomas Gleixner
 *  Copyright (C) 2007, Thomas Gleixner <tglx@linutronix.de>
 *
 *  Adaptive scheduling granularity, math enhancements by Peter Zijlstra
 *  Copyright (C) 2007 Red Hat, Inc., Peter Zijlstra
 */

#include <linux/latencytop.h>
#include <linux/sched.h>
#include <linux/cpumask.h>
#include <linux/cpuidle.h>
#include <linux/slab.h>
#include <linux/profile.h>
#include <linux/interrupt.h>
#include <linux/mempolicy.h>
#include <linux/migrate.h>
#include <linux/task_work.h>
#include <linux/module.h>

#include <trace/events/sched.h>

#include "sched.h"
#include "tune.h"
#include "walt.h"

/*
 * Targeted preemption latency for CPU-bound tasks:
 * (default: 6ms * (1 + ilog(ncpus)), units: nanoseconds)
 *
 * NOTE: this latency value is not the same as the concept of
 * 'timeslice length' - timeslices in CFS are of variable length
 * and have no persistent notion like in traditional, time-slice
 * based scheduling concepts.
 *
 * (to see the precise effective timeslice length of your workload,
 *  run vmstat and monitor the context-switches (cs) field)
 */
unsigned int sysctl_sched_latency = 6000000ULL;
unsigned int normalized_sysctl_sched_latency = 6000000ULL;

unsigned int sysctl_sched_sync_hint_enable = 1;
unsigned int sysctl_sched_cstate_aware = 1;

#ifdef CONFIG_SCHED_WALT
unsigned int sysctl_sched_use_walt_cpu_util = 1;
unsigned int sysctl_sched_use_walt_task_util = 1;
__read_mostly unsigned int sysctl_sched_walt_cpu_high_irqload =
    (10 * NSEC_PER_MSEC);
#endif
/*
 * The initial- and re-scaling of tunables is configurable
 * (default SCHED_TUNABLESCALING_LOG = *(1+ilog(ncpus))
 *
 * Options are:
 * SCHED_TUNABLESCALING_NONE - unscaled, always *1
 * SCHED_TUNABLESCALING_LOG - scaled logarithmical, *1+ilog(ncpus)
 * SCHED_TUNABLESCALING_LINEAR - scaled linear, *ncpus
 */
enum sched_tunable_scaling sysctl_sched_tunable_scaling
	= SCHED_TUNABLESCALING_LOG;

/*
 * Minimal preemption granularity for CPU-bound tasks:
 * (default: 0.75 msec * (1 + ilog(ncpus)), units: nanoseconds)
 */
unsigned int sysctl_sched_min_granularity = 750000ULL;
unsigned int normalized_sysctl_sched_min_granularity = 750000ULL;

/*
 * is kept at sysctl_sched_latency / sysctl_sched_min_granularity
 */
static unsigned int sched_nr_latency = 8;

/*
 * After fork, child runs first. If set to 0 (default) then
 * parent will (try to) run first.
 */
unsigned int sysctl_sched_child_runs_first __read_mostly;

/*
 * SCHED_OTHER wake-up granularity.
 * (default: 1 msec * (1 + ilog(ncpus)), units: nanoseconds)
 *
 * This option delays the preemption effects of decoupled workloads
 * and reduces their over-scheduling. Synchronous workloads will still
 * have immediate wakeup/sleep latencies.
 */
unsigned int sysctl_sched_wakeup_granularity = 1000000UL;
unsigned int normalized_sysctl_sched_wakeup_granularity = 1000000UL;

const_debug unsigned int sysctl_sched_migration_cost = 500000UL;

/*
 * The exponential sliding  window over which load is averaged for shares
 * distribution.
 * (default: 10msec)
 */
unsigned int __read_mostly sysctl_sched_shares_window = 10000000UL;

#ifdef CONFIG_CFS_BANDWIDTH
/*
 * Amount of runtime to allocate from global (tg) to local (per-cfs_rq) pool
 * each time a cfs_rq requests quota.
 *
 * Note: in the case that the slice exceeds the runtime remaining (either due
 * to consumption or the quota being specified to be smaller than the slice)
 * we will always only issue the remaining available time.
 *
 * default: 5 msec, units: microseconds
  */
unsigned int sysctl_sched_cfs_bandwidth_slice = 5000UL;
#endif

/*
 * The margin used when comparing utilization with CPU capacity:
 * util * margin < capacity * 1024
 */
unsigned int capacity_margin = 1280; /* ~20% */

static inline void update_load_add(struct load_weight *lw, unsigned long inc)
{
	lw->weight += inc;
	lw->inv_weight = 0;
}

static inline void update_load_sub(struct load_weight *lw, unsigned long dec)
{
	lw->weight -= dec;
	lw->inv_weight = 0;
}

static inline void update_load_set(struct load_weight *lw, unsigned long w)
{
	lw->weight = w;
	lw->inv_weight = 0;
}

/*
 * Increase the granularity value when there are more CPUs,
 * because with more CPUs the 'effective latency' as visible
 * to users decreases. But the relationship is not linear,
 * so pick a second-best guess by going with the log2 of the
 * number of CPUs.
 *
 * This idea comes from the SD scheduler of Con Kolivas:
 */
static unsigned int get_update_sysctl_factor(void)
{
	unsigned int cpus = min_t(unsigned int, num_online_cpus(), 8);
	unsigned int factor;

	switch (sysctl_sched_tunable_scaling) {
	case SCHED_TUNABLESCALING_NONE:
		factor = 1;
		break;
	case SCHED_TUNABLESCALING_LINEAR:
		factor = cpus;
		break;
	case SCHED_TUNABLESCALING_LOG:
	default:
		factor = 1 + ilog2(cpus);
		break;
	}

	return factor;
}

static void update_sysctl(void)
{
	unsigned int factor = get_update_sysctl_factor();

#define SET_SYSCTL(name) \
	(sysctl_##name = (factor) * normalized_sysctl_##name)
	SET_SYSCTL(sched_min_granularity);
	SET_SYSCTL(sched_latency);
	SET_SYSCTL(sched_wakeup_granularity);
#undef SET_SYSCTL
}

void sched_init_granularity(void)
{
	update_sysctl();
}

#define WMULT_CONST	(~0U)
#define WMULT_SHIFT	32

static void __update_inv_weight(struct load_weight *lw)
{
	unsigned long w;

	if (likely(lw->inv_weight))
		return;

	w = scale_load_down(lw->weight);

	if (BITS_PER_LONG > 32 && unlikely(w >= WMULT_CONST))
		lw->inv_weight = 1;
	else if (unlikely(!w))
		lw->inv_weight = WMULT_CONST;
	else
		lw->inv_weight = WMULT_CONST / w;
}

/*
 * delta_exec * weight / lw.weight
 *   OR
 * (delta_exec * (weight * lw->inv_weight)) >> WMULT_SHIFT
 *
 * Either weight := NICE_0_LOAD and lw \e prio_to_wmult[], in which case
 * we're guaranteed shift stays positive because inv_weight is guaranteed to
 * fit 32 bits, and NICE_0_LOAD gives another 10 bits; therefore shift >= 22.
 *
 * Or, weight =< lw.weight (because lw.weight is the runqueue weight), thus
 * weight/lw.weight <= 1, and therefore our shift will also be positive.
 */
static u64 __calc_delta(u64 delta_exec, unsigned long weight, struct load_weight *lw)
{
	u64 fact = scale_load_down(weight);
	int shift = WMULT_SHIFT;

	__update_inv_weight(lw);

	if (unlikely(fact >> 32)) {
		while (fact >> 32) {
			fact >>= 1;
			shift--;
		}
	}

	/* hint to use a 32x32->64 mul */
	fact = (u64)(u32)fact * lw->inv_weight;

	while (fact >> 32) {
		fact >>= 1;
		shift--;
	}

	return mul_u64_u32_shr(delta_exec, fact, shift);
}


const struct sched_class fair_sched_class;

/**************************************************************
 * CFS operations on generic schedulable entities:
 */

#ifdef CONFIG_FAIR_GROUP_SCHED

/* cpu runqueue to which this cfs_rq is attached */
static inline struct rq *rq_of(struct cfs_rq *cfs_rq)
{
	return cfs_rq->rq;
}

/* An entity is a task if it doesn't "own" a runqueue */
#define entity_is_task(se)	(!se->my_q)

static inline struct task_struct *task_of(struct sched_entity *se)
{
#ifdef CONFIG_SCHED_DEBUG
	WARN_ON_ONCE(!entity_is_task(se));
#endif
	return container_of(se, struct task_struct, se);
}

/* Walk up scheduling entities hierarchy */
#define for_each_sched_entity(se) \
		for (; se; se = se->parent)

static inline struct cfs_rq *task_cfs_rq(struct task_struct *p)
{
	return p->se.cfs_rq;
}

/* runqueue on which this entity is (to be) queued */
static inline struct cfs_rq *cfs_rq_of(struct sched_entity *se)
{
	return se->cfs_rq;
}

/* runqueue "owned" by this group */
static inline struct cfs_rq *group_cfs_rq(struct sched_entity *grp)
{
	return grp->my_q;
}

static inline void list_add_leaf_cfs_rq(struct cfs_rq *cfs_rq)
{
	if (!cfs_rq->on_list) {
		struct rq *rq = rq_of(cfs_rq);
		int cpu = cpu_of(rq);
		/*
		 * Ensure we either appear before our parent (if already
		 * enqueued) or force our parent to appear after us when it is
		 * enqueued. The fact that we always enqueue bottom-up
		 * reduces this to two cases and a special case for the root
		 * cfs_rq. Furthermore, it also means that we will always reset
		 * tmp_alone_branch either when the branch is connected
		 * to a tree or when we reach the beg of the tree
		 */
		if (cfs_rq->tg->parent &&
		    cfs_rq->tg->parent->cfs_rq[cpu]->on_list) {
			/*
			 * If parent is already on the list, we add the child
			 * just before. Thanks to circular linked property of
			 * the list, this means to put the child at the tail
			 * of the list that starts by parent.
			 */
			list_add_tail_rcu(&cfs_rq->leaf_cfs_rq_list,
				&(cfs_rq->tg->parent->cfs_rq[cpu]->leaf_cfs_rq_list));
			/*
			 * The branch is now connected to its tree so we can
			 * reset tmp_alone_branch to the beginning of the
			 * list.
			 */
			rq->tmp_alone_branch = &rq->leaf_cfs_rq_list;
		} else if (!cfs_rq->tg->parent) {
			/*
			 * cfs rq without parent should be put
			 * at the tail of the list.
			 */
			list_add_tail_rcu(&cfs_rq->leaf_cfs_rq_list,
				&rq->leaf_cfs_rq_list);
			/*
			 * We have reach the beg of a tree so we can reset
			 * tmp_alone_branch to the beginning of the list.
			 */
			rq->tmp_alone_branch = &rq->leaf_cfs_rq_list;
		} else {
			/*
			 * The parent has not already been added so we want to
			 * make sure that it will be put after us.
			 * tmp_alone_branch points to the beg of the branch
			 * where we will add parent.
			 */
			list_add_rcu(&cfs_rq->leaf_cfs_rq_list,
				rq->tmp_alone_branch);
			/*
			 * update tmp_alone_branch to points to the new beg
			 * of the branch
			 */
			rq->tmp_alone_branch = &cfs_rq->leaf_cfs_rq_list;
		}

		cfs_rq->on_list = 1;
	}
}

static inline void list_del_leaf_cfs_rq(struct cfs_rq *cfs_rq)
{
	if (cfs_rq->on_list) {
		list_del_rcu(&cfs_rq->leaf_cfs_rq_list);
		cfs_rq->on_list = 0;
	}
}

/* Iterate thr' all leaf cfs_rq's on a runqueue */
#define for_each_leaf_cfs_rq(rq, cfs_rq) \
	list_for_each_entry_rcu(cfs_rq, &rq->leaf_cfs_rq_list, leaf_cfs_rq_list)

/* Do the two (enqueued) entities belong to the same group ? */
static inline struct cfs_rq *
is_same_group(struct sched_entity *se, struct sched_entity *pse)
{
	if (se->cfs_rq == pse->cfs_rq)
		return se->cfs_rq;

	return NULL;
}

static inline struct sched_entity *parent_entity(struct sched_entity *se)
{
	return se->parent;
}

static void
find_matching_se(struct sched_entity **se, struct sched_entity **pse)
{
	int se_depth, pse_depth;

	/*
	 * preemption test can be made between sibling entities who are in the
	 * same cfs_rq i.e who have a common parent. Walk up the hierarchy of
	 * both tasks until we find their ancestors who are siblings of common
	 * parent.
	 */

	/* First walk up until both entities are at same depth */
	se_depth = (*se)->depth;
	pse_depth = (*pse)->depth;

	while (se_depth > pse_depth) {
		se_depth--;
		*se = parent_entity(*se);
	}

	while (pse_depth > se_depth) {
		pse_depth--;
		*pse = parent_entity(*pse);
	}

	while (!is_same_group(*se, *pse)) {
		*se = parent_entity(*se);
		*pse = parent_entity(*pse);
	}
}

#else	/* !CONFIG_FAIR_GROUP_SCHED */

static inline struct task_struct *task_of(struct sched_entity *se)
{
	return container_of(se, struct task_struct, se);
}

static inline struct rq *rq_of(struct cfs_rq *cfs_rq)
{
	return container_of(cfs_rq, struct rq, cfs);
}

#define entity_is_task(se)	1

#define for_each_sched_entity(se) \
		for (; se; se = NULL)

static inline struct cfs_rq *task_cfs_rq(struct task_struct *p)
{
	return &task_rq(p)->cfs;
}

static inline struct cfs_rq *cfs_rq_of(struct sched_entity *se)
{
	struct task_struct *p = task_of(se);
	struct rq *rq = task_rq(p);

	return &rq->cfs;
}

/* runqueue "owned" by this group */
static inline struct cfs_rq *group_cfs_rq(struct sched_entity *grp)
{
	return NULL;
}

static inline void list_add_leaf_cfs_rq(struct cfs_rq *cfs_rq)
{
}

static inline void list_del_leaf_cfs_rq(struct cfs_rq *cfs_rq)
{
}

#define for_each_leaf_cfs_rq(rq, cfs_rq) \
		for (cfs_rq = &rq->cfs; cfs_rq; cfs_rq = NULL)

static inline struct sched_entity *parent_entity(struct sched_entity *se)
{
	return NULL;
}

static inline void
find_matching_se(struct sched_entity **se, struct sched_entity **pse)
{
}

#endif	/* CONFIG_FAIR_GROUP_SCHED */

static __always_inline
void account_cfs_rq_runtime(struct cfs_rq *cfs_rq, u64 delta_exec);

/**************************************************************
 * Scheduling class tree data structure manipulation methods:
 */

static inline u64 max_vruntime(u64 max_vruntime, u64 vruntime)
{
	s64 delta = (s64)(vruntime - max_vruntime);
	if (delta > 0)
		max_vruntime = vruntime;

	return max_vruntime;
}

static inline u64 min_vruntime(u64 min_vruntime, u64 vruntime)
{
	s64 delta = (s64)(vruntime - min_vruntime);
	if (delta < 0)
		min_vruntime = vruntime;

	return min_vruntime;
}

static inline int entity_before(struct sched_entity *a,
				struct sched_entity *b)
{
	return (s64)(a->vruntime - b->vruntime) < 0;
}

static void update_min_vruntime(struct cfs_rq *cfs_rq)
{
	u64 vruntime = cfs_rq->min_vruntime;

	if (cfs_rq->curr)
		vruntime = cfs_rq->curr->vruntime;

	if (cfs_rq->rb_leftmost) {
		struct sched_entity *se = rb_entry(cfs_rq->rb_leftmost,
						   struct sched_entity,
						   run_node);

		if (!cfs_rq->curr)
			vruntime = se->vruntime;
		else
			vruntime = min_vruntime(vruntime, se->vruntime);
	}

	/* ensure we never gain time by being placed backwards. */
	cfs_rq->min_vruntime = max_vruntime(cfs_rq->min_vruntime, vruntime);
#ifndef CONFIG_64BIT
	smp_wmb();
	cfs_rq->min_vruntime_copy = cfs_rq->min_vruntime;
#endif
}

/*
 * Enqueue an entity into the rb-tree:
 */
static void __enqueue_entity(struct cfs_rq *cfs_rq, struct sched_entity *se)
{
	struct rb_node **link = &cfs_rq->tasks_timeline.rb_node;
	struct rb_node *parent = NULL;
	struct sched_entity *entry;
	int leftmost = 1;

	/*
	 * Find the right place in the rbtree:
	 */
	while (*link) {
		parent = *link;
		entry = rb_entry(parent, struct sched_entity, run_node);
		/*
		 * We dont care about collisions. Nodes with
		 * the same key stay together.
		 */
		if (entity_before(se, entry)) {
			link = &parent->rb_left;
		} else {
			link = &parent->rb_right;
			leftmost = 0;
		}
	}

	/*
	 * Maintain a cache of leftmost tree entries (it is frequently
	 * used):
	 */
	if (leftmost)
		cfs_rq->rb_leftmost = &se->run_node;

	rb_link_node(&se->run_node, parent, link);
	rb_insert_color(&se->run_node, &cfs_rq->tasks_timeline);
}

static void __dequeue_entity(struct cfs_rq *cfs_rq, struct sched_entity *se)
{
	if (cfs_rq->rb_leftmost == &se->run_node) {
		struct rb_node *next_node;

		next_node = rb_next(&se->run_node);
		cfs_rq->rb_leftmost = next_node;
	}

	rb_erase(&se->run_node, &cfs_rq->tasks_timeline);
}

struct sched_entity *__pick_first_entity(struct cfs_rq *cfs_rq)
{
	struct rb_node *left = cfs_rq->rb_leftmost;

	if (!left)
		return NULL;

	return rb_entry(left, struct sched_entity, run_node);
}

static struct sched_entity *__pick_next_entity(struct sched_entity *se)
{
	struct rb_node *next = rb_next(&se->run_node);

	if (!next)
		return NULL;

	return rb_entry(next, struct sched_entity, run_node);
}

#ifdef CONFIG_SCHED_DEBUG
struct sched_entity *__pick_last_entity(struct cfs_rq *cfs_rq)
{
	struct rb_node *last = rb_last(&cfs_rq->tasks_timeline);

	if (!last)
		return NULL;

	return rb_entry(last, struct sched_entity, run_node);
}

/**************************************************************
 * Scheduling class statistics methods:
 */

int sched_proc_update_handler(struct ctl_table *table, int write,
		void __user *buffer, size_t *lenp,
		loff_t *ppos)
{
	int ret = proc_dointvec_minmax(table, write, buffer, lenp, ppos);
	unsigned int factor = get_update_sysctl_factor();

	if (ret || !write)
		return ret;

	sched_nr_latency = DIV_ROUND_UP(sysctl_sched_latency,
					sysctl_sched_min_granularity);

#define WRT_SYSCTL(name) \
	(normalized_sysctl_##name = sysctl_##name / (factor))
	WRT_SYSCTL(sched_min_granularity);
	WRT_SYSCTL(sched_latency);
	WRT_SYSCTL(sched_wakeup_granularity);
#undef WRT_SYSCTL

	return 0;
}
#endif

/*
 * delta /= w
 */
static inline u64 calc_delta_fair(u64 delta, struct sched_entity *se)
{
	if (unlikely(se->load.weight != NICE_0_LOAD))
		delta = __calc_delta(delta, NICE_0_LOAD, &se->load);

	return delta;
}

/*
 * The idea is to set a period in which each task runs once.
 *
 * When there are too many tasks (sched_nr_latency) we have to stretch
 * this period because otherwise the slices get too small.
 *
 * p = (nr <= nl) ? l : l*nr/nl
 */
static u64 __sched_period(unsigned long nr_running)
{
	if (unlikely(nr_running > sched_nr_latency))
		return nr_running * sysctl_sched_min_granularity;
	else
		return sysctl_sched_latency;
}

/*
 * We calculate the wall-time slice from the period by taking a part
 * proportional to the weight.
 *
 * s = p*P[w/rw]
 */
static u64 sched_slice(struct cfs_rq *cfs_rq, struct sched_entity *se)
{
	u64 slice = __sched_period(cfs_rq->nr_running + !se->on_rq);

	for_each_sched_entity(se) {
		struct load_weight *load;
		struct load_weight lw;

		cfs_rq = cfs_rq_of(se);
		load = &cfs_rq->load;

		if (unlikely(!se->on_rq)) {
			lw = cfs_rq->load;

			update_load_add(&lw, se->load.weight);
			load = &lw;
		}
		slice = __calc_delta(slice, se->load.weight, load);
	}
	return slice;
}

/*
 * We calculate the vruntime slice of a to-be-inserted task.
 *
 * vs = s/w
 */
static u64 sched_vslice(struct cfs_rq *cfs_rq, struct sched_entity *se)
{
	return calc_delta_fair(sched_slice(cfs_rq, se), se);
}

#ifdef CONFIG_SMP
static int select_idle_sibling(struct task_struct *p, int prev_cpu, int cpu);
static unsigned long task_h_load(struct task_struct *p);

/*
 * We choose a half-life close to 1 scheduling period.
 * Note: The tables runnable_avg_yN_inv and runnable_avg_yN_sum are
 * dependent on this value.
 */
#define LOAD_AVG_PERIOD 32
#define LOAD_AVG_MAX 47742 /* maximum possible load avg */
#define LOAD_AVG_MAX_N 345 /* number of full periods to produce LOAD_AVG_MAX */

/* Give new sched_entity start runnable values to heavy its load in infant time */
void init_entity_runnable_average(struct sched_entity *se)
{
	struct sched_avg *sa = &se->avg;

	sa->last_update_time = 0;
	/*
	 * sched_avg's period_contrib should be strictly less then 1024, so
	 * we give it 1023 to make sure it is almost a period (1024us), and
	 * will definitely be update (after enqueue).
	 */
	sa->period_contrib = 1023;
	/*
	 * Tasks are intialized with full load to be seen as heavy tasks until
	 * they get a chance to stabilize to their real load level.
	 * Group entities are intialized with zero load to reflect the fact that
	 * nothing has been attached to the task group yet.
	 */
	if (entity_is_task(se))
		sa->load_avg = scale_load_down(se->load.weight);
	sa->load_sum = sa->load_avg * LOAD_AVG_MAX;
	/*
	 * In previous Android versions, we used to have:
	 * 	sa->util_avg = scale_load_down(SCHED_LOAD_SCALE);
	 * 	sa->util_sum = sa->util_avg * LOAD_AVG_MAX;
	 * However, that functionality has been moved to enqueue.
	 * It is unclear if we should restore this in enqueue.
	 */
	/*
	 * At this point, util_avg won't be used in select_task_rq_fair anyway
	 */
	sa->util_avg = 0;
	sa->util_sum = 0;
	/* when this task enqueue'ed, it will contribute to its cfs_rq's load_avg */
}

static inline u64 cfs_rq_clock_task(struct cfs_rq *cfs_rq);
static int update_cfs_rq_load_avg(u64 now, struct cfs_rq *cfs_rq, bool update_freq);
static void attach_entity_cfs_rq(struct sched_entity *se);
static void attach_entity_load_avg(struct cfs_rq *cfs_rq, struct sched_entity *se);

/*
 * With new tasks being created, their initial util_avgs are extrapolated
 * based on the cfs_rq's current util_avg:
 *
 *   util_avg = cfs_rq->util_avg / (cfs_rq->load_avg + 1) * se.load.weight
 *
 * However, in many cases, the above util_avg does not give a desired
 * value. Moreover, the sum of the util_avgs may be divergent, such
 * as when the series is a harmonic series.
 *
 * To solve this problem, we also cap the util_avg of successive tasks to
 * only 1/2 of the left utilization budget:
 *
 *   util_avg_cap = (1024 - cfs_rq->avg.util_avg) / 2^n
 *
 * where n denotes the nth task.
 *
 * For example, a simplest series from the beginning would be like:
 *
 *  task  util_avg: 512, 256, 128,  64,  32,   16,    8, ...
 * cfs_rq util_avg: 512, 768, 896, 960, 992, 1008, 1016, ...
 *
 * Finally, that extrapolated util_avg is clamped to the cap (util_avg_cap)
 * if util_avg > util_avg_cap.
 */
void post_init_entity_util_avg(struct sched_entity *se)
{
	struct cfs_rq *cfs_rq = cfs_rq_of(se);
	struct sched_avg *sa = &se->avg;
	long cap = (long)(SCHED_CAPACITY_SCALE - cfs_rq->avg.util_avg) / 2;

	if (cap > 0) {
		if (cfs_rq->avg.util_avg != 0) {
			sa->util_avg  = cfs_rq->avg.util_avg * se->load.weight;
			sa->util_avg /= (cfs_rq->avg.load_avg + 1);

			if (sa->util_avg > cap)
				sa->util_avg = cap;
		} else {
			sa->util_avg = cap;
		}
		/*
		 * If we wish to restore tuning via setting initial util,
		 * this is where we should do it.
		 */
		sa->util_sum = sa->util_avg * LOAD_AVG_MAX;
	}

	if (entity_is_task(se)) {
		struct task_struct *p = task_of(se);
		if (p->sched_class != &fair_sched_class) {
			/*
			 * For !fair tasks do:
			 *
			update_cfs_rq_load_avg(now, cfs_rq, false);
			attach_entity_load_avg(cfs_rq, se);
			switched_from_fair(rq, p);
			 *
			 * such that the next switched_to_fair() has the
			 * expected state.
			 */
			se->avg.last_update_time = cfs_rq_clock_task(cfs_rq);
			return;
		}
	}

	attach_entity_cfs_rq(se);
}

#else /* !CONFIG_SMP */
void init_entity_runnable_average(struct sched_entity *se)
{
}
void post_init_entity_util_avg(struct sched_entity *se)
{
}
static void update_tg_load_avg(struct cfs_rq *cfs_rq, int force)
{
}
#endif /* CONFIG_SMP */

/*
 * Update the current task's runtime statistics.
 */
static void update_curr(struct cfs_rq *cfs_rq)
{
	struct sched_entity *curr = cfs_rq->curr;
	u64 now = rq_clock_task(rq_of(cfs_rq));
	u64 delta_exec;

	if (unlikely(!curr))
		return;

	delta_exec = now - curr->exec_start;
	if (unlikely((s64)delta_exec <= 0))
		return;

	curr->exec_start = now;

	schedstat_set(curr->statistics.exec_max,
		      max(delta_exec, curr->statistics.exec_max));

	curr->sum_exec_runtime += delta_exec;
	schedstat_add(cfs_rq, exec_clock, delta_exec);

	curr->vruntime += calc_delta_fair(delta_exec, curr);
	update_min_vruntime(cfs_rq);

	if (entity_is_task(curr)) {
		struct task_struct *curtask = task_of(curr);

		trace_sched_stat_runtime(curtask, delta_exec, curr->vruntime);
		cpuacct_charge(curtask, delta_exec);
		account_group_exec_runtime(curtask, delta_exec);
	}

	account_cfs_rq_runtime(cfs_rq, delta_exec);
}

static void update_curr_fair(struct rq *rq)
{
	update_curr(cfs_rq_of(&rq->curr->se));
}

static inline void
update_stats_wait_start(struct cfs_rq *cfs_rq, struct sched_entity *se)
{
	schedstat_set(se->statistics.wait_start, rq_clock(rq_of(cfs_rq)));
}

/*
 * Task is being enqueued - update stats:
 */
static void update_stats_enqueue(struct cfs_rq *cfs_rq, struct sched_entity *se)
{
	/*
	 * Are we enqueueing a waiting task? (for current tasks
	 * a dequeue/enqueue event is a NOP)
	 */
	if (se != cfs_rq->curr)
		update_stats_wait_start(cfs_rq, se);
}

static void
update_stats_wait_end(struct cfs_rq *cfs_rq, struct sched_entity *se)
{
	schedstat_set(se->statistics.wait_max, max(se->statistics.wait_max,
			rq_clock(rq_of(cfs_rq)) - se->statistics.wait_start));
	schedstat_set(se->statistics.wait_count, se->statistics.wait_count + 1);
	schedstat_set(se->statistics.wait_sum, se->statistics.wait_sum +
			rq_clock(rq_of(cfs_rq)) - se->statistics.wait_start);
#ifdef CONFIG_SCHEDSTATS
	if (entity_is_task(se)) {
		trace_sched_stat_wait(task_of(se),
			rq_clock(rq_of(cfs_rq)) - se->statistics.wait_start);
	}
#endif
	schedstat_set(se->statistics.wait_start, 0);
}

static inline void
update_stats_dequeue(struct cfs_rq *cfs_rq, struct sched_entity *se)
{
	/*
	 * Mark the end of the wait period if dequeueing a
	 * waiting task:
	 */
	if (se != cfs_rq->curr)
		update_stats_wait_end(cfs_rq, se);
}

/*
 * We are picking a new current task - update its stats:
 */
static inline void
update_stats_curr_start(struct cfs_rq *cfs_rq, struct sched_entity *se)
{
	/*
	 * We are starting a new run period:
	 */
	se->exec_start = rq_clock_task(rq_of(cfs_rq));
}

/**************************************************
 * Scheduling class queueing methods:
 */

#ifdef CONFIG_NUMA_BALANCING
/*
 * Approximate time to scan a full NUMA task in ms. The task scan period is
 * calculated based on the tasks virtual memory size and
 * numa_balancing_scan_size.
 */
unsigned int sysctl_numa_balancing_scan_period_min = 1000;
unsigned int sysctl_numa_balancing_scan_period_max = 60000;

/* Portion of address space to scan in MB */
unsigned int sysctl_numa_balancing_scan_size = 256;

/* Scan @scan_size MB every @scan_period after an initial @scan_delay in ms */
unsigned int sysctl_numa_balancing_scan_delay = 1000;

static unsigned int task_nr_scan_windows(struct task_struct *p)
{
	unsigned long rss = 0;
	unsigned long nr_scan_pages;

	/*
	 * Calculations based on RSS as non-present and empty pages are skipped
	 * by the PTE scanner and NUMA hinting faults should be trapped based
	 * on resident pages
	 */
	nr_scan_pages = sysctl_numa_balancing_scan_size << (20 - PAGE_SHIFT);
	rss = get_mm_rss(p->mm);
	if (!rss)
		rss = nr_scan_pages;

	rss = round_up(rss, nr_scan_pages);
	return rss / nr_scan_pages;
}

/* For sanitys sake, never scan more PTEs than MAX_SCAN_WINDOW MB/sec. */
#define MAX_SCAN_WINDOW 2560

static unsigned int task_scan_min(struct task_struct *p)
{
	unsigned int scan_size = READ_ONCE(sysctl_numa_balancing_scan_size);
	unsigned int scan, floor;
	unsigned int windows = 1;

	if (scan_size < MAX_SCAN_WINDOW)
		windows = MAX_SCAN_WINDOW / scan_size;
	floor = 1000 / windows;

	scan = sysctl_numa_balancing_scan_period_min / task_nr_scan_windows(p);
	return max_t(unsigned int, floor, scan);
}

static unsigned int task_scan_max(struct task_struct *p)
{
	unsigned int smin = task_scan_min(p);
	unsigned int smax;

	/* Watch for min being lower than max due to floor calculations */
	smax = sysctl_numa_balancing_scan_period_max / task_nr_scan_windows(p);
	return max(smin, smax);
}

static void account_numa_enqueue(struct rq *rq, struct task_struct *p)
{
	rq->nr_numa_running += (p->numa_preferred_nid != -1);
	rq->nr_preferred_running += (p->numa_preferred_nid == task_node(p));
}

static void account_numa_dequeue(struct rq *rq, struct task_struct *p)
{
	rq->nr_numa_running -= (p->numa_preferred_nid != -1);
	rq->nr_preferred_running -= (p->numa_preferred_nid == task_node(p));
}

struct numa_group {
	atomic_t refcount;

	spinlock_t lock; /* nr_tasks, tasks */
	int nr_tasks;
	pid_t gid;

	struct rcu_head rcu;
	nodemask_t active_nodes;
	unsigned long total_faults;
	/*
	 * Faults_cpu is used to decide whether memory should move
	 * towards the CPU. As a consequence, these stats are weighted
	 * more by CPU use than by memory faults.
	 */
	unsigned long *faults_cpu;
	unsigned long faults[0];
};

/* Shared or private faults. */
#define NR_NUMA_HINT_FAULT_TYPES 2

/* Memory and CPU locality */
#define NR_NUMA_HINT_FAULT_STATS (NR_NUMA_HINT_FAULT_TYPES * 2)

/* Averaged statistics, and temporary buffers. */
#define NR_NUMA_HINT_FAULT_BUCKETS (NR_NUMA_HINT_FAULT_STATS * 2)

pid_t task_numa_group_id(struct task_struct *p)
{
	return p->numa_group ? p->numa_group->gid : 0;
}

/*
 * The averaged statistics, shared & private, memory & cpu,
 * occupy the first half of the array. The second half of the
 * array is for current counters, which are averaged into the
 * first set by task_numa_placement.
 */
static inline int task_faults_idx(enum numa_faults_stats s, int nid, int priv)
{
	return NR_NUMA_HINT_FAULT_TYPES * (s * nr_node_ids + nid) + priv;
}

static inline unsigned long task_faults(struct task_struct *p, int nid)
{
	if (!p->numa_faults)
		return 0;

	return p->numa_faults[task_faults_idx(NUMA_MEM, nid, 0)] +
		p->numa_faults[task_faults_idx(NUMA_MEM, nid, 1)];
}

static inline unsigned long group_faults(struct task_struct *p, int nid)
{
	if (!p->numa_group)
		return 0;

	return p->numa_group->faults[task_faults_idx(NUMA_MEM, nid, 0)] +
		p->numa_group->faults[task_faults_idx(NUMA_MEM, nid, 1)];
}

static inline unsigned long group_faults_cpu(struct numa_group *group, int nid)
{
	return group->faults_cpu[task_faults_idx(NUMA_MEM, nid, 0)] +
		group->faults_cpu[task_faults_idx(NUMA_MEM, nid, 1)];
}

/* Handle placement on systems where not all nodes are directly connected. */
static unsigned long score_nearby_nodes(struct task_struct *p, int nid,
					int maxdist, bool task)
{
	unsigned long score = 0;
	int node;

	/*
	 * All nodes are directly connected, and the same distance
	 * from each other. No need for fancy placement algorithms.
	 */
	if (sched_numa_topology_type == NUMA_DIRECT)
		return 0;

	/*
	 * This code is called for each node, introducing N^2 complexity,
	 * which should be ok given the number of nodes rarely exceeds 8.
	 */
	for_each_online_node(node) {
		unsigned long faults;
		int dist = node_distance(nid, node);

		/*
		 * The furthest away nodes in the system are not interesting
		 * for placement; nid was already counted.
		 */
		if (dist == sched_max_numa_distance || node == nid)
			continue;

		/*
		 * On systems with a backplane NUMA topology, compare groups
		 * of nodes, and move tasks towards the group with the most
		 * memory accesses. When comparing two nodes at distance
		 * "hoplimit", only nodes closer by than "hoplimit" are part
		 * of each group. Skip other nodes.
		 */
		if (sched_numa_topology_type == NUMA_BACKPLANE &&
					dist > maxdist)
			continue;

		/* Add up the faults from nearby nodes. */
		if (task)
			faults = task_faults(p, node);
		else
			faults = group_faults(p, node);

		/*
		 * On systems with a glueless mesh NUMA topology, there are
		 * no fixed "groups of nodes". Instead, nodes that are not
		 * directly connected bounce traffic through intermediate
		 * nodes; a numa_group can occupy any set of nodes.
		 * The further away a node is, the less the faults count.
		 * This seems to result in good task placement.
		 */
		if (sched_numa_topology_type == NUMA_GLUELESS_MESH) {
			faults *= (sched_max_numa_distance - dist);
			faults /= (sched_max_numa_distance - LOCAL_DISTANCE);
		}

		score += faults;
	}

	return score;
}

/*
 * These return the fraction of accesses done by a particular task, or
 * task group, on a particular numa node.  The group weight is given a
 * larger multiplier, in order to group tasks together that are almost
 * evenly spread out between numa nodes.
 */
static inline unsigned long task_weight(struct task_struct *p, int nid,
					int dist)
{
	unsigned long faults, total_faults;

	if (!p->numa_faults)
		return 0;

	total_faults = p->total_numa_faults;

	if (!total_faults)
		return 0;

	faults = task_faults(p, nid);
	faults += score_nearby_nodes(p, nid, dist, true);

	return 1000 * faults / total_faults;
}

static inline unsigned long group_weight(struct task_struct *p, int nid,
					 int dist)
{
	unsigned long faults, total_faults;

	if (!p->numa_group)
		return 0;

	total_faults = p->numa_group->total_faults;

	if (!total_faults)
		return 0;

	faults = group_faults(p, nid);
	faults += score_nearby_nodes(p, nid, dist, false);

	return 1000 * faults / total_faults;
}

bool should_numa_migrate_memory(struct task_struct *p, struct page * page,
				int src_nid, int dst_cpu)
{
	struct numa_group *ng = p->numa_group;
	int dst_nid = cpu_to_node(dst_cpu);
	int last_cpupid, this_cpupid;

	this_cpupid = cpu_pid_to_cpupid(dst_cpu, current->pid);

	/*
	 * Multi-stage node selection is used in conjunction with a periodic
	 * migration fault to build a temporal task<->page relation. By using
	 * a two-stage filter we remove short/unlikely relations.
	 *
	 * Using P(p) ~ n_p / n_t as per frequentist probability, we can equate
	 * a task's usage of a particular page (n_p) per total usage of this
	 * page (n_t) (in a given time-span) to a probability.
	 *
	 * Our periodic faults will sample this probability and getting the
	 * same result twice in a row, given these samples are fully
	 * independent, is then given by P(n)^2, provided our sample period
	 * is sufficiently short compared to the usage pattern.
	 *
	 * This quadric squishes small probabilities, making it less likely we
	 * act on an unlikely task<->page relation.
	 */
	last_cpupid = page_cpupid_xchg_last(page, this_cpupid);
	if (!cpupid_pid_unset(last_cpupid) &&
				cpupid_to_nid(last_cpupid) != dst_nid)
		return false;

	/* Always allow migrate on private faults */
	if (cpupid_match_pid(p, last_cpupid))
		return true;

	/* A shared fault, but p->numa_group has not been set up yet. */
	if (!ng)
		return true;

	/*
	 * Do not migrate if the destination is not a node that
	 * is actively used by this numa group.
	 */
	if (!node_isset(dst_nid, ng->active_nodes))
		return false;

	/*
	 * Source is a node that is not actively used by this
	 * numa group, while the destination is. Migrate.
	 */
	if (!node_isset(src_nid, ng->active_nodes))
		return true;

	/*
	 * Both source and destination are nodes in active
	 * use by this numa group. Maximize memory bandwidth
	 * by migrating from more heavily used groups, to less
	 * heavily used ones, spreading the load around.
	 * Use a 1/4 hysteresis to avoid spurious page movement.
	 */
	return group_faults(p, dst_nid) < (group_faults(p, src_nid) * 3 / 4);
}

static unsigned long weighted_cpuload(const int cpu);
static unsigned long source_load(int cpu, int type);
static unsigned long target_load(int cpu, int type);
static unsigned long capacity_of(int cpu);
static long effective_load(struct task_group *tg, int cpu, long wl, long wg);

/* Cached statistics for all CPUs within a node */
struct numa_stats {
	unsigned long nr_running;
	unsigned long load;

	/* Total compute capacity of CPUs on a node */
	unsigned long compute_capacity;

	/* Approximate capacity in terms of runnable tasks on a node */
	unsigned long task_capacity;
	int has_free_capacity;
};

/*
 * XXX borrowed from update_sg_lb_stats
 */
static void update_numa_stats(struct numa_stats *ns, int nid)
{
	int smt, cpu, cpus = 0;
	unsigned long capacity;

	memset(ns, 0, sizeof(*ns));
	for_each_cpu(cpu, cpumask_of_node(nid)) {
		struct rq *rq = cpu_rq(cpu);

		ns->nr_running += rq->nr_running;
		ns->load += weighted_cpuload(cpu);
		ns->compute_capacity += capacity_of(cpu);

		cpus++;
	}

	/*
	 * If we raced with hotplug and there are no CPUs left in our mask
	 * the @ns structure is NULL'ed and task_numa_compare() will
	 * not find this node attractive.
	 *
	 * We'll either bail at !has_free_capacity, or we'll detect a huge
	 * imbalance and bail there.
	 */
	if (!cpus)
		return;

	/* smt := ceil(cpus / capacity), assumes: 1 < smt_power < 2 */
	smt = DIV_ROUND_UP(SCHED_CAPACITY_SCALE * cpus, ns->compute_capacity);
	capacity = cpus / smt; /* cores */

	ns->task_capacity = min_t(unsigned, capacity,
		DIV_ROUND_CLOSEST(ns->compute_capacity, SCHED_CAPACITY_SCALE));
	ns->has_free_capacity = (ns->nr_running < ns->task_capacity);
}

struct task_numa_env {
	struct task_struct *p;

	int src_cpu, src_nid;
	int dst_cpu, dst_nid;

	struct numa_stats src_stats, dst_stats;

	int imbalance_pct;
	int dist;

	struct task_struct *best_task;
	long best_imp;
	int best_cpu;
};

static void task_numa_assign(struct task_numa_env *env,
			     struct task_struct *p, long imp)
{
	if (env->best_task)
		put_task_struct(env->best_task);

	env->best_task = p;
	env->best_imp = imp;
	env->best_cpu = env->dst_cpu;
}

static bool load_too_imbalanced(long src_load, long dst_load,
				struct task_numa_env *env)
{
	long imb, old_imb;
	long orig_src_load, orig_dst_load;
	long src_capacity, dst_capacity;

	/*
	 * The load is corrected for the CPU capacity available on each node.
	 *
	 * src_load        dst_load
	 * ------------ vs ---------
	 * src_capacity    dst_capacity
	 */
	src_capacity = env->src_stats.compute_capacity;
	dst_capacity = env->dst_stats.compute_capacity;

	/* We care about the slope of the imbalance, not the direction. */
	if (dst_load < src_load)
		swap(dst_load, src_load);

	/* Is the difference below the threshold? */
	imb = dst_load * src_capacity * 100 -
	      src_load * dst_capacity * env->imbalance_pct;
	if (imb <= 0)
		return false;

	/*
	 * The imbalance is above the allowed threshold.
	 * Compare it with the old imbalance.
	 */
	orig_src_load = env->src_stats.load;
	orig_dst_load = env->dst_stats.load;

	if (orig_dst_load < orig_src_load)
		swap(orig_dst_load, orig_src_load);

	old_imb = orig_dst_load * src_capacity * 100 -
		  orig_src_load * dst_capacity * env->imbalance_pct;

	/* Would this change make things worse? */
	return (imb > old_imb);
}

/*
 * This checks if the overall compute and NUMA accesses of the system would
 * be improved if the source tasks was migrated to the target dst_cpu taking
 * into account that it might be best if task running on the dst_cpu should
 * be exchanged with the source task
 */
static void task_numa_compare(struct task_numa_env *env,
			      long taskimp, long groupimp)
{
	struct rq *src_rq = cpu_rq(env->src_cpu);
	struct rq *dst_rq = cpu_rq(env->dst_cpu);
	struct task_struct *cur;
	long src_load, dst_load;
	long load;
	long imp = env->p->numa_group ? groupimp : taskimp;
	long moveimp = imp;
	int dist = env->dist;
	bool assigned = false;

	rcu_read_lock();

	raw_spin_lock_irq(&dst_rq->lock);
	cur = dst_rq->curr;
	/*
	 * No need to move the exiting task or idle task.
	 */
	if ((cur->flags & PF_EXITING) || is_idle_task(cur))
		cur = NULL;
	else {
		/*
		 * The task_struct must be protected here to protect the
		 * p->numa_faults access in the task_weight since the
		 * numa_faults could already be freed in the following path:
		 * finish_task_switch()
		 *     --> put_task_struct()
		 *         --> __put_task_struct()
		 *             --> task_numa_free()
		 */
		get_task_struct(cur);
	}

	raw_spin_unlock_irq(&dst_rq->lock);

	/*
	 * Because we have preemption enabled we can get migrated around and
	 * end try selecting ourselves (current == env->p) as a swap candidate.
	 */
	if (cur == env->p)
		goto unlock;

	/*
	 * "imp" is the fault differential for the source task between the
	 * source and destination node. Calculate the total differential for
	 * the source task and potential destination task. The more negative
	 * the value is, the more rmeote accesses that would be expected to
	 * be incurred if the tasks were swapped.
	 */
	if (cur) {
		/* Skip this swap candidate if cannot move to the source cpu */
		if (!cpumask_test_cpu(env->src_cpu, tsk_cpus_allowed(cur)))
			goto unlock;

		/*
		 * If dst and source tasks are in the same NUMA group, or not
		 * in any group then look only at task weights.
		 */
		if (cur->numa_group == env->p->numa_group) {
			imp = taskimp + task_weight(cur, env->src_nid, dist) -
			      task_weight(cur, env->dst_nid, dist);
			/*
			 * Add some hysteresis to prevent swapping the
			 * tasks within a group over tiny differences.
			 */
			if (cur->numa_group)
				imp -= imp/16;
		} else {
			/*
			 * Compare the group weights. If a task is all by
			 * itself (not part of a group), use the task weight
			 * instead.
			 */
			if (cur->numa_group)
				imp += group_weight(cur, env->src_nid, dist) -
				       group_weight(cur, env->dst_nid, dist);
			else
				imp += task_weight(cur, env->src_nid, dist) -
				       task_weight(cur, env->dst_nid, dist);
		}
	}

	if (imp <= env->best_imp && moveimp <= env->best_imp)
		goto unlock;

	if (!cur) {
		/* Is there capacity at our destination? */
		if (env->src_stats.nr_running <= env->src_stats.task_capacity &&
		    !env->dst_stats.has_free_capacity)
			goto unlock;

		goto balance;
	}

	/* Balance doesn't matter much if we're running a task per cpu */
	if (imp > env->best_imp && src_rq->nr_running == 1 &&
			dst_rq->nr_running == 1)
		goto assign;

	/*
	 * In the overloaded case, try and keep the load balanced.
	 */
balance:
	load = task_h_load(env->p);
	dst_load = env->dst_stats.load + load;
	src_load = env->src_stats.load - load;

	if (moveimp > imp && moveimp > env->best_imp) {
		/*
		 * If the improvement from just moving env->p direction is
		 * better than swapping tasks around, check if a move is
		 * possible. Store a slightly smaller score than moveimp,
		 * so an actually idle CPU will win.
		 */
		if (!load_too_imbalanced(src_load, dst_load, env)) {
			imp = moveimp - 1;
			put_task_struct(cur);
			cur = NULL;
			goto assign;
		}
	}

	if (imp <= env->best_imp)
		goto unlock;

	if (cur) {
		load = task_h_load(cur);
		dst_load -= load;
		src_load += load;
	}

	if (load_too_imbalanced(src_load, dst_load, env))
		goto unlock;

	/*
	 * One idle CPU per node is evaluated for a task numa move.
	 * Call select_idle_sibling to maybe find a better one.
	 */
	if (!cur)
		env->dst_cpu = select_idle_sibling(env->p, env->src_cpu,
						   env->dst_cpu);

assign:
	assigned = true;
	task_numa_assign(env, cur, imp);
unlock:
	rcu_read_unlock();
	/*
	 * The dst_rq->curr isn't assigned. The protection for task_struct is
	 * finished.
	 */
	if (cur && !assigned)
		put_task_struct(cur);
}

static void task_numa_find_cpu(struct task_numa_env *env,
				long taskimp, long groupimp)
{
	int cpu;

	for_each_cpu(cpu, cpumask_of_node(env->dst_nid)) {
		/* Skip this CPU if the source task cannot migrate */
		if (!cpumask_test_cpu(cpu, tsk_cpus_allowed(env->p)))
			continue;

		env->dst_cpu = cpu;
		task_numa_compare(env, taskimp, groupimp);
	}
}

/* Only move tasks to a NUMA node less busy than the current node. */
static bool numa_has_capacity(struct task_numa_env *env)
{
	struct numa_stats *src = &env->src_stats;
	struct numa_stats *dst = &env->dst_stats;

	if (src->has_free_capacity && !dst->has_free_capacity)
		return false;

	/*
	 * Only consider a task move if the source has a higher load
	 * than the destination, corrected for CPU capacity on each node.
	 *
	 *      src->load                dst->load
	 * --------------------- vs ---------------------
	 * src->compute_capacity    dst->compute_capacity
	 */
	if (src->load * dst->compute_capacity * env->imbalance_pct >

	    dst->load * src->compute_capacity * 100)
		return true;

	return false;
}

static int task_numa_migrate(struct task_struct *p)
{
	struct task_numa_env env = {
		.p = p,

		.src_cpu = task_cpu(p),
		.src_nid = task_node(p),

		.imbalance_pct = 112,

		.best_task = NULL,
		.best_imp = 0,
		.best_cpu = -1
	};
	struct sched_domain *sd;
	unsigned long taskweight, groupweight;
	int nid, ret, dist;
	long taskimp, groupimp;

	/*
	 * Pick the lowest SD_NUMA domain, as that would have the smallest
	 * imbalance and would be the first to start moving tasks about.
	 *
	 * And we want to avoid any moving of tasks about, as that would create
	 * random movement of tasks -- counter the numa conditions we're trying
	 * to satisfy here.
	 */
	rcu_read_lock();
	sd = rcu_dereference(per_cpu(sd_numa, env.src_cpu));
	if (sd)
		env.imbalance_pct = 100 + (sd->imbalance_pct - 100) / 2;
	rcu_read_unlock();

	/*
	 * Cpusets can break the scheduler domain tree into smaller
	 * balance domains, some of which do not cross NUMA boundaries.
	 * Tasks that are "trapped" in such domains cannot be migrated
	 * elsewhere, so there is no point in (re)trying.
	 */
	if (unlikely(!sd)) {
		p->numa_preferred_nid = task_node(p);
		return -EINVAL;
	}

	env.dst_nid = p->numa_preferred_nid;
	dist = env.dist = node_distance(env.src_nid, env.dst_nid);
	taskweight = task_weight(p, env.src_nid, dist);
	groupweight = group_weight(p, env.src_nid, dist);
	update_numa_stats(&env.src_stats, env.src_nid);
	taskimp = task_weight(p, env.dst_nid, dist) - taskweight;
	groupimp = group_weight(p, env.dst_nid, dist) - groupweight;
	update_numa_stats(&env.dst_stats, env.dst_nid);

	/* Try to find a spot on the preferred nid. */
	if (numa_has_capacity(&env))
		task_numa_find_cpu(&env, taskimp, groupimp);

	/*
	 * Look at other nodes in these cases:
	 * - there is no space available on the preferred_nid
	 * - the task is part of a numa_group that is interleaved across
	 *   multiple NUMA nodes; in order to better consolidate the group,
	 *   we need to check other locations.
	 */
	if (env.best_cpu == -1 || (p->numa_group &&
			nodes_weight(p->numa_group->active_nodes) > 1)) {
		for_each_online_node(nid) {
			if (nid == env.src_nid || nid == p->numa_preferred_nid)
				continue;

			dist = node_distance(env.src_nid, env.dst_nid);
			if (sched_numa_topology_type == NUMA_BACKPLANE &&
						dist != env.dist) {
				taskweight = task_weight(p, env.src_nid, dist);
				groupweight = group_weight(p, env.src_nid, dist);
			}

			/* Only consider nodes where both task and groups benefit */
			taskimp = task_weight(p, nid, dist) - taskweight;
			groupimp = group_weight(p, nid, dist) - groupweight;
			if (taskimp < 0 && groupimp < 0)
				continue;

			env.dist = dist;
			env.dst_nid = nid;
			update_numa_stats(&env.dst_stats, env.dst_nid);
			if (numa_has_capacity(&env))
				task_numa_find_cpu(&env, taskimp, groupimp);
		}
	}

	/*
	 * If the task is part of a workload that spans multiple NUMA nodes,
	 * and is migrating into one of the workload's active nodes, remember
	 * this node as the task's preferred numa node, so the workload can
	 * settle down.
	 * A task that migrated to a second choice node will be better off
	 * trying for a better one later. Do not set the preferred node here.
	 */
	if (p->numa_group) {
		if (env.best_cpu == -1)
			nid = env.src_nid;
		else
			nid = env.dst_nid;

		if (node_isset(nid, p->numa_group->active_nodes))
			sched_setnuma(p, env.dst_nid);
	}

	/* No better CPU than the current one was found. */
	if (env.best_cpu == -1)
		return -EAGAIN;

	/*
	 * Reset the scan period if the task is being rescheduled on an
	 * alternative node to recheck if the tasks is now properly placed.
	 */
	p->numa_scan_period = task_scan_min(p);

	if (env.best_task == NULL) {
		ret = migrate_task_to(p, env.best_cpu);
		if (ret != 0)
			trace_sched_stick_numa(p, env.src_cpu, env.best_cpu);
		return ret;
	}

	ret = migrate_swap(p, env.best_task);
	if (ret != 0)
		trace_sched_stick_numa(p, env.src_cpu, task_cpu(env.best_task));
	put_task_struct(env.best_task);
	return ret;
}

/* Attempt to migrate a task to a CPU on the preferred node. */
static void numa_migrate_preferred(struct task_struct *p)
{
	unsigned long interval = HZ;

	/* This task has no NUMA fault statistics yet */
	if (unlikely(p->numa_preferred_nid == -1 || !p->numa_faults))
		return;

	/* Periodically retry migrating the task to the preferred node */
	interval = min(interval, msecs_to_jiffies(p->numa_scan_period) / 16);
	p->numa_migrate_retry = jiffies + interval;

	/* Success if task is already running on preferred CPU */
	if (task_node(p) == p->numa_preferred_nid)
		return;

	/* Otherwise, try migrate to a CPU on the preferred node */
	task_numa_migrate(p);
}

/*
 * Find the nodes on which the workload is actively running. We do this by
 * tracking the nodes from which NUMA hinting faults are triggered. This can
 * be different from the set of nodes where the workload's memory is currently
 * located.
 *
 * The bitmask is used to make smarter decisions on when to do NUMA page
 * migrations, To prevent flip-flopping, and excessive page migrations, nodes
 * are added when they cause over 6/16 of the maximum number of faults, but
 * only removed when they drop below 3/16.
 */
static void update_numa_active_node_mask(struct numa_group *numa_group)
{
	unsigned long faults, max_faults = 0;
	int nid;

	for_each_online_node(nid) {
		faults = group_faults_cpu(numa_group, nid);
		if (faults > max_faults)
			max_faults = faults;
	}

	for_each_online_node(nid) {
		faults = group_faults_cpu(numa_group, nid);
		if (!node_isset(nid, numa_group->active_nodes)) {
			if (faults > max_faults * 6 / 16)
				node_set(nid, numa_group->active_nodes);
		} else if (faults < max_faults * 3 / 16)
			node_clear(nid, numa_group->active_nodes);
	}
}

/*
 * When adapting the scan rate, the period is divided into NUMA_PERIOD_SLOTS
 * increments. The more local the fault statistics are, the higher the scan
 * period will be for the next scan window. If local/(local+remote) ratio is
 * below NUMA_PERIOD_THRESHOLD (where range of ratio is 1..NUMA_PERIOD_SLOTS)
 * the scan period will decrease. Aim for 70% local accesses.
 */
#define NUMA_PERIOD_SLOTS 10
#define NUMA_PERIOD_THRESHOLD 7

/*
 * Increase the scan period (slow down scanning) if the majority of
 * our memory is already on our local node, or if the majority of
 * the page accesses are shared with other processes.
 * Otherwise, decrease the scan period.
 */
static void update_task_scan_period(struct task_struct *p,
			unsigned long shared, unsigned long private)
{
	unsigned int period_slot;
	int ratio;
	int diff;

	unsigned long remote = p->numa_faults_locality[0];
	unsigned long local = p->numa_faults_locality[1];

	/*
	 * If there were no record hinting faults then either the task is
	 * completely idle or all activity is areas that are not of interest
	 * to automatic numa balancing. Related to that, if there were failed
	 * migration then it implies we are migrating too quickly or the local
	 * node is overloaded. In either case, scan slower
	 */
	if (local + shared == 0 || p->numa_faults_locality[2]) {
		p->numa_scan_period = min(p->numa_scan_period_max,
			p->numa_scan_period << 1);

		p->mm->numa_next_scan = jiffies +
			msecs_to_jiffies(p->numa_scan_period);

		return;
	}

	/*
	 * Prepare to scale scan period relative to the current period.
	 *	 == NUMA_PERIOD_THRESHOLD scan period stays the same
	 *       <  NUMA_PERIOD_THRESHOLD scan period decreases (scan faster)
	 *	 >= NUMA_PERIOD_THRESHOLD scan period increases (scan slower)
	 */
	period_slot = DIV_ROUND_UP(p->numa_scan_period, NUMA_PERIOD_SLOTS);
	ratio = (local * NUMA_PERIOD_SLOTS) / (local + remote);
	if (ratio >= NUMA_PERIOD_THRESHOLD) {
		int slot = ratio - NUMA_PERIOD_THRESHOLD;
		if (!slot)
			slot = 1;
		diff = slot * period_slot;
	} else {
		diff = -(NUMA_PERIOD_THRESHOLD - ratio) * period_slot;

		/*
		 * Scale scan rate increases based on sharing. There is an
		 * inverse relationship between the degree of sharing and
		 * the adjustment made to the scanning period. Broadly
		 * speaking the intent is that there is little point
		 * scanning faster if shared accesses dominate as it may
		 * simply bounce migrations uselessly
		 */
		ratio = DIV_ROUND_UP(private * NUMA_PERIOD_SLOTS, (private + shared + 1));
		diff = (diff * ratio) / NUMA_PERIOD_SLOTS;
	}

	p->numa_scan_period = clamp(p->numa_scan_period + diff,
			task_scan_min(p), task_scan_max(p));
	memset(p->numa_faults_locality, 0, sizeof(p->numa_faults_locality));
}

/*
 * Get the fraction of time the task has been running since the last
 * NUMA placement cycle. The scheduler keeps similar statistics, but
 * decays those on a 32ms period, which is orders of magnitude off
 * from the dozens-of-seconds NUMA balancing period. Use the scheduler
 * stats only if the task is so new there are no NUMA statistics yet.
 */
static u64 numa_get_avg_runtime(struct task_struct *p, u64 *period)
{
	u64 runtime, delta, now;
	/* Use the start of this time slice to avoid calculations. */
	now = p->se.exec_start;
	runtime = p->se.sum_exec_runtime;

	if (p->last_task_numa_placement) {
		delta = runtime - p->last_sum_exec_runtime;
		*period = now - p->last_task_numa_placement;
	} else {
		delta = p->se.avg.load_sum / p->se.load.weight;
		*period = LOAD_AVG_MAX;
	}

	p->last_sum_exec_runtime = runtime;
	p->last_task_numa_placement = now;

	return delta;
}

/*
 * Determine the preferred nid for a task in a numa_group. This needs to
 * be done in a way that produces consistent results with group_weight,
 * otherwise workloads might not converge.
 */
static int preferred_group_nid(struct task_struct *p, int nid)
{
	nodemask_t nodes;
	int dist;

	/* Direct connections between all NUMA nodes. */
	if (sched_numa_topology_type == NUMA_DIRECT)
		return nid;

	/*
	 * On a system with glueless mesh NUMA topology, group_weight
	 * scores nodes according to the number of NUMA hinting faults on
	 * both the node itself, and on nearby nodes.
	 */
	if (sched_numa_topology_type == NUMA_GLUELESS_MESH) {
		unsigned long score, max_score = 0;
		int node, max_node = nid;

		dist = sched_max_numa_distance;

		for_each_online_node(node) {
			score = group_weight(p, node, dist);
			if (score > max_score) {
				max_score = score;
				max_node = node;
			}
		}
		return max_node;
	}

	/*
	 * Finding the preferred nid in a system with NUMA backplane
	 * interconnect topology is more involved. The goal is to locate
	 * tasks from numa_groups near each other in the system, and
	 * untangle workloads from different sides of the system. This requires
	 * searching down the hierarchy of node groups, recursively searching
	 * inside the highest scoring group of nodes. The nodemask tricks
	 * keep the complexity of the search down.
	 */
	nodes = node_online_map;
	for (dist = sched_max_numa_distance; dist > LOCAL_DISTANCE; dist--) {
		unsigned long max_faults = 0;
		nodemask_t max_group = NODE_MASK_NONE;
		int a, b;

		/* Are there nodes at this distance from each other? */
		if (!find_numa_distance(dist))
			continue;

		for_each_node_mask(a, nodes) {
			unsigned long faults = 0;
			nodemask_t this_group;
			nodes_clear(this_group);

			/* Sum group's NUMA faults; includes a==b case. */
			for_each_node_mask(b, nodes) {
				if (node_distance(a, b) < dist) {
					faults += group_faults(p, b);
					node_set(b, this_group);
					node_clear(b, nodes);
				}
			}

			/* Remember the top group. */
			if (faults > max_faults) {
				max_faults = faults;
				max_group = this_group;
				/*
				 * subtle: at the smallest distance there is
				 * just one node left in each "group", the
				 * winner is the preferred nid.
				 */
				nid = a;
			}
		}
		/* Next round, evaluate the nodes within max_group. */
		if (!max_faults)
			break;
		nodes = max_group;
	}
	return nid;
}

static void task_numa_placement(struct task_struct *p)
{
	int seq, nid, max_nid = -1, max_group_nid = -1;
	unsigned long max_faults = 0, max_group_faults = 0;
	unsigned long fault_types[2] = { 0, 0 };
	unsigned long total_faults;
	u64 runtime, period;
	spinlock_t *group_lock = NULL;

	/*
	 * The p->mm->numa_scan_seq field gets updated without
	 * exclusive access. Use READ_ONCE() here to ensure
	 * that the field is read in a single access:
	 */
	seq = READ_ONCE(p->mm->numa_scan_seq);
	if (p->numa_scan_seq == seq)
		return;
	p->numa_scan_seq = seq;
	p->numa_scan_period_max = task_scan_max(p);

	total_faults = p->numa_faults_locality[0] +
		       p->numa_faults_locality[1];
	runtime = numa_get_avg_runtime(p, &period);

	/* If the task is part of a group prevent parallel updates to group stats */
	if (p->numa_group) {
		group_lock = &p->numa_group->lock;
		spin_lock_irq(group_lock);
	}

	/* Find the node with the highest number of faults */
	for_each_online_node(nid) {
		/* Keep track of the offsets in numa_faults array */
		int mem_idx, membuf_idx, cpu_idx, cpubuf_idx;
		unsigned long faults = 0, group_faults = 0;
		int priv;

		for (priv = 0; priv < NR_NUMA_HINT_FAULT_TYPES; priv++) {
			long diff, f_diff, f_weight;

			mem_idx = task_faults_idx(NUMA_MEM, nid, priv);
			membuf_idx = task_faults_idx(NUMA_MEMBUF, nid, priv);
			cpu_idx = task_faults_idx(NUMA_CPU, nid, priv);
			cpubuf_idx = task_faults_idx(NUMA_CPUBUF, nid, priv);

			/* Decay existing window, copy faults since last scan */
			diff = p->numa_faults[membuf_idx] - p->numa_faults[mem_idx] / 2;
			fault_types[priv] += p->numa_faults[membuf_idx];
			p->numa_faults[membuf_idx] = 0;

			/*
			 * Normalize the faults_from, so all tasks in a group
			 * count according to CPU use, instead of by the raw
			 * number of faults. Tasks with little runtime have
			 * little over-all impact on throughput, and thus their
			 * faults are less important.
			 */
			f_weight = div64_u64(runtime << 16, period + 1);
			f_weight = (f_weight * p->numa_faults[cpubuf_idx]) /
				   (total_faults + 1);
			f_diff = f_weight - p->numa_faults[cpu_idx] / 2;
			p->numa_faults[cpubuf_idx] = 0;

			p->numa_faults[mem_idx] += diff;
			p->numa_faults[cpu_idx] += f_diff;
			faults += p->numa_faults[mem_idx];
			p->total_numa_faults += diff;
			if (p->numa_group) {
				/*
				 * safe because we can only change our own group
				 *
				 * mem_idx represents the offset for a given
				 * nid and priv in a specific region because it
				 * is at the beginning of the numa_faults array.
				 */
				p->numa_group->faults[mem_idx] += diff;
				p->numa_group->faults_cpu[mem_idx] += f_diff;
				p->numa_group->total_faults += diff;
				group_faults += p->numa_group->faults[mem_idx];
			}
		}

		if (faults > max_faults) {
			max_faults = faults;
			max_nid = nid;
		}

		if (group_faults > max_group_faults) {
			max_group_faults = group_faults;
			max_group_nid = nid;
		}
	}

	update_task_scan_period(p, fault_types[0], fault_types[1]);

	if (p->numa_group) {
		update_numa_active_node_mask(p->numa_group);
		spin_unlock_irq(group_lock);
		max_nid = preferred_group_nid(p, max_group_nid);
	}

	if (max_faults) {
		/* Set the new preferred node */
		if (max_nid != p->numa_preferred_nid)
			sched_setnuma(p, max_nid);

		if (task_node(p) != p->numa_preferred_nid)
			numa_migrate_preferred(p);
	}
}

static inline int get_numa_group(struct numa_group *grp)
{
	return atomic_inc_not_zero(&grp->refcount);
}

static inline void put_numa_group(struct numa_group *grp)
{
	if (atomic_dec_and_test(&grp->refcount))
		kfree_rcu(grp, rcu);
}

static void task_numa_group(struct task_struct *p, int cpupid, int flags,
			int *priv)
{
	struct numa_group *grp, *my_grp;
	struct task_struct *tsk;
	bool join = false;
	int cpu = cpupid_to_cpu(cpupid);
	int i;

	if (unlikely(!p->numa_group)) {
		unsigned int size = sizeof(struct numa_group) +
				    4*nr_node_ids*sizeof(unsigned long);

		grp = kzalloc(size, GFP_KERNEL | __GFP_NOWARN);
		if (!grp)
			return;

		atomic_set(&grp->refcount, 1);
		spin_lock_init(&grp->lock);
		grp->gid = p->pid;
		/* Second half of the array tracks nids where faults happen */
		grp->faults_cpu = grp->faults + NR_NUMA_HINT_FAULT_TYPES *
						nr_node_ids;

		node_set(task_node(current), grp->active_nodes);

		for (i = 0; i < NR_NUMA_HINT_FAULT_STATS * nr_node_ids; i++)
			grp->faults[i] = p->numa_faults[i];

		grp->total_faults = p->total_numa_faults;

		grp->nr_tasks++;
		rcu_assign_pointer(p->numa_group, grp);
	}

	rcu_read_lock();
	tsk = READ_ONCE(cpu_rq(cpu)->curr);

	if (!cpupid_match_pid(tsk, cpupid))
		goto no_join;

	grp = rcu_dereference(tsk->numa_group);
	if (!grp)
		goto no_join;

	my_grp = p->numa_group;
	if (grp == my_grp)
		goto no_join;

	/*
	 * Only join the other group if its bigger; if we're the bigger group,
	 * the other task will join us.
	 */
	if (my_grp->nr_tasks > grp->nr_tasks)
		goto no_join;

	/*
	 * Tie-break on the grp address.
	 */
	if (my_grp->nr_tasks == grp->nr_tasks && my_grp > grp)
		goto no_join;

	/* Always join threads in the same process. */
	if (tsk->mm == current->mm)
		join = true;

	/* Simple filter to avoid false positives due to PID collisions */
	if (flags & TNF_SHARED)
		join = true;

	/* Update priv based on whether false sharing was detected */
	*priv = !join;

	if (join && !get_numa_group(grp))
		goto no_join;

	rcu_read_unlock();

	if (!join)
		return;

	BUG_ON(irqs_disabled());
	double_lock_irq(&my_grp->lock, &grp->lock);

	for (i = 0; i < NR_NUMA_HINT_FAULT_STATS * nr_node_ids; i++) {
		my_grp->faults[i] -= p->numa_faults[i];
		grp->faults[i] += p->numa_faults[i];
	}
	my_grp->total_faults -= p->total_numa_faults;
	grp->total_faults += p->total_numa_faults;

	my_grp->nr_tasks--;
	grp->nr_tasks++;

	spin_unlock(&my_grp->lock);
	spin_unlock_irq(&grp->lock);

	rcu_assign_pointer(p->numa_group, grp);

	put_numa_group(my_grp);
	return;

no_join:
	rcu_read_unlock();
	return;
}

void task_numa_free(struct task_struct *p)
{
	struct numa_group *grp = p->numa_group;
	void *numa_faults = p->numa_faults;
	unsigned long flags;
	int i;

	if (grp) {
		spin_lock_irqsave(&grp->lock, flags);
		for (i = 0; i < NR_NUMA_HINT_FAULT_STATS * nr_node_ids; i++)
			grp->faults[i] -= p->numa_faults[i];
		grp->total_faults -= p->total_numa_faults;

		grp->nr_tasks--;
		spin_unlock_irqrestore(&grp->lock, flags);
		RCU_INIT_POINTER(p->numa_group, NULL);
		put_numa_group(grp);
	}

	p->numa_faults = NULL;
	kfree(numa_faults);
}

/*
 * Got a PROT_NONE fault for a page on @node.
 */
void task_numa_fault(int last_cpupid, int mem_node, int pages, int flags)
{
	struct task_struct *p = current;
	bool migrated = flags & TNF_MIGRATED;
	int cpu_node = task_node(current);
	int local = !!(flags & TNF_FAULT_LOCAL);
	int priv;

	if (!static_branch_likely(&sched_numa_balancing))
		return;

	/* for example, ksmd faulting in a user's mm */
	if (!p->mm)
		return;

	/* Allocate buffer to track faults on a per-node basis */
	if (unlikely(!p->numa_faults)) {
		int size = sizeof(*p->numa_faults) *
			   NR_NUMA_HINT_FAULT_BUCKETS * nr_node_ids;

		p->numa_faults = kzalloc(size, GFP_KERNEL|__GFP_NOWARN);
		if (!p->numa_faults)
			return;

		p->total_numa_faults = 0;
		memset(p->numa_faults_locality, 0, sizeof(p->numa_faults_locality));
	}

	/*
	 * First accesses are treated as private, otherwise consider accesses
	 * to be private if the accessing pid has not changed
	 */
	if (unlikely(last_cpupid == (-1 & LAST_CPUPID_MASK))) {
		priv = 1;
	} else {
		priv = cpupid_match_pid(p, last_cpupid);
		if (!priv && !(flags & TNF_NO_GROUP))
			task_numa_group(p, last_cpupid, flags, &priv);
	}

	/*
	 * If a workload spans multiple NUMA nodes, a shared fault that
	 * occurs wholly within the set of nodes that the workload is
	 * actively using should be counted as local. This allows the
	 * scan rate to slow down when a workload has settled down.
	 */
	if (!priv && !local && p->numa_group &&
			node_isset(cpu_node, p->numa_group->active_nodes) &&
			node_isset(mem_node, p->numa_group->active_nodes))
		local = 1;

	task_numa_placement(p);

	/*
	 * Retry task to preferred node migration periodically, in case it
	 * case it previously failed, or the scheduler moved us.
	 */
	if (time_after(jiffies, p->numa_migrate_retry))
		numa_migrate_preferred(p);

	if (migrated)
		p->numa_pages_migrated += pages;
	if (flags & TNF_MIGRATE_FAIL)
		p->numa_faults_locality[2] += pages;

	p->numa_faults[task_faults_idx(NUMA_MEMBUF, mem_node, priv)] += pages;
	p->numa_faults[task_faults_idx(NUMA_CPUBUF, cpu_node, priv)] += pages;
	p->numa_faults_locality[local] += pages;
}

static void reset_ptenuma_scan(struct task_struct *p)
{
	/*
	 * We only did a read acquisition of the mmap sem, so
	 * p->mm->numa_scan_seq is written to without exclusive access
	 * and the update is not guaranteed to be atomic. That's not
	 * much of an issue though, since this is just used for
	 * statistical sampling. Use READ_ONCE/WRITE_ONCE, which are not
	 * expensive, to avoid any form of compiler optimizations:
	 */
	WRITE_ONCE(p->mm->numa_scan_seq, READ_ONCE(p->mm->numa_scan_seq) + 1);
	p->mm->numa_scan_offset = 0;
}

/*
 * The expensive part of numa migration is done from task_work context.
 * Triggered from task_tick_numa().
 */
void task_numa_work(struct callback_head *work)
{
	unsigned long migrate, next_scan, now = jiffies;
	struct task_struct *p = current;
	struct mm_struct *mm = p->mm;
	struct vm_area_struct *vma;
	unsigned long start, end;
	unsigned long nr_pte_updates = 0;
	long pages, virtpages;

	WARN_ON_ONCE(p != container_of(work, struct task_struct, numa_work));

	work->next = work; /* protect against double add */
	/*
	 * Who cares about NUMA placement when they're dying.
	 *
	 * NOTE: make sure not to dereference p->mm before this check,
	 * exit_task_work() happens _after_ exit_mm() so we could be called
	 * without p->mm even though we still had it when we enqueued this
	 * work.
	 */
	if (p->flags & PF_EXITING)
		return;

	if (!mm->numa_next_scan) {
		mm->numa_next_scan = now +
			msecs_to_jiffies(sysctl_numa_balancing_scan_delay);
	}

	/*
	 * Enforce maximal scan/migration frequency..
	 */
	migrate = mm->numa_next_scan;
	if (time_before(now, migrate))
		return;

	if (p->numa_scan_period == 0) {
		p->numa_scan_period_max = task_scan_max(p);
		p->numa_scan_period = task_scan_min(p);
	}

	next_scan = now + msecs_to_jiffies(p->numa_scan_period);
	if (cmpxchg(&mm->numa_next_scan, migrate, next_scan) != migrate)
		return;

	/*
	 * Delay this task enough that another task of this mm will likely win
	 * the next time around.
	 */
	p->node_stamp += 2 * TICK_NSEC;

	start = mm->numa_scan_offset;
	pages = sysctl_numa_balancing_scan_size;
	pages <<= 20 - PAGE_SHIFT; /* MB in pages */
	virtpages = pages * 8;	   /* Scan up to this much virtual space */
	if (!pages)
		return;


	down_read(&mm->mmap_sem);
	vma = find_vma(mm, start);
	if (!vma) {
		reset_ptenuma_scan(p);
		start = 0;
		vma = mm->mmap;
	}
	for (; vma; vma = vma->vm_next) {
		if (!vma_migratable(vma) || !vma_policy_mof(vma) ||
			is_vm_hugetlb_page(vma) || (vma->vm_flags & VM_MIXEDMAP)) {
			continue;
		}

		/*
		 * Shared library pages mapped by multiple processes are not
		 * migrated as it is expected they are cache replicated. Avoid
		 * hinting faults in read-only file-backed mappings or the vdso
		 * as migrating the pages will be of marginal benefit.
		 */
		if (!vma->vm_mm ||
		    (vma->vm_file && (vma->vm_flags & (VM_READ|VM_WRITE)) == (VM_READ)))
			continue;

		/*
		 * Skip inaccessible VMAs to avoid any confusion between
		 * PROT_NONE and NUMA hinting ptes
		 */
		if (!(vma->vm_flags & (VM_READ | VM_EXEC | VM_WRITE)))
			continue;

		do {
			start = max(start, vma->vm_start);
			end = ALIGN(start + (pages << PAGE_SHIFT), HPAGE_SIZE);
			end = min(end, vma->vm_end);
			nr_pte_updates = change_prot_numa(vma, start, end);

			/*
			 * Try to scan sysctl_numa_balancing_size worth of
			 * hpages that have at least one present PTE that
			 * is not already pte-numa. If the VMA contains
			 * areas that are unused or already full of prot_numa
			 * PTEs, scan up to virtpages, to skip through those
			 * areas faster.
			 */
			if (nr_pte_updates)
				pages -= (end - start) >> PAGE_SHIFT;
			virtpages -= (end - start) >> PAGE_SHIFT;

			start = end;
			if (pages <= 0 || virtpages <= 0)
				goto out;

			cond_resched();
		} while (end != vma->vm_end);
	}

out:
	/*
	 * It is possible to reach the end of the VMA list but the last few
	 * VMAs are not guaranteed to the vma_migratable. If they are not, we
	 * would find the !migratable VMA on the next scan but not reset the
	 * scanner to the start so check it now.
	 */
	if (vma)
		mm->numa_scan_offset = start;
	else
		reset_ptenuma_scan(p);
	up_read(&mm->mmap_sem);
}

/*
 * Drive the periodic memory faults..
 */
void task_tick_numa(struct rq *rq, struct task_struct *curr)
{
	struct callback_head *work = &curr->numa_work;
	u64 period, now;

	/*
	 * We don't care about NUMA placement if we don't have memory.
	 */
	if (!curr->mm || (curr->flags & PF_EXITING) || work->next != work)
		return;

	/*
	 * Using runtime rather than walltime has the dual advantage that
	 * we (mostly) drive the selection from busy threads and that the
	 * task needs to have done some actual work before we bother with
	 * NUMA placement.
	 */
	now = curr->se.sum_exec_runtime;
	period = (u64)curr->numa_scan_period * NSEC_PER_MSEC;

	if (now > curr->node_stamp + period) {
		if (!curr->node_stamp)
			curr->numa_scan_period = task_scan_min(curr);
		curr->node_stamp += period;

		if (!time_before(jiffies, curr->mm->numa_next_scan)) {
			init_task_work(work, task_numa_work); /* TODO: move this into sched_fork() */
			task_work_add(curr, work, true);
		}
	}
}
#else
static void task_tick_numa(struct rq *rq, struct task_struct *curr)
{
}

static inline void account_numa_enqueue(struct rq *rq, struct task_struct *p)
{
}

static inline void account_numa_dequeue(struct rq *rq, struct task_struct *p)
{
}
#endif /* CONFIG_NUMA_BALANCING */

static void
account_entity_enqueue(struct cfs_rq *cfs_rq, struct sched_entity *se)
{
	update_load_add(&cfs_rq->load, se->load.weight);
	if (!parent_entity(se))
		update_load_add(&rq_of(cfs_rq)->load, se->load.weight);
#ifdef CONFIG_SMP
	if (entity_is_task(se)) {
		struct rq *rq = rq_of(cfs_rq);

		account_numa_enqueue(rq, task_of(se));
		list_add(&se->group_node, &rq->cfs_tasks);
	}
#endif
	cfs_rq->nr_running++;
}

static void
account_entity_dequeue(struct cfs_rq *cfs_rq, struct sched_entity *se)
{
	update_load_sub(&cfs_rq->load, se->load.weight);
	if (!parent_entity(se))
		update_load_sub(&rq_of(cfs_rq)->load, se->load.weight);
	if (entity_is_task(se)) {
		account_numa_dequeue(rq_of(cfs_rq), task_of(se));
		list_del_init(&se->group_node);
	}
	cfs_rq->nr_running--;
}

#ifdef CONFIG_FAIR_GROUP_SCHED
# ifdef CONFIG_SMP
static long calc_cfs_shares(struct cfs_rq *cfs_rq, struct task_group *tg)
{
	long tg_weight, load, shares;

	/*
	 * This really should be: cfs_rq->avg.load_avg, but instead we use
	 * cfs_rq->load.weight, which is its upper bound. This helps ramp up
	 * the shares for small weight interactive tasks.
	 */
	load = scale_load_down(cfs_rq->load.weight);

	tg_weight = atomic_long_read(&tg->load_avg);

	/* Ensure tg_weight >= load */
	tg_weight -= cfs_rq->tg_load_avg_contrib;
	tg_weight += load;

	shares = (tg->shares * load);
	if (tg_weight)
		shares /= tg_weight;

	if (shares < MIN_SHARES)
		shares = MIN_SHARES;
	if (shares > tg->shares)
		shares = tg->shares;

	return shares;
}
# else /* CONFIG_SMP */
static inline long calc_cfs_shares(struct cfs_rq *cfs_rq, struct task_group *tg)
{
	return tg->shares;
}
# endif /* CONFIG_SMP */

static void reweight_entity(struct cfs_rq *cfs_rq, struct sched_entity *se,
			    unsigned long weight)
{
	if (se->on_rq) {
		/* commit outstanding execution time */
		if (cfs_rq->curr == se)
			update_curr(cfs_rq);
		account_entity_dequeue(cfs_rq, se);
	}

	update_load_set(&se->load, weight);

	if (se->on_rq)
		account_entity_enqueue(cfs_rq, se);
}

static inline int throttled_hierarchy(struct cfs_rq *cfs_rq);

static void update_cfs_shares(struct sched_entity *se)
{
	struct cfs_rq *cfs_rq = group_cfs_rq(se);
	struct task_group *tg;
	long shares;

	if (!cfs_rq)
		return;

	if (throttled_hierarchy(cfs_rq))
		return;

	tg = cfs_rq->tg;

#ifndef CONFIG_SMP
	if (likely(se->load.weight == tg->shares))
		return;
#endif
	shares = calc_cfs_shares(cfs_rq, tg);

	reweight_entity(cfs_rq_of(se), se, shares);
}

#else /* CONFIG_FAIR_GROUP_SCHED */
static inline void update_cfs_shares(struct sched_entity *se)
{
}
#endif /* CONFIG_FAIR_GROUP_SCHED */

#ifdef CONFIG_SMP
/* Precomputed fixed inverse multiplies for multiplication by y^n */
static const u32 runnable_avg_yN_inv[] = {
	0xffffffff, 0xfa83b2da, 0xf5257d14, 0xefe4b99a, 0xeac0c6e6, 0xe5b906e6,
	0xe0ccdeeb, 0xdbfbb796, 0xd744fcc9, 0xd2a81d91, 0xce248c14, 0xc9b9bd85,
	0xc5672a10, 0xc12c4cc9, 0xbd08a39e, 0xb8fbaf46, 0xb504f333, 0xb123f581,
	0xad583ee9, 0xa9a15ab4, 0xa5fed6a9, 0xa2704302, 0x9ef5325f, 0x9b8d39b9,
	0x9837f050, 0x94f4efa8, 0x91c3d373, 0x8ea4398a, 0x8b95c1e3, 0x88980e80,
	0x85aac367, 0x82cd8698,
};

/*
 * Precomputed \Sum y^k { 1<=k<=n }.  These are floor(true_value) to prevent
 * over-estimates when re-combining.
 */
static const u32 runnable_avg_yN_sum[] = {
	    0, 1002, 1982, 2941, 3880, 4798, 5697, 6576, 7437, 8279, 9103,
	 9909,10698,11470,12226,12966,13690,14398,15091,15769,16433,17082,
	17718,18340,18949,19545,20128,20698,21256,21802,22336,22859,23371,
};

/*
 * Approximate:
 *   val * y^n,    where y^32 ~= 0.5 (~1 scheduling period)
 */
static __always_inline u64 decay_load(u64 val, u64 n)
{
	unsigned int local_n;

	if (!n)
		return val;
	else if (unlikely(n > LOAD_AVG_PERIOD * 63))
		return 0;

	/* after bounds checking we can collapse to 32-bit */
	local_n = n;

	/*
	 * As y^PERIOD = 1/2, we can combine
	 *    y^n = 1/2^(n/PERIOD) * y^(n%PERIOD)
	 * With a look-up table which covers y^n (n<PERIOD)
	 *
	 * To achieve constant time decay_load.
	 */
	if (unlikely(local_n >= LOAD_AVG_PERIOD)) {
		val >>= local_n / LOAD_AVG_PERIOD;
		local_n %= LOAD_AVG_PERIOD;
	}

	val = mul_u64_u32_shr(val, runnable_avg_yN_inv[local_n], 32);
	return val;
}

/*
 * For updates fully spanning n periods, the contribution to runnable
 * average will be: \Sum 1024*y^n
 *
 * We can compute this reasonably efficiently by combining:
 *   y^PERIOD = 1/2 with precomputed \Sum 1024*y^n {for  n <PERIOD}
 */
static u32 __compute_runnable_contrib(u64 n)
{
	u32 contrib = 0;

	if (likely(n <= LOAD_AVG_PERIOD))
		return runnable_avg_yN_sum[n];
	else if (unlikely(n >= LOAD_AVG_MAX_N))
		return LOAD_AVG_MAX;

	/* Compute \Sum k^n combining precomputed values for k^i, \Sum k^j */
	do {
		contrib /= 2; /* y^LOAD_AVG_PERIOD = 1/2 */
		contrib += runnable_avg_yN_sum[LOAD_AVG_PERIOD];

		n -= LOAD_AVG_PERIOD;
	} while (n > LOAD_AVG_PERIOD);

	contrib = decay_load(contrib, n);
	return contrib + runnable_avg_yN_sum[n];
}

#if (SCHED_LOAD_SHIFT - SCHED_LOAD_RESOLUTION) != 10 || SCHED_CAPACITY_SHIFT != 10
#error "load tracking assumes 2^10 as unit"
#endif

#define cap_scale(v, s) ((v)*(s) >> SCHED_CAPACITY_SHIFT)

/*
 * We can represent the historical contribution to runnable average as the
 * coefficients of a geometric series.  To do this we sub-divide our runnable
 * history into segments of approximately 1ms (1024us); label the segment that
 * occurred N-ms ago p_N, with p_0 corresponding to the current period, e.g.
 *
 * [<- 1024us ->|<- 1024us ->|<- 1024us ->| ...
 *      p0            p1           p2
 *     (now)       (~1ms ago)  (~2ms ago)
 *
 * Let u_i denote the fraction of p_i that the entity was runnable.
 *
 * We then designate the fractions u_i as our co-efficients, yielding the
 * following representation of historical load:
 *   u_0 + u_1*y + u_2*y^2 + u_3*y^3 + ...
 *
 * We choose y based on the with of a reasonably scheduling period, fixing:
 *   y^32 = 0.5
 *
 * This means that the contribution to load ~32ms ago (u_32) will be weighted
 * approximately half as much as the contribution to load within the last ms
 * (u_0).
 *
 * When a period "rolls over" and we have new u_0`, multiplying the previous
 * sum again by y is sufficient to update:
 *   load_avg = u_0` + y*(u_0 + u_1*y + u_2*y^2 + ... )
 *            = u_0 + u_1*y + u_2*y^2 + ... [re-labeling u_i --> u_{i+1}]
 */
static __always_inline int
__update_load_avg(u64 now, int cpu, struct sched_avg *sa,
		  unsigned long weight, int running, struct cfs_rq *cfs_rq)
{
	u64 delta, scaled_delta, periods;
	u32 contrib;
	unsigned int delta_w, scaled_delta_w, decayed = 0;
	unsigned long scale_freq, scale_cpu;

	delta = now - sa->last_update_time;
	/*
	 * This should only happen when time goes backwards, which it
	 * unfortunately does during sched clock init when we swap over to TSC.
	 */
	if ((s64)delta < 0) {
		sa->last_update_time = now;
		return 0;
	}

	/*
	 * Use 1024ns as the unit of measurement since it's a reasonable
	 * approximation of 1us and fast to compute.
	 */
	delta >>= 10;
	if (!delta)
		return 0;
	sa->last_update_time = now;

	scale_freq = arch_scale_freq_capacity(NULL, cpu);
	scale_cpu = arch_scale_cpu_capacity(NULL, cpu);
	trace_sched_contrib_scale_f(cpu, scale_freq, scale_cpu);

	/* delta_w is the amount already accumulated against our next period */
	delta_w = sa->period_contrib;
	if (delta + delta_w >= 1024) {
		decayed = 1;

		/* how much left for next period will start over, we don't know yet */
		sa->period_contrib = 0;

		/*
		 * Now that we know we're crossing a period boundary, figure
		 * out how much from delta we need to complete the current
		 * period and accrue it.
		 */
		delta_w = 1024 - delta_w;
		scaled_delta_w = cap_scale(delta_w, scale_freq);
		if (weight) {
			sa->load_sum += weight * scaled_delta_w;
			if (cfs_rq) {
				cfs_rq->runnable_load_sum +=
						weight * scaled_delta_w;
			}
		}
		if (running)
			sa->util_sum += scaled_delta_w * scale_cpu;

		delta -= delta_w;

		/* Figure out how many additional periods this update spans */
		periods = delta / 1024;
		delta %= 1024;

		sa->load_sum = decay_load(sa->load_sum, periods + 1);
		if (cfs_rq) {
			cfs_rq->runnable_load_sum =
				decay_load(cfs_rq->runnable_load_sum, periods + 1);
		}
		sa->util_sum = decay_load((u64)(sa->util_sum), periods + 1);

		/* Efficiently calculate \sum (1..n_period) 1024*y^i */
		contrib = __compute_runnable_contrib(periods);
		contrib = cap_scale(contrib, scale_freq);
		if (weight) {
			sa->load_sum += weight * contrib;
			if (cfs_rq)
				cfs_rq->runnable_load_sum += weight * contrib;
		}
		if (running)
			sa->util_sum += contrib * scale_cpu;
	}

	/* Remainder of delta accrued against u_0` */
	scaled_delta = cap_scale(delta, scale_freq);
	if (weight) {
		sa->load_sum += weight * scaled_delta;
		if (cfs_rq)
			cfs_rq->runnable_load_sum += weight * scaled_delta;
	}
	if (running)
		sa->util_sum += scaled_delta * scale_cpu;

	sa->period_contrib += delta;

	if (decayed) {
		sa->load_avg = div_u64(sa->load_sum, LOAD_AVG_MAX);
		if (cfs_rq) {
			cfs_rq->runnable_load_avg =
				div_u64(cfs_rq->runnable_load_sum, LOAD_AVG_MAX);
		}
		sa->util_avg = sa->util_sum / LOAD_AVG_MAX;
	}

	return decayed;
}

/*
 * Signed add and clamp on underflow.
 *
 * Explicitly do a load-store to ensure the intermediate value never hits
 * memory. This allows lockless observations without ever seeing the negative
 * values.
 */
#define add_positive(_ptr, _val) do {                           \
	typeof(_ptr) ptr = (_ptr);                              \
	typeof(_val) val = (_val);                              \
	typeof(*ptr) res, var = READ_ONCE(*ptr);                \
								\
	res = var + val;                                        \
								\
	if (val < 0 && res > var)                               \
		res = 0;                                        \
								\
	WRITE_ONCE(*ptr, res);                                  \
} while (0)

#ifdef CONFIG_FAIR_GROUP_SCHED
/**
 * update_tg_load_avg - update the tg's load avg
 * @cfs_rq: the cfs_rq whose avg changed
 * @force: update regardless of how small the difference
 *
 * This function 'ensures': tg->load_avg := \Sum tg->cfs_rq[]->avg.load.
 * However, because tg->load_avg is a global value there are performance
 * considerations.
 *
 * In order to avoid having to look at the other cfs_rq's, we use a
 * differential update where we store the last value we propagated. This in
 * turn allows skipping updates if the differential is 'small'.
 *
 * Updating tg's load_avg is necessary before update_cfs_share() (which is
 * done) and effective_load() (which is not done because it is too costly).
 */
static inline void update_tg_load_avg(struct cfs_rq *cfs_rq, int force)
{
	long delta = cfs_rq->avg.load_avg - cfs_rq->tg_load_avg_contrib;

	/*
	 * No need to update load_avg for root_task_group as it is not used.
	 */
	if (cfs_rq->tg == &root_task_group)
		return;

	if (force || abs(delta) > cfs_rq->tg_load_avg_contrib / 64) {
		atomic_long_add(delta, &cfs_rq->tg->load_avg);
		cfs_rq->tg_load_avg_contrib = cfs_rq->avg.load_avg;
	}
}

/*
 * Called within set_task_rq() right before setting a task's cpu. The
 * caller only guarantees p->pi_lock is held; no other assumptions,
 * including the state of rq->lock, should be made.
 */
void set_task_rq_fair(struct sched_entity *se,
		      struct cfs_rq *prev, struct cfs_rq *next)
{
	if (!sched_feat(ATTACH_AGE_LOAD))
		return;

	/*
	 * We are supposed to update the task to "current" time, then its up to
	 * date and ready to go to new CPU/cfs_rq. But we have difficulty in
	 * getting what current time is, so simply throw away the out-of-date
	 * time. This will result in the wakee task is less decayed, but giving
	 * the wakee more load sounds not bad.
	 */
	if (se->avg.last_update_time && prev) {
		u64 p_last_update_time;
		u64 n_last_update_time;

#ifndef CONFIG_64BIT
		u64 p_last_update_time_copy;
		u64 n_last_update_time_copy;

		do {
			p_last_update_time_copy = prev->load_last_update_time_copy;
			n_last_update_time_copy = next->load_last_update_time_copy;

			smp_rmb();

			p_last_update_time = prev->avg.last_update_time;
			n_last_update_time = next->avg.last_update_time;

		} while (p_last_update_time != p_last_update_time_copy ||
			 n_last_update_time != n_last_update_time_copy);
#else
		p_last_update_time = prev->avg.last_update_time;
		n_last_update_time = next->avg.last_update_time;
#endif
		__update_load_avg(p_last_update_time, cpu_of(rq_of(prev)),
				  &se->avg, 0, 0, NULL);
		se->avg.last_update_time = n_last_update_time;
	}
}

/* Take into account change of utilization of a child task group */
static inline void
update_tg_cfs_util(struct cfs_rq *cfs_rq, struct sched_entity *se)
{
	struct cfs_rq *gcfs_rq = group_cfs_rq(se);
	long delta = gcfs_rq->avg.util_avg - se->avg.util_avg;

	/* Nothing to update */
	if (!delta)
		return;

	/* Set new sched_entity's utilization */
	se->avg.util_avg = gcfs_rq->avg.util_avg;
	se->avg.util_sum = se->avg.util_avg * LOAD_AVG_MAX;

	/* Update parent cfs_rq utilization */
	add_positive(&cfs_rq->avg.util_avg, delta);
	cfs_rq->avg.util_sum = cfs_rq->avg.util_avg * LOAD_AVG_MAX;
}

/* Take into account change of load of a child task group */
static inline void
update_tg_cfs_load(struct cfs_rq *cfs_rq, struct sched_entity *se)
{
	struct cfs_rq *gcfs_rq = group_cfs_rq(se);
	long delta, load = gcfs_rq->avg.load_avg;

	/*
	 * If the load of group cfs_rq is null, the load of the
	 * sched_entity will also be null so we can skip the formula
	 */
	if (load) {
		long tg_load;

		/* Get tg's load and ensure tg_load > 0 */
		tg_load = atomic_long_read(&gcfs_rq->tg->load_avg) + 1;

		/* Ensure tg_load >= load and updated with current load*/
		tg_load -= gcfs_rq->tg_load_avg_contrib;
		tg_load += load;

		/*
		 * We need to compute a correction term in the case that the
		 * task group is consuming more CPU than a task of equal
		 * weight. A task with a weight equals to tg->shares will have
		 * a load less or equal to scale_load_down(tg->shares).
		 * Similarly, the sched_entities that represent the task group
		 * at parent level, can't have a load higher than
		 * scale_load_down(tg->shares). And the Sum of sched_entities'
		 * load must be <= scale_load_down(tg->shares).
		 */
		if (tg_load > scale_load_down(gcfs_rq->tg->shares)) {
			/* scale gcfs_rq's load into tg's shares*/
			load *= scale_load_down(gcfs_rq->tg->shares);
			load /= tg_load;
		}
	}

	delta = load - se->avg.load_avg;

	/* Nothing to update */
	if (!delta)
		return;

	/* Set new sched_entity's load */
	se->avg.load_avg = load;
	se->avg.load_sum = se->avg.load_avg * LOAD_AVG_MAX;

	/* Update parent cfs_rq load */
	add_positive(&cfs_rq->avg.load_avg, delta);
	cfs_rq->avg.load_sum = cfs_rq->avg.load_avg * LOAD_AVG_MAX;

	/*
	 * If the sched_entity is already enqueued, we also have to update the
	 * runnable load avg.
	 */
	if (se->on_rq) {
		/* Update parent cfs_rq runnable_load_avg */
		add_positive(&cfs_rq->runnable_load_avg, delta);
		cfs_rq->runnable_load_sum = cfs_rq->runnable_load_avg * LOAD_AVG_MAX;
	}
}

static inline void set_tg_cfs_propagate(struct cfs_rq *cfs_rq)
{
	cfs_rq->propagate_avg = 1;
}

static inline int test_and_clear_tg_cfs_propagate(struct sched_entity *se)
{
	struct cfs_rq *cfs_rq = group_cfs_rq(se);

	if (!cfs_rq->propagate_avg)
		return 0;

	cfs_rq->propagate_avg = 0;
	return 1;
}

/* Update task and its cfs_rq load average */
static inline int propagate_entity_load_avg(struct sched_entity *se)
{
	struct cfs_rq *cfs_rq;

	if (entity_is_task(se))
		return 0;

	if (!test_and_clear_tg_cfs_propagate(se))
		return 0;

	cfs_rq = cfs_rq_of(se);

	set_tg_cfs_propagate(cfs_rq);

	update_tg_cfs_util(cfs_rq, se);
	update_tg_cfs_load(cfs_rq, se);

	return 1;
}

#else /* CONFIG_FAIR_GROUP_SCHED */

static inline void update_tg_load_avg(struct cfs_rq *cfs_rq, int force) {}

static inline int propagate_entity_load_avg(struct sched_entity *se)
{
	return 0;
}

static inline void set_tg_cfs_propagate(struct cfs_rq *cfs_rq) {}

#endif /* CONFIG_FAIR_GROUP_SCHED */

static inline void cfs_rq_util_change(struct cfs_rq *cfs_rq)
{
        if (&this_rq()->cfs == cfs_rq) {
                /*
                 * There are a few boundary cases this might miss but it should
                 * get called often enough that that should (hopefully) not be
                 * a real problem -- added to that it only calls on the local
                 * CPU, so if we enqueue remotely we'll miss an update, but
                 * the next tick/schedule should update.
                 *
                 * It will not get called when we go idle, because the idle
                 * thread is a different class (!fair), nor will the utilization
                 * number include things like RT tasks.
                 *
                 * As is, the util number is not freq-invariant (we'd have to
                 * implement arch_scale_freq_capacity() for that).
                 *
                 * See cpu_util().
                 */
                cpufreq_update_util(rq_of(cfs_rq), 0);
        }
}

static inline u64 cfs_rq_clock_task(struct cfs_rq *cfs_rq);

/*
 * Unsigned subtract and clamp on underflow.
 *
 * Explicitly do a load-store to ensure the intermediate value never hits
 * memory. This allows lockless observations without ever seeing the negative
 * values.
 */
#define sub_positive(_ptr, _val) do {				\
	typeof(_ptr) ptr = (_ptr);				\
	typeof(*ptr) val = (_val);				\
	typeof(*ptr) res, var = READ_ONCE(*ptr);		\
	res = var - val;					\
	if (res > var)						\
		res = 0;					\
	WRITE_ONCE(*ptr, res);					\
} while (0)

/**
 * update_cfs_rq_load_avg - update the cfs_rq's load/util averages
 * @now: current time, as per cfs_rq_clock_task()
 * @cfs_rq: cfs_rq to update
 * @update_freq: should we call cfs_rq_util_change() or will the call do so
 *
 * The cfs_rq avg is the direct sum of all its entities (blocked and runnable)
 * avg. The immediate corollary is that all (fair) tasks must be attached, see
 * post_init_entity_util_avg().
 *
 * cfs_rq->avg is used for task_h_load() and update_cfs_share() for example.
 *
 * Returns true if the load decayed or we removed load.
 *
 * Since both these conditions indicate a changed cfs_rq->avg.load we should
 * call update_tg_load_avg() when this function returns true.
 */
static inline int
update_cfs_rq_load_avg(u64 now, struct cfs_rq *cfs_rq, bool update_freq)
{
	struct sched_avg *sa = &cfs_rq->avg;
	int decayed, removed = 0, removed_util = 0;

	if (atomic_long_read(&cfs_rq->removed_load_avg)) {
		s64 r = atomic_long_xchg(&cfs_rq->removed_load_avg, 0);
		sub_positive(&sa->load_avg, r);
		sub_positive(&sa->load_sum, r * LOAD_AVG_MAX);
		removed = 1;
		set_tg_cfs_propagate(cfs_rq);
	}

	if (atomic_long_read(&cfs_rq->removed_util_avg)) {
		long r = atomic_long_xchg(&cfs_rq->removed_util_avg, 0);
		sub_positive(&sa->util_avg, r);
		sub_positive(&sa->util_sum, r * LOAD_AVG_MAX);
		removed_util = 1;
		set_tg_cfs_propagate(cfs_rq);
	}

	decayed = __update_load_avg(now, cpu_of(rq_of(cfs_rq)), sa,
		scale_load_down(cfs_rq->load.weight), cfs_rq->curr != NULL, cfs_rq);

#ifndef CONFIG_64BIT
	smp_wmb();
	cfs_rq->load_last_update_time_copy = sa->last_update_time;
#endif

	/* Trace CPU load, unless cfs_rq belongs to a non-root task_group */
	if (cfs_rq == &rq_of(cfs_rq)->cfs)
		trace_sched_load_avg_cpu(cpu_of(rq_of(cfs_rq)), cfs_rq);

	if (update_freq && (decayed || removed_util))
		cfs_rq_util_change(cfs_rq);

	return decayed || removed;
}

/*
 * Optional action to be done while updating the load average
 */
#define UPDATE_TG	0x1
#define SKIP_AGE_LOAD	0x2

/* Update task and its cfs_rq load average */
static inline void update_load_avg(struct sched_entity *se, int flags)
{
	struct cfs_rq *cfs_rq = cfs_rq_of(se);
	u64 now = cfs_rq_clock_task(cfs_rq);
	int cpu = cpu_of(rq_of(cfs_rq));
	int decayed;
	void *ptr = NULL;

	/*
	 * Track task load average for carrying it to new CPU after migrated, and
	 * track group sched_entity load average for task_h_load calc in migration
	 */
	if (se->avg.last_update_time && !(flags & SKIP_AGE_LOAD)) {
		__update_load_avg(now, cpu, &se->avg,
			  se->on_rq * scale_load_down(se->load.weight),
			  cfs_rq->curr == se, NULL);
	}

	decayed  = update_cfs_rq_load_avg(now, cfs_rq, true);
	decayed |= propagate_entity_load_avg(se);

	if (decayed && (flags & UPDATE_TG))
		update_tg_load_avg(cfs_rq, 0);

	if (entity_is_task(se)) {
#ifdef CONFIG_SCHED_WALT
		ptr = (void *)&(task_of(se)->ravg);
#endif
		trace_sched_load_avg_task(task_of(se), &se->avg, ptr);
	}
}

/**
 * attach_entity_load_avg - attach this entity to its cfs_rq load avg
 * @cfs_rq: cfs_rq to attach to
 * @se: sched_entity to attach
 *
 * Must call update_cfs_rq_load_avg() before this, since we rely on
 * cfs_rq->avg.last_update_time being current.
 */
static void attach_entity_load_avg(struct cfs_rq *cfs_rq, struct sched_entity *se)
{
	se->avg.last_update_time = cfs_rq->avg.last_update_time;
	cfs_rq->avg.load_avg += se->avg.load_avg;
	cfs_rq->avg.load_sum += se->avg.load_sum;
	cfs_rq->avg.util_avg += se->avg.util_avg;
	cfs_rq->avg.util_sum += se->avg.util_sum;
	set_tg_cfs_propagate(cfs_rq);

	cfs_rq_util_change(cfs_rq);
}

/**
 * detach_entity_load_avg - detach this entity from its cfs_rq load avg
 * @cfs_rq: cfs_rq to detach from
 * @se: sched_entity to detach
 *
 * Must call update_cfs_rq_load_avg() before this, since we rely on
 * cfs_rq->avg.last_update_time being current.
 */
static void detach_entity_load_avg(struct cfs_rq *cfs_rq, struct sched_entity *se)
{

	sub_positive(&cfs_rq->avg.load_avg, se->avg.load_avg);
	sub_positive(&cfs_rq->avg.load_sum, se->avg.load_sum);
	sub_positive(&cfs_rq->avg.util_avg, se->avg.util_avg);
	sub_positive(&cfs_rq->avg.util_sum, se->avg.util_sum);
	set_tg_cfs_propagate(cfs_rq);

	cfs_rq_util_change(cfs_rq);
}

/* Add the load generated by se into cfs_rq's load average */
static inline void
enqueue_entity_load_avg(struct cfs_rq *cfs_rq, struct sched_entity *se)
{
	struct sched_avg *sa = &se->avg;

	cfs_rq->runnable_load_avg += sa->load_avg;
	cfs_rq->runnable_load_sum += sa->load_sum;

	if (!sa->last_update_time) {
		attach_entity_load_avg(cfs_rq, se);
		update_tg_load_avg(cfs_rq, 0);
	}
}

/* Remove the runnable load generated by se from cfs_rq's runnable load average */
static inline void
dequeue_entity_load_avg(struct cfs_rq *cfs_rq, struct sched_entity *se)
{
	cfs_rq->runnable_load_avg =
		max_t(long, cfs_rq->runnable_load_avg - se->avg.load_avg, 0);
	cfs_rq->runnable_load_sum =
		max_t(s64,  cfs_rq->runnable_load_sum - se->avg.load_sum, 0);
}

#ifndef CONFIG_64BIT
static inline u64 cfs_rq_last_update_time(struct cfs_rq *cfs_rq)
{
	u64 last_update_time_copy;
	u64 last_update_time;

	do {
		last_update_time_copy = cfs_rq->load_last_update_time_copy;
		smp_rmb();
		last_update_time = cfs_rq->avg.last_update_time;
	} while (last_update_time != last_update_time_copy);

	return last_update_time;
}
#else
static inline u64 cfs_rq_last_update_time(struct cfs_rq *cfs_rq)
{
	return cfs_rq->avg.last_update_time;
}
#endif

/*
 * Synchronize entity load avg of dequeued entity without locking
 * the previous rq.
 */
void sync_entity_load_avg(struct sched_entity *se)
{
	struct cfs_rq *cfs_rq = cfs_rq_of(se);
	u64 last_update_time;

	last_update_time = cfs_rq_last_update_time(cfs_rq);
	__update_load_avg(last_update_time, cpu_of(rq_of(cfs_rq)), &se->avg, 0, 0, NULL);
}

/*
 * Task first catches up with cfs_rq, and then subtract
 * itself from the cfs_rq (task must be off the queue now).
 */
void remove_entity_load_avg(struct sched_entity *se)
{
	struct cfs_rq *cfs_rq = cfs_rq_of(se);

	/*
	 * tasks cannot exit without having gone through wake_up_new_task() ->
	 * post_init_entity_util_avg() which will have added things to the
	 * cfs_rq, so we can remove unconditionally.
	 *
	 * Similarly for groups, they will have passed through
	 * post_init_entity_util_avg() before unregister_sched_fair_group()
	 * calls this.
	 */

	sync_entity_load_avg(se);
	atomic_long_add(se->avg.load_avg, &cfs_rq->removed_load_avg);
	atomic_long_add(se->avg.util_avg, &cfs_rq->removed_util_avg);
}

/*
 * Update the rq's load with the elapsed running time before entering
 * idle. if the last scheduled task is not a CFS task, idle_enter will
 * be the only way to update the runnable statistic.
 */
void idle_enter_fair(struct rq *this_rq)
{
}

/*
 * Update the rq's load with the elapsed idle time before a task is
 * scheduled. if the newly scheduled task is not a CFS task, idle_exit will
 * be the only way to update the runnable statistic.
 */
void idle_exit_fair(struct rq *this_rq)
{
}

static inline unsigned long cfs_rq_runnable_load_avg(struct cfs_rq *cfs_rq)
{
	return cfs_rq->runnable_load_avg;
}

static inline unsigned long cfs_rq_load_avg(struct cfs_rq *cfs_rq)
{
	return cfs_rq->avg.load_avg;
}

static int idle_balance(struct rq *this_rq);

#else /* CONFIG_SMP */

static inline int
update_cfs_rq_load_avg(u64 now, struct cfs_rq *cfs_rq, bool update_freq)
{
	return 0;
}

#define UPDATE_TG	0x0
#define SKIP_AGE_LOAD	0x0

static inline void update_load_avg(struct sched_entity *se, int not_used1){}
static inline void
enqueue_entity_load_avg(struct cfs_rq *cfs_rq, struct sched_entity *se) {}
static inline void
dequeue_entity_load_avg(struct cfs_rq *cfs_rq, struct sched_entity *se) {}
static inline void remove_entity_load_avg(struct sched_entity *se) {}

static inline void
attach_entity_load_avg(struct cfs_rq *cfs_rq, struct sched_entity *se) {}
static inline void
detach_entity_load_avg(struct cfs_rq *cfs_rq, struct sched_entity *se) {}

static inline int idle_balance(struct rq *rq)
{
	return 0;
}

#endif /* CONFIG_SMP */

static void enqueue_sleeper(struct cfs_rq *cfs_rq, struct sched_entity *se)
{
#ifdef CONFIG_SCHEDSTATS
	struct task_struct *tsk = NULL;

	if (entity_is_task(se))
		tsk = task_of(se);

	if (se->statistics.sleep_start) {
		u64 delta = rq_clock(rq_of(cfs_rq)) - se->statistics.sleep_start;

		if ((s64)delta < 0)
			delta = 0;

		if (unlikely(delta > se->statistics.sleep_max))
			se->statistics.sleep_max = delta;

		se->statistics.sleep_start = 0;
		se->statistics.sum_sleep_runtime += delta;

		if (tsk) {
			account_scheduler_latency(tsk, delta >> 10, 1);
			trace_sched_stat_sleep(tsk, delta);
		}
	}
	if (se->statistics.block_start) {
		u64 delta = rq_clock(rq_of(cfs_rq)) - se->statistics.block_start;

		if ((s64)delta < 0)
			delta = 0;

		if (unlikely(delta > se->statistics.block_max))
			se->statistics.block_max = delta;

		se->statistics.block_start = 0;
		se->statistics.sum_sleep_runtime += delta;

		if (tsk) {
			if (tsk->in_iowait) {
				se->statistics.iowait_sum += delta;
				se->statistics.iowait_count++;
				trace_sched_stat_iowait(tsk, delta);
			}

			trace_sched_stat_blocked(tsk, delta);
			trace_sched_blocked_reason(tsk);

			/*
			 * Blocking time is in units of nanosecs, so shift by
			 * 20 to get a milliseconds-range estimation of the
			 * amount of time that the task spent sleeping:
			 */
			if (unlikely(prof_on == SLEEP_PROFILING)) {
				profile_hits(SLEEP_PROFILING,
						(void *)get_wchan(tsk),
						delta >> 20);
			}
			account_scheduler_latency(tsk, delta >> 10, 0);
		}
	}
#endif
}

static void check_spread(struct cfs_rq *cfs_rq, struct sched_entity *se)
{
#ifdef CONFIG_SCHED_DEBUG
	s64 d = se->vruntime - cfs_rq->min_vruntime;

	if (d < 0)
		d = -d;

	if (d > 3*sysctl_sched_latency)
		schedstat_inc(cfs_rq, nr_spread_over);
#endif
}

static void
place_entity(struct cfs_rq *cfs_rq, struct sched_entity *se, int initial)
{
	u64 vruntime = cfs_rq->min_vruntime;

	/*
	 * The 'current' period is already promised to the current tasks,
	 * however the extra weight of the new task will slow them down a
	 * little, place the new task so that it fits in the slot that
	 * stays open at the end.
	 */
	if (initial && sched_feat(START_DEBIT))
		vruntime += sched_vslice(cfs_rq, se);

	/* sleeps up to a single latency don't count. */
	if (!initial) {
		unsigned long thresh = sysctl_sched_latency;

		/*
		 * Halve their sleep time's effect, to allow
		 * for a gentler effect of sleepers:
		 */
		if (sched_feat(GENTLE_FAIR_SLEEPERS))
			thresh >>= 1;

		vruntime -= thresh;
	}

	/* ensure we never gain time by being placed backwards. */
	se->vruntime = max_vruntime(se->vruntime, vruntime);
}

static void check_enqueue_throttle(struct cfs_rq *cfs_rq);

static void
enqueue_entity(struct cfs_rq *cfs_rq, struct sched_entity *se, int flags)
{
	/*
	 * Update the normalized vruntime before updating min_vruntime
	 * through calling update_curr().
	 */
	if (!(flags & ENQUEUE_WAKEUP) || (flags & ENQUEUE_WAKING))
		se->vruntime += cfs_rq->min_vruntime;

	/*
	 * Update run-time statistics of the 'current'.
	 */
	update_curr(cfs_rq);
	update_load_avg(se, UPDATE_TG);
	enqueue_entity_load_avg(cfs_rq, se);
	update_cfs_shares(se);
	account_entity_enqueue(cfs_rq, se);

	if (flags & ENQUEUE_WAKEUP) {
		place_entity(cfs_rq, se, 0);
		enqueue_sleeper(cfs_rq, se);
	}

	update_stats_enqueue(cfs_rq, se);
	check_spread(cfs_rq, se);
	if (se != cfs_rq->curr)
		__enqueue_entity(cfs_rq, se);
	se->on_rq = 1;

	if (cfs_rq->nr_running == 1) {
		list_add_leaf_cfs_rq(cfs_rq);
		check_enqueue_throttle(cfs_rq);
	}
}

static void __clear_buddies_last(struct sched_entity *se)
{
	for_each_sched_entity(se) {
		struct cfs_rq *cfs_rq = cfs_rq_of(se);
		if (cfs_rq->last != se)
			break;

		cfs_rq->last = NULL;
	}
}

static void __clear_buddies_next(struct sched_entity *se)
{
	for_each_sched_entity(se) {
		struct cfs_rq *cfs_rq = cfs_rq_of(se);
		if (cfs_rq->next != se)
			break;

		cfs_rq->next = NULL;
	}
}

static void __clear_buddies_skip(struct sched_entity *se)
{
	for_each_sched_entity(se) {
		struct cfs_rq *cfs_rq = cfs_rq_of(se);
		if (cfs_rq->skip != se)
			break;

		cfs_rq->skip = NULL;
	}
}

static void clear_buddies(struct cfs_rq *cfs_rq, struct sched_entity *se)
{
	if (cfs_rq->last == se)
		__clear_buddies_last(se);

	if (cfs_rq->next == se)
		__clear_buddies_next(se);

	if (cfs_rq->skip == se)
		__clear_buddies_skip(se);
}

static __always_inline void return_cfs_rq_runtime(struct cfs_rq *cfs_rq);

static void
dequeue_entity(struct cfs_rq *cfs_rq, struct sched_entity *se, int flags)
{
	/*
	 * Update run-time statistics of the 'current'.
	 */
	update_curr(cfs_rq);

	/*
	 * When dequeuing a sched_entity, we must:
	 *   - Update loads to have both entity and cfs_rq synced with now.
	 *   - Substract its load from the cfs_rq->runnable_avg.
	 *   - Substract its previous weight from cfs_rq->load.weight.
	 *   - For group entity, update its weight to reflect the new share
	 *     of its group cfs_rq.
	 */
	update_load_avg(se, UPDATE_TG);
	dequeue_entity_load_avg(cfs_rq, se);

	update_stats_dequeue(cfs_rq, se);
	if (flags & DEQUEUE_SLEEP) {
#ifdef CONFIG_SCHEDSTATS
		if (entity_is_task(se)) {
			struct task_struct *tsk = task_of(se);

			if (tsk->state & TASK_INTERRUPTIBLE)
				se->statistics.sleep_start = rq_clock(rq_of(cfs_rq));
			if (tsk->state & TASK_UNINTERRUPTIBLE)
				se->statistics.block_start = rq_clock(rq_of(cfs_rq));
		}
#endif
	}

	clear_buddies(cfs_rq, se);

	if (se != cfs_rq->curr)
		__dequeue_entity(cfs_rq, se);
	se->on_rq = 0;
	account_entity_dequeue(cfs_rq, se);

	/*
	 * Normalize the entity after updating the min_vruntime because the
	 * update can refer to the ->curr item and we need to reflect this
	 * movement in our normalized position.
	 */
	if (!(flags & DEQUEUE_SLEEP))
		se->vruntime -= cfs_rq->min_vruntime;

	/* return excess runtime on last dequeue */
	return_cfs_rq_runtime(cfs_rq);

	update_min_vruntime(cfs_rq);
	update_cfs_shares(se);
}

/*
 * Preempt the current task with a newly woken task if needed:
 */
static void
check_preempt_tick(struct cfs_rq *cfs_rq, struct sched_entity *curr)
{
	unsigned long ideal_runtime, delta_exec;
	struct sched_entity *se;
	s64 delta;

	ideal_runtime = sched_slice(cfs_rq, curr);
	delta_exec = curr->sum_exec_runtime - curr->prev_sum_exec_runtime;
	if (delta_exec > ideal_runtime) {
		resched_curr(rq_of(cfs_rq));
		/*
		 * The current task ran long enough, ensure it doesn't get
		 * re-elected due to buddy favours.
		 */
		clear_buddies(cfs_rq, curr);
		return;
	}

	/*
	 * Ensure that a task that missed wakeup preemption by a
	 * narrow margin doesn't have to wait for a full slice.
	 * This also mitigates buddy induced latencies under load.
	 */
	if (delta_exec < sysctl_sched_min_granularity)
		return;

	se = __pick_first_entity(cfs_rq);
	delta = curr->vruntime - se->vruntime;

	if (delta < 0)
		return;

	if (delta > ideal_runtime)
		resched_curr(rq_of(cfs_rq));
}

static void
set_next_entity(struct cfs_rq *cfs_rq, struct sched_entity *se)
{
	/* 'current' is not kept within the tree. */
	if (se->on_rq) {
		/*
		 * Any task has to be enqueued before it get to execute on
		 * a CPU. So account for the time it spent waiting on the
		 * runqueue.
		 */
		update_stats_wait_end(cfs_rq, se);
		__dequeue_entity(cfs_rq, se);
		update_load_avg(se, UPDATE_TG);
	}

	update_stats_curr_start(cfs_rq, se);
	cfs_rq->curr = se;
#ifdef CONFIG_SCHEDSTATS
	/*
	 * Track our maximum slice length, if the CPU's load is at
	 * least twice that of our own weight (i.e. dont track it
	 * when there are only lesser-weight tasks around):
	 */
	if (rq_of(cfs_rq)->load.weight >= 2*se->load.weight) {
		se->statistics.slice_max = max(se->statistics.slice_max,
			se->sum_exec_runtime - se->prev_sum_exec_runtime);
	}
#endif
	se->prev_sum_exec_runtime = se->sum_exec_runtime;
}

static int
wakeup_preempt_entity(struct sched_entity *curr, struct sched_entity *se);

/*
 * Pick the next process, keeping these things in mind, in this order:
 * 1) keep things fair between processes/task groups
 * 2) pick the "next" process, since someone really wants that to run
 * 3) pick the "last" process, for cache locality
 * 4) do not run the "skip" process, if something else is available
 */
static struct sched_entity *
pick_next_entity(struct cfs_rq *cfs_rq, struct sched_entity *curr)
{
	struct sched_entity *left = __pick_first_entity(cfs_rq);
	struct sched_entity *se;

	/*
	 * If curr is set we have to see if its left of the leftmost entity
	 * still in the tree, provided there was anything in the tree at all.
	 */
	if (!left || (curr && entity_before(curr, left)))
		left = curr;

	se = left; /* ideally we run the leftmost entity */

	/*
	 * Avoid running the skip buddy, if running something else can
	 * be done without getting too unfair.
	 */
	if (cfs_rq->skip == se) {
		struct sched_entity *second;

		if (se == curr) {
			second = __pick_first_entity(cfs_rq);
		} else {
			second = __pick_next_entity(se);
			if (!second || (curr && entity_before(curr, second)))
				second = curr;
		}

		if (second && wakeup_preempt_entity(second, left) < 1)
			se = second;
	}

	/*
	 * Prefer last buddy, try to return the CPU to a preempted task.
	 */
	if (cfs_rq->last && wakeup_preempt_entity(cfs_rq->last, left) < 1)
		se = cfs_rq->last;

	/*
	 * Someone really wants this to run. If it's not unfair, run it.
	 */
	if (cfs_rq->next && wakeup_preempt_entity(cfs_rq->next, left) < 1)
		se = cfs_rq->next;

	clear_buddies(cfs_rq, se);

	return se;
}

static bool check_cfs_rq_runtime(struct cfs_rq *cfs_rq);

static void put_prev_entity(struct cfs_rq *cfs_rq, struct sched_entity *prev)
{
	/*
	 * If still on the runqueue then deactivate_task()
	 * was not called and update_curr() has to be done:
	 */
	if (prev->on_rq)
		update_curr(cfs_rq);

	/* throttle cfs_rqs exceeding runtime */
	check_cfs_rq_runtime(cfs_rq);

	check_spread(cfs_rq, prev);
	if (prev->on_rq) {
		update_stats_wait_start(cfs_rq, prev);
		/* Put 'current' back into the tree. */
		__enqueue_entity(cfs_rq, prev);
		/* in !on_rq case, update occurred at dequeue */
		update_load_avg(prev, 0);
	}
	cfs_rq->curr = NULL;
}

static void
entity_tick(struct cfs_rq *cfs_rq, struct sched_entity *curr, int queued)
{
	/*
	 * Update run-time statistics of the 'current'.
	 */
	update_curr(cfs_rq);

	/*
	 * Ensure that runnable average is periodically updated.
	 */
	update_load_avg(curr, UPDATE_TG);
	update_cfs_shares(curr);

#ifdef CONFIG_SCHED_HRTICK
	/*
	 * queued ticks are scheduled to match the slice, so don't bother
	 * validating it and just reschedule.
	 */
	if (queued) {
		resched_curr(rq_of(cfs_rq));
		return;
	}
	/*
	 * don't let the period tick interfere with the hrtick preemption
	 */
	if (!sched_feat(DOUBLE_TICK) &&
			hrtimer_active(&rq_of(cfs_rq)->hrtick_timer))
		return;
#endif

	if (cfs_rq->nr_running > 1)
		check_preempt_tick(cfs_rq, curr);
}


/**************************************************
 * CFS bandwidth control machinery
 */

#ifdef CONFIG_CFS_BANDWIDTH

#ifdef HAVE_JUMP_LABEL
static struct static_key __cfs_bandwidth_used;

static inline bool cfs_bandwidth_used(void)
{
	return static_key_false(&__cfs_bandwidth_used);
}

void cfs_bandwidth_usage_inc(void)
{
	static_key_slow_inc(&__cfs_bandwidth_used);
}

void cfs_bandwidth_usage_dec(void)
{
	static_key_slow_dec(&__cfs_bandwidth_used);
}
#else /* HAVE_JUMP_LABEL */
static bool cfs_bandwidth_used(void)
{
	return true;
}

void cfs_bandwidth_usage_inc(void) {}
void cfs_bandwidth_usage_dec(void) {}
#endif /* HAVE_JUMP_LABEL */

/*
 * default period for cfs group bandwidth.
 * default: 0.1s, units: nanoseconds
 */
static inline u64 default_cfs_period(void)
{
	return 100000000ULL;
}

static inline u64 sched_cfs_bandwidth_slice(void)
{
	return (u64)sysctl_sched_cfs_bandwidth_slice * NSEC_PER_USEC;
}

/*
 * Replenish runtime according to assigned quota and update expiration time.
 * We use sched_clock_cpu directly instead of rq->clock to avoid adding
 * additional synchronization around rq->lock.
 *
 * requires cfs_b->lock
 */
void __refill_cfs_bandwidth_runtime(struct cfs_bandwidth *cfs_b)
{
	u64 now;

	if (cfs_b->quota == RUNTIME_INF)
		return;

	now = sched_clock_cpu(smp_processor_id());
	cfs_b->runtime = cfs_b->quota;
	cfs_b->runtime_expires = now + ktime_to_ns(cfs_b->period);
}

static inline struct cfs_bandwidth *tg_cfs_bandwidth(struct task_group *tg)
{
	return &tg->cfs_bandwidth;
}

/* rq->task_clock normalized against any time this cfs_rq has spent throttled */
static inline u64 cfs_rq_clock_task(struct cfs_rq *cfs_rq)
{
	if (unlikely(cfs_rq->throttle_count))
		return cfs_rq->throttled_clock_task;

	return rq_clock_task(rq_of(cfs_rq)) - cfs_rq->throttled_clock_task_time;
}

/* returns 0 on failure to allocate runtime */
static int assign_cfs_rq_runtime(struct cfs_rq *cfs_rq)
{
	struct task_group *tg = cfs_rq->tg;
	struct cfs_bandwidth *cfs_b = tg_cfs_bandwidth(tg);
	u64 amount = 0, min_amount, expires;

	/* note: this is a positive sum as runtime_remaining <= 0 */
	min_amount = sched_cfs_bandwidth_slice() - cfs_rq->runtime_remaining;

	raw_spin_lock(&cfs_b->lock);
	if (cfs_b->quota == RUNTIME_INF)
		amount = min_amount;
	else {
		start_cfs_bandwidth(cfs_b);

		if (cfs_b->runtime > 0) {
			amount = min(cfs_b->runtime, min_amount);
			cfs_b->runtime -= amount;
			cfs_b->idle = 0;
		}
	}
	expires = cfs_b->runtime_expires;
	raw_spin_unlock(&cfs_b->lock);

	cfs_rq->runtime_remaining += amount;
	/*
	 * we may have advanced our local expiration to account for allowed
	 * spread between our sched_clock and the one on which runtime was
	 * issued.
	 */
	if ((s64)(expires - cfs_rq->runtime_expires) > 0)
		cfs_rq->runtime_expires = expires;

	return cfs_rq->runtime_remaining > 0;
}

/*
 * Note: This depends on the synchronization provided by sched_clock and the
 * fact that rq->clock snapshots this value.
 */
static void expire_cfs_rq_runtime(struct cfs_rq *cfs_rq)
{
	struct cfs_bandwidth *cfs_b = tg_cfs_bandwidth(cfs_rq->tg);

	/* if the deadline is ahead of our clock, nothing to do */
	if (likely((s64)(rq_clock(rq_of(cfs_rq)) - cfs_rq->runtime_expires) < 0))
		return;

	if (cfs_rq->runtime_remaining < 0)
		return;

	/*
	 * If the local deadline has passed we have to consider the
	 * possibility that our sched_clock is 'fast' and the global deadline
	 * has not truly expired.
	 *
	 * Fortunately we can check determine whether this the case by checking
	 * whether the global deadline has advanced. It is valid to compare
	 * cfs_b->runtime_expires without any locks since we only care about
	 * exact equality, so a partial write will still work.
	 */

	if (cfs_rq->runtime_expires != cfs_b->runtime_expires) {
		/* extend local deadline, drift is bounded above by 2 ticks */
		cfs_rq->runtime_expires += TICK_NSEC;
	} else {
		/* global deadline is ahead, expiration has passed */
		cfs_rq->runtime_remaining = 0;
	}
}

static void __account_cfs_rq_runtime(struct cfs_rq *cfs_rq, u64 delta_exec)
{
	/* dock delta_exec before expiring quota (as it could span periods) */
	cfs_rq->runtime_remaining -= delta_exec;
	expire_cfs_rq_runtime(cfs_rq);

	if (likely(cfs_rq->runtime_remaining > 0))
		return;

	/*
	 * if we're unable to extend our runtime we resched so that the active
	 * hierarchy can be throttled
	 */
	if (!assign_cfs_rq_runtime(cfs_rq) && likely(cfs_rq->curr))
		resched_curr(rq_of(cfs_rq));
}

static __always_inline
void account_cfs_rq_runtime(struct cfs_rq *cfs_rq, u64 delta_exec)
{
	if (!cfs_bandwidth_used() || !cfs_rq->runtime_enabled)
		return;

	__account_cfs_rq_runtime(cfs_rq, delta_exec);
}

static inline int cfs_rq_throttled(struct cfs_rq *cfs_rq)
{
	return cfs_bandwidth_used() && cfs_rq->throttled;
}

/* check whether cfs_rq, or any parent, is throttled */
static inline int throttled_hierarchy(struct cfs_rq *cfs_rq)
{
	return cfs_bandwidth_used() && cfs_rq->throttle_count;
}

/*
 * Ensure that neither of the group entities corresponding to src_cpu or
 * dest_cpu are members of a throttled hierarchy when performing group
 * load-balance operations.
 */
static inline int throttled_lb_pair(struct task_group *tg,
				    int src_cpu, int dest_cpu)
{
	struct cfs_rq *src_cfs_rq, *dest_cfs_rq;

	src_cfs_rq = tg->cfs_rq[src_cpu];
	dest_cfs_rq = tg->cfs_rq[dest_cpu];

	return throttled_hierarchy(src_cfs_rq) ||
	       throttled_hierarchy(dest_cfs_rq);
}

/* updated child weight may affect parent so we have to do this bottom up */
static int tg_unthrottle_up(struct task_group *tg, void *data)
{
	struct rq *rq = data;
	struct cfs_rq *cfs_rq = tg->cfs_rq[cpu_of(rq)];

	cfs_rq->throttle_count--;
#ifdef CONFIG_SMP
	if (!cfs_rq->throttle_count) {
		/* adjust cfs_rq_clock_task() */
		cfs_rq->throttled_clock_task_time += rq_clock_task(rq) -
					     cfs_rq->throttled_clock_task;
	}
#endif

	return 0;
}

static int tg_throttle_down(struct task_group *tg, void *data)
{
	struct rq *rq = data;
	struct cfs_rq *cfs_rq = tg->cfs_rq[cpu_of(rq)];

	/* group is entering throttled state, stop time */
	if (!cfs_rq->throttle_count)
		cfs_rq->throttled_clock_task = rq_clock_task(rq);
	cfs_rq->throttle_count++;

	return 0;
}

static void throttle_cfs_rq(struct cfs_rq *cfs_rq)
{
	struct rq *rq = rq_of(cfs_rq);
	struct cfs_bandwidth *cfs_b = tg_cfs_bandwidth(cfs_rq->tg);
	struct sched_entity *se;
	long task_delta, dequeue = 1;
	bool empty;

	se = cfs_rq->tg->se[cpu_of(rq_of(cfs_rq))];

	/* freeze hierarchy runnable averages while throttled */
	rcu_read_lock();
	walk_tg_tree_from(cfs_rq->tg, tg_throttle_down, tg_nop, (void *)rq);
	rcu_read_unlock();

	task_delta = cfs_rq->h_nr_running;
	for_each_sched_entity(se) {
		struct cfs_rq *qcfs_rq = cfs_rq_of(se);
		/* throttled entity or throttle-on-deactivate */
		if (!se->on_rq)
			break;

		if (dequeue)
			dequeue_entity(qcfs_rq, se, DEQUEUE_SLEEP);
		qcfs_rq->h_nr_running -= task_delta;

		if (qcfs_rq->load.weight)
			dequeue = 0;
	}

	if (!se)
		sub_nr_running(rq, task_delta);

	cfs_rq->throttled = 1;
	cfs_rq->throttled_clock = rq_clock(rq);
	raw_spin_lock(&cfs_b->lock);
	empty = list_empty(&cfs_b->throttled_cfs_rq);

	/*
	 * Add to the _head_ of the list, so that an already-started
	 * distribute_cfs_runtime will not see us
	 */
	list_add_rcu(&cfs_rq->throttled_list, &cfs_b->throttled_cfs_rq);

	/*
	 * If we're the first throttled task, make sure the bandwidth
	 * timer is running.
	 */
	if (empty)
		start_cfs_bandwidth(cfs_b);

	raw_spin_unlock(&cfs_b->lock);
}

void unthrottle_cfs_rq(struct cfs_rq *cfs_rq)
{
	struct rq *rq = rq_of(cfs_rq);
	struct cfs_bandwidth *cfs_b = tg_cfs_bandwidth(cfs_rq->tg);
	struct sched_entity *se;
	int enqueue = 1;
	long task_delta;

	se = cfs_rq->tg->se[cpu_of(rq)];

	cfs_rq->throttled = 0;

	update_rq_clock(rq);

	raw_spin_lock(&cfs_b->lock);
	cfs_b->throttled_time += rq_clock(rq) - cfs_rq->throttled_clock;
	list_del_rcu(&cfs_rq->throttled_list);
	raw_spin_unlock(&cfs_b->lock);

	/* update hierarchical throttle state */
	walk_tg_tree_from(cfs_rq->tg, tg_nop, tg_unthrottle_up, (void *)rq);

	if (!cfs_rq->load.weight)
		return;

	task_delta = cfs_rq->h_nr_running;
	for_each_sched_entity(se) {
		if (se->on_rq)
			enqueue = 0;

		cfs_rq = cfs_rq_of(se);
		if (enqueue)
			enqueue_entity(cfs_rq, se, ENQUEUE_WAKEUP);
		cfs_rq->h_nr_running += task_delta;

		if (cfs_rq_throttled(cfs_rq))
			break;
	}

	if (!se)
		add_nr_running(rq, task_delta);

	/* determine whether we need to wake up potentially idle cpu */
	if (rq->curr == rq->idle && rq->cfs.nr_running)
		resched_curr(rq);
}

static u64 distribute_cfs_runtime(struct cfs_bandwidth *cfs_b,
		u64 remaining, u64 expires)
{
	struct cfs_rq *cfs_rq;
	u64 runtime;
	u64 starting_runtime = remaining;

	rcu_read_lock();
	list_for_each_entry_rcu(cfs_rq, &cfs_b->throttled_cfs_rq,
				throttled_list) {
		struct rq *rq = rq_of(cfs_rq);

		raw_spin_lock(&rq->lock);
		if (!cfs_rq_throttled(cfs_rq))
			goto next;

		runtime = -cfs_rq->runtime_remaining + 1;
		if (runtime > remaining)
			runtime = remaining;
		remaining -= runtime;

		cfs_rq->runtime_remaining += runtime;
		cfs_rq->runtime_expires = expires;

		/* we check whether we're throttled above */
		if (cfs_rq->runtime_remaining > 0)
			unthrottle_cfs_rq(cfs_rq);

next:
		raw_spin_unlock(&rq->lock);

		if (!remaining)
			break;
	}
	rcu_read_unlock();

	return starting_runtime - remaining;
}

/*
 * Responsible for refilling a task_group's bandwidth and unthrottling its
 * cfs_rqs as appropriate. If there has been no activity within the last
 * period the timer is deactivated until scheduling resumes; cfs_b->idle is
 * used to track this state.
 */
static int do_sched_cfs_period_timer(struct cfs_bandwidth *cfs_b, int overrun)
{
	u64 runtime, runtime_expires;
	int throttled;

	/* no need to continue the timer with no bandwidth constraint */
	if (cfs_b->quota == RUNTIME_INF)
		goto out_deactivate;

	throttled = !list_empty(&cfs_b->throttled_cfs_rq);
	cfs_b->nr_periods += overrun;

	/*
	 * idle depends on !throttled (for the case of a large deficit), and if
	 * we're going inactive then everything else can be deferred
	 */
	if (cfs_b->idle && !throttled)
		goto out_deactivate;

	__refill_cfs_bandwidth_runtime(cfs_b);

	if (!throttled) {
		/* mark as potentially idle for the upcoming period */
		cfs_b->idle = 1;
		return 0;
	}

	/* account preceding periods in which throttling occurred */
	cfs_b->nr_throttled += overrun;

	runtime_expires = cfs_b->runtime_expires;

	/*
	 * This check is repeated as we are holding onto the new bandwidth while
	 * we unthrottle. This can potentially race with an unthrottled group
	 * trying to acquire new bandwidth from the global pool. This can result
	 * in us over-using our runtime if it is all used during this loop, but
	 * only by limited amounts in that extreme case.
	 */
	while (throttled && cfs_b->runtime > 0) {
		runtime = cfs_b->runtime;
		raw_spin_unlock(&cfs_b->lock);
		/* we can't nest cfs_b->lock while distributing bandwidth */
		runtime = distribute_cfs_runtime(cfs_b, runtime,
						 runtime_expires);
		raw_spin_lock(&cfs_b->lock);

		throttled = !list_empty(&cfs_b->throttled_cfs_rq);

		cfs_b->runtime -= min(runtime, cfs_b->runtime);
	}

	/*
	 * While we are ensured activity in the period following an
	 * unthrottle, this also covers the case in which the new bandwidth is
	 * insufficient to cover the existing bandwidth deficit.  (Forcing the
	 * timer to remain active while there are any throttled entities.)
	 */
	cfs_b->idle = 0;

	return 0;

out_deactivate:
	return 1;
}

/* a cfs_rq won't donate quota below this amount */
static const u64 min_cfs_rq_runtime = 1 * NSEC_PER_MSEC;
/* minimum remaining period time to redistribute slack quota */
static const u64 min_bandwidth_expiration = 2 * NSEC_PER_MSEC;
/* how long we wait to gather additional slack before distributing */
static const u64 cfs_bandwidth_slack_period = 5 * NSEC_PER_MSEC;

/*
 * Are we near the end of the current quota period?
 *
 * Requires cfs_b->lock for hrtimer_expires_remaining to be safe against the
 * hrtimer base being cleared by hrtimer_start. In the case of
 * migrate_hrtimers, base is never cleared, so we are fine.
 */
static int runtime_refresh_within(struct cfs_bandwidth *cfs_b, u64 min_expire)
{
	struct hrtimer *refresh_timer = &cfs_b->period_timer;
	u64 remaining;

	/* if the call-back is running a quota refresh is already occurring */
	if (hrtimer_callback_running(refresh_timer))
		return 1;

	/* is a quota refresh about to occur? */
	remaining = ktime_to_ns(hrtimer_expires_remaining(refresh_timer));
	if (remaining < min_expire)
		return 1;

	return 0;
}

static void start_cfs_slack_bandwidth(struct cfs_bandwidth *cfs_b)
{
	u64 min_left = cfs_bandwidth_slack_period + min_bandwidth_expiration;

	/* if there's a quota refresh soon don't bother with slack */
	if (runtime_refresh_within(cfs_b, min_left))
		return;

	hrtimer_start(&cfs_b->slack_timer,
			ns_to_ktime(cfs_bandwidth_slack_period),
			HRTIMER_MODE_REL);
}

/* we know any runtime found here is valid as update_curr() precedes return */
static void __return_cfs_rq_runtime(struct cfs_rq *cfs_rq)
{
	struct cfs_bandwidth *cfs_b = tg_cfs_bandwidth(cfs_rq->tg);
	s64 slack_runtime = cfs_rq->runtime_remaining - min_cfs_rq_runtime;

	if (slack_runtime <= 0)
		return;

	raw_spin_lock(&cfs_b->lock);
	if (cfs_b->quota != RUNTIME_INF &&
	    cfs_rq->runtime_expires == cfs_b->runtime_expires) {
		cfs_b->runtime += slack_runtime;

		/* we are under rq->lock, defer unthrottling using a timer */
		if (cfs_b->runtime > sched_cfs_bandwidth_slice() &&
		    !list_empty(&cfs_b->throttled_cfs_rq))
			start_cfs_slack_bandwidth(cfs_b);
	}
	raw_spin_unlock(&cfs_b->lock);

	/* even if it's not valid for return we don't want to try again */
	cfs_rq->runtime_remaining -= slack_runtime;
}

static __always_inline void return_cfs_rq_runtime(struct cfs_rq *cfs_rq)
{
	if (!cfs_bandwidth_used())
		return;

	if (!cfs_rq->runtime_enabled || cfs_rq->nr_running)
		return;

	__return_cfs_rq_runtime(cfs_rq);
}

/*
 * This is done with a timer (instead of inline with bandwidth return) since
 * it's necessary to juggle rq->locks to unthrottle their respective cfs_rqs.
 */
static void do_sched_cfs_slack_timer(struct cfs_bandwidth *cfs_b)
{
	u64 runtime = 0, slice = sched_cfs_bandwidth_slice();
	u64 expires;

	/* confirm we're still not at a refresh boundary */
	raw_spin_lock(&cfs_b->lock);
	if (runtime_refresh_within(cfs_b, min_bandwidth_expiration)) {
		raw_spin_unlock(&cfs_b->lock);
		return;
	}

	if (cfs_b->quota != RUNTIME_INF && cfs_b->runtime > slice)
		runtime = cfs_b->runtime;

	expires = cfs_b->runtime_expires;
	raw_spin_unlock(&cfs_b->lock);

	if (!runtime)
		return;

	runtime = distribute_cfs_runtime(cfs_b, runtime, expires);

	raw_spin_lock(&cfs_b->lock);
	if (expires == cfs_b->runtime_expires)
		cfs_b->runtime -= min(runtime, cfs_b->runtime);
	raw_spin_unlock(&cfs_b->lock);
}

/*
 * When a group wakes up we want to make sure that its quota is not already
 * expired/exceeded, otherwise it may be allowed to steal additional ticks of
 * runtime as update_curr() throttling can not not trigger until it's on-rq.
 */
static void check_enqueue_throttle(struct cfs_rq *cfs_rq)
{
	if (!cfs_bandwidth_used())
		return;

	/* Synchronize hierarchical throttle counter: */
	if (unlikely(!cfs_rq->throttle_uptodate)) {
		struct rq *rq = rq_of(cfs_rq);
		struct cfs_rq *pcfs_rq;
		struct task_group *tg;

		cfs_rq->throttle_uptodate = 1;

		/* Get closest up-to-date node, because leaves go first: */
		for (tg = cfs_rq->tg->parent; tg; tg = tg->parent) {
			pcfs_rq = tg->cfs_rq[cpu_of(rq)];
			if (pcfs_rq->throttle_uptodate)
				break;
		}
		if (tg) {
			cfs_rq->throttle_count = pcfs_rq->throttle_count;
			cfs_rq->throttled_clock_task = rq_clock_task(rq);
		}
	}

	/* an active group must be handled by the update_curr()->put() path */
	if (!cfs_rq->runtime_enabled || cfs_rq->curr)
		return;

	/* ensure the group is not already throttled */
	if (cfs_rq_throttled(cfs_rq))
		return;

	/* update runtime allocation */
	account_cfs_rq_runtime(cfs_rq, 0);
	if (cfs_rq->runtime_remaining <= 0)
		throttle_cfs_rq(cfs_rq);
}

/* conditionally throttle active cfs_rq's from put_prev_entity() */
static bool check_cfs_rq_runtime(struct cfs_rq *cfs_rq)
{
	if (!cfs_bandwidth_used())
		return false;

	if (likely(!cfs_rq->runtime_enabled || cfs_rq->runtime_remaining > 0))
		return false;

	/*
	 * it's possible for a throttled entity to be forced into a running
	 * state (e.g. set_curr_task), in this case we're finished.
	 */
	if (cfs_rq_throttled(cfs_rq))
		return true;

	throttle_cfs_rq(cfs_rq);
	return true;
}

static enum hrtimer_restart sched_cfs_slack_timer(struct hrtimer *timer)
{
	struct cfs_bandwidth *cfs_b =
		container_of(timer, struct cfs_bandwidth, slack_timer);

	do_sched_cfs_slack_timer(cfs_b);

	return HRTIMER_NORESTART;
}

static enum hrtimer_restart sched_cfs_period_timer(struct hrtimer *timer)
{
	struct cfs_bandwidth *cfs_b =
		container_of(timer, struct cfs_bandwidth, period_timer);
	int overrun;
	int idle = 0;

	raw_spin_lock(&cfs_b->lock);
	for (;;) {
		overrun = hrtimer_forward_now(timer, cfs_b->period);
		if (!overrun)
			break;

		idle = do_sched_cfs_period_timer(cfs_b, overrun);
	}
	if (idle)
		cfs_b->period_active = 0;
	raw_spin_unlock(&cfs_b->lock);

	return idle ? HRTIMER_NORESTART : HRTIMER_RESTART;
}

void init_cfs_bandwidth(struct cfs_bandwidth *cfs_b)
{
	raw_spin_lock_init(&cfs_b->lock);
	cfs_b->runtime = 0;
	cfs_b->quota = RUNTIME_INF;
	cfs_b->period = ns_to_ktime(default_cfs_period());

	INIT_LIST_HEAD(&cfs_b->throttled_cfs_rq);
	hrtimer_init(&cfs_b->period_timer, CLOCK_MONOTONIC, HRTIMER_MODE_ABS_PINNED);
	cfs_b->period_timer.function = sched_cfs_period_timer;
	hrtimer_init(&cfs_b->slack_timer, CLOCK_MONOTONIC, HRTIMER_MODE_REL);
	cfs_b->slack_timer.function = sched_cfs_slack_timer;
}

static void init_cfs_rq_runtime(struct cfs_rq *cfs_rq)
{
	cfs_rq->runtime_enabled = 0;
	INIT_LIST_HEAD(&cfs_rq->throttled_list);
}

void start_cfs_bandwidth(struct cfs_bandwidth *cfs_b)
{
	lockdep_assert_held(&cfs_b->lock);

	if (!cfs_b->period_active) {
		cfs_b->period_active = 1;
		hrtimer_forward_now(&cfs_b->period_timer, cfs_b->period);
		hrtimer_start_expires(&cfs_b->period_timer, HRTIMER_MODE_ABS_PINNED);
	}
}

static void destroy_cfs_bandwidth(struct cfs_bandwidth *cfs_b)
{
	/* init_cfs_bandwidth() was not called */
	if (!cfs_b->throttled_cfs_rq.next)
		return;

	hrtimer_cancel(&cfs_b->period_timer);
	hrtimer_cancel(&cfs_b->slack_timer);
}

static void __maybe_unused update_runtime_enabled(struct rq *rq)
{
	struct cfs_rq *cfs_rq;

	for_each_leaf_cfs_rq(rq, cfs_rq) {
		struct cfs_bandwidth *cfs_b = &cfs_rq->tg->cfs_bandwidth;

		raw_spin_lock(&cfs_b->lock);
		cfs_rq->runtime_enabled = cfs_b->quota != RUNTIME_INF;
		raw_spin_unlock(&cfs_b->lock);
	}
}

static void __maybe_unused unthrottle_offline_cfs_rqs(struct rq *rq)
{
	struct cfs_rq *cfs_rq;

	for_each_leaf_cfs_rq(rq, cfs_rq) {
		if (!cfs_rq->runtime_enabled)
			continue;

		/*
		 * clock_task is not advancing so we just need to make sure
		 * there's some valid quota amount
		 */
		cfs_rq->runtime_remaining = 1;
		/*
		 * Offline rq is schedulable till cpu is completely disabled
		 * in take_cpu_down(), so we prevent new cfs throttling here.
		 */
		cfs_rq->runtime_enabled = 0;

		if (cfs_rq_throttled(cfs_rq))
			unthrottle_cfs_rq(cfs_rq);
	}
}

#else /* CONFIG_CFS_BANDWIDTH */
static inline u64 cfs_rq_clock_task(struct cfs_rq *cfs_rq)
{
	return rq_clock_task(rq_of(cfs_rq));
}

static void account_cfs_rq_runtime(struct cfs_rq *cfs_rq, u64 delta_exec) {}
static bool check_cfs_rq_runtime(struct cfs_rq *cfs_rq) { return false; }
static void check_enqueue_throttle(struct cfs_rq *cfs_rq) {}
static __always_inline void return_cfs_rq_runtime(struct cfs_rq *cfs_rq) {}

static inline int cfs_rq_throttled(struct cfs_rq *cfs_rq)
{
	return 0;
}

static inline int throttled_hierarchy(struct cfs_rq *cfs_rq)
{
	return 0;
}

static inline int throttled_lb_pair(struct task_group *tg,
				    int src_cpu, int dest_cpu)
{
	return 0;
}

void init_cfs_bandwidth(struct cfs_bandwidth *cfs_b) {}

#ifdef CONFIG_FAIR_GROUP_SCHED
static void init_cfs_rq_runtime(struct cfs_rq *cfs_rq) {}
#endif

static inline struct cfs_bandwidth *tg_cfs_bandwidth(struct task_group *tg)
{
	return NULL;
}
static inline void destroy_cfs_bandwidth(struct cfs_bandwidth *cfs_b) {}
static inline void update_runtime_enabled(struct rq *rq) {}
static inline void unthrottle_offline_cfs_rqs(struct rq *rq) {}

#endif /* CONFIG_CFS_BANDWIDTH */

/**************************************************
 * CFS operations on tasks:
 */

#ifdef CONFIG_SCHED_HRTICK
static void hrtick_start_fair(struct rq *rq, struct task_struct *p)
{
	struct sched_entity *se = &p->se;
	struct cfs_rq *cfs_rq = cfs_rq_of(se);

	WARN_ON(task_rq(p) != rq);

	if (cfs_rq->nr_running > 1) {
		u64 slice = sched_slice(cfs_rq, se);
		u64 ran = se->sum_exec_runtime - se->prev_sum_exec_runtime;
		s64 delta = slice - ran;

		if (delta < 0) {
			if (rq->curr == p)
				resched_curr(rq);
			return;
		}
		hrtick_start(rq, delta);
	}
}

/*
 * called from enqueue/dequeue and updates the hrtick when the
 * current task is from our class and nr_running is low enough
 * to matter.
 */
static void hrtick_update(struct rq *rq)
{
	struct task_struct *curr = rq->curr;

	if (!hrtick_enabled(rq) || curr->sched_class != &fair_sched_class)
		return;

	if (cfs_rq_of(&curr->se)->nr_running < sched_nr_latency)
		hrtick_start_fair(rq, curr);
}
#else /* !CONFIG_SCHED_HRTICK */
static inline void
hrtick_start_fair(struct rq *rq, struct task_struct *p)
{
}

static inline void hrtick_update(struct rq *rq)
{
}
#endif

#ifdef CONFIG_SMP
static bool __cpu_overutilized(int cpu, int delta);
static bool cpu_overutilized(int cpu);
unsigned long boosted_cpu_util(int cpu);
#else
#define boosted_cpu_util(cpu) cpu_util_freq(cpu)
#endif

/*
 * The enqueue_task method is called before nr_running is
 * increased. Here we update the fair scheduling stats and
 * then put the task into the rbtree:
 */
static void
enqueue_task_fair(struct rq *rq, struct task_struct *p, int flags)
{
	struct cfs_rq *cfs_rq;
	struct sched_entity *se = &p->se;
#ifdef CONFIG_SMP
	int task_new = flags & ENQUEUE_WAKEUP_NEW;
#endif

	/*
	 * If in_iowait is set, the code below may not trigger any cpufreq
	 * utilization updates, so do it here explicitly with the IOWAIT flag
	 * passed.
	 */
	if (p->in_iowait)
		cpufreq_update_this_cpu(rq, SCHED_CPUFREQ_IOWAIT);

	for_each_sched_entity(se) {
		if (se->on_rq)
			break;
		cfs_rq = cfs_rq_of(se);
		enqueue_entity(cfs_rq, se, flags);

		/*
		 * end evaluation on encountering a throttled cfs_rq
		 *
		 * note: in the case of encountering a throttled cfs_rq we will
		 * post the final h_nr_running increment below.
		 */
		if (cfs_rq_throttled(cfs_rq))
			break;
		cfs_rq->h_nr_running++;
		walt_inc_cfs_cumulative_runnable_avg(cfs_rq, p);

		flags = ENQUEUE_WAKEUP;
	}

	for_each_sched_entity(se) {
		cfs_rq = cfs_rq_of(se);
		cfs_rq->h_nr_running++;
		walt_inc_cfs_cumulative_runnable_avg(cfs_rq, p);

		if (cfs_rq_throttled(cfs_rq))
			break;

		update_load_avg(se, UPDATE_TG);
		update_cfs_shares(se);
	}

	if (!se)
		add_nr_running(rq, 1);

#ifdef CONFIG_SMP

	/*
	 * Update SchedTune accounting.
	 *
	 * We do it before updating the CPU capacity to ensure the
	 * boost value of the current task is accounted for in the
	 * selection of the OPP.
	 *
	 * We do it also in the case where we enqueue a throttled task;
	 * we could argue that a throttled task should not boost a CPU,
	 * however:
	 * a) properly implementing CPU boosting considering throttled
	 *    tasks will increase a lot the complexity of the solution
	 * b) it's not easy to quantify the benefits introduced by
	 *    such a more complex solution.
	 * Thus, for the time being we go for the simple solution and boost
	 * also for throttled RQs.
	 */
	schedtune_enqueue_task(p, cpu_of(rq));

	if (!se) {
		walt_inc_cumulative_runnable_avg(rq, p);
		if (!task_new && !rq->rd->overutilized &&
		    cpu_overutilized(rq->cpu)) {
			rq->rd->overutilized = true;
			trace_sched_overutilized(true);
		}
	}

#endif /* CONFIG_SMP */
	hrtick_update(rq);
}

static void set_next_buddy(struct sched_entity *se);

/*
 * The dequeue_task method is called before nr_running is
 * decreased. We remove the task from the rbtree and
 * update the fair scheduling stats:
 */
static void dequeue_task_fair(struct rq *rq, struct task_struct *p, int flags)
{
	struct cfs_rq *cfs_rq;
	struct sched_entity *se = &p->se;
	int task_sleep = flags & DEQUEUE_SLEEP;

	for_each_sched_entity(se) {
		cfs_rq = cfs_rq_of(se);
		dequeue_entity(cfs_rq, se, flags);

		/*
		 * end evaluation on encountering a throttled cfs_rq
		 *
		 * note: in the case of encountering a throttled cfs_rq we will
		 * post the final h_nr_running decrement below.
		*/
		if (cfs_rq_throttled(cfs_rq))
			break;
		cfs_rq->h_nr_running--;
		walt_dec_cfs_cumulative_runnable_avg(cfs_rq, p);

		/* Don't dequeue parent if it has other entities besides us */
		if (cfs_rq->load.weight) {
			/* Avoid re-evaluating load for this entity: */
			se = parent_entity(se);
			/*
			 * Bias pick_next to pick a task from this cfs_rq, as
			 * p is sleeping when it is within its sched_slice.
			 */
			if (task_sleep && se && !throttled_hierarchy(cfs_rq))
				set_next_buddy(se);
			break;
		}
		flags |= DEQUEUE_SLEEP;
	}

	for_each_sched_entity(se) {
		cfs_rq = cfs_rq_of(se);
		cfs_rq->h_nr_running--;
		walt_dec_cfs_cumulative_runnable_avg(cfs_rq, p);

		if (cfs_rq_throttled(cfs_rq))
			break;

		update_load_avg(se, UPDATE_TG);
		update_cfs_shares(se);
	}

	if (!se)
		sub_nr_running(rq, 1);

#ifdef CONFIG_SMP

	/*
	 * Update SchedTune accounting
	 *
	 * We do it before updating the CPU capacity to ensure the
	 * boost value of the current task is accounted for in the
	 * selection of the OPP.
	 */
	schedtune_dequeue_task(p, cpu_of(rq));

	if (!se)
		walt_dec_cumulative_runnable_avg(rq, p);
#endif /* CONFIG_SMP */

	hrtick_update(rq);
}

#ifdef CONFIG_SMP

/*
 * per rq 'load' arrray crap; XXX kill this.
 */

/*
 * The exact cpuload at various idx values, calculated at every tick would be
 * load = (2^idx - 1) / 2^idx * load + 1 / 2^idx * cur_load
 *
 * If a cpu misses updates for n-1 ticks (as it was idle) and update gets called
 * on nth tick when cpu may be busy, then we have:
 * load = ((2^idx - 1) / 2^idx)^(n-1) * load
 * load = (2^idx - 1) / 2^idx) * load + 1 / 2^idx * cur_load
 *
 * decay_load_missed() below does efficient calculation of
 * load = ((2^idx - 1) / 2^idx)^(n-1) * load
 * avoiding 0..n-1 loop doing load = ((2^idx - 1) / 2^idx) * load
 *
 * The calculation is approximated on a 128 point scale.
 * degrade_zero_ticks is the number of ticks after which load at any
 * particular idx is approximated to be zero.
 * degrade_factor is a precomputed table, a row for each load idx.
 * Each column corresponds to degradation factor for a power of two ticks,
 * based on 128 point scale.
 * Example:
 * row 2, col 3 (=12) says that the degradation at load idx 2 after
 * 8 ticks is 12/128 (which is an approximation of exact factor 3^8/4^8).
 *
 * With this power of 2 load factors, we can degrade the load n times
 * by looking at 1 bits in n and doing as many mult/shift instead of
 * n mult/shifts needed by the exact degradation.
 */
#define DEGRADE_SHIFT		7
static const unsigned char
		degrade_zero_ticks[CPU_LOAD_IDX_MAX] = {0, 8, 32, 64, 128};
static const unsigned char
		degrade_factor[CPU_LOAD_IDX_MAX][DEGRADE_SHIFT + 1] = {
					{0, 0, 0, 0, 0, 0, 0, 0},
					{64, 32, 8, 0, 0, 0, 0, 0},
					{96, 72, 40, 12, 1, 0, 0},
					{112, 98, 75, 43, 15, 1, 0},
					{120, 112, 98, 76, 45, 16, 2} };

/*
 * Update cpu_load for any missed ticks, due to tickless idle. The backlog
 * would be when CPU is idle and so we just decay the old load without
 * adding any new load.
 */
static unsigned long
decay_load_missed(unsigned long load, unsigned long missed_updates, int idx)
{
	int j = 0;

	if (!missed_updates)
		return load;

	if (missed_updates >= degrade_zero_ticks[idx])
		return 0;

	if (idx == 1)
		return load >> missed_updates;

	while (missed_updates) {
		if (missed_updates % 2)
			load = (load * degrade_factor[idx][j]) >> DEGRADE_SHIFT;

		missed_updates >>= 1;
		j++;
	}
	return load;
}

/*
 * Update rq->cpu_load[] statistics. This function is usually called every
 * scheduler tick (TICK_NSEC). With tickless idle this will not be called
 * every tick. We fix it up based on jiffies.
 */
static void __update_cpu_load(struct rq *this_rq, unsigned long this_load,
			      unsigned long pending_updates)
{
	int i, scale;

	this_rq->nr_load_updates++;

	/* Update our load: */
	this_rq->cpu_load[0] = this_load; /* Fasttrack for idx 0 */
	for (i = 1, scale = 2; i < CPU_LOAD_IDX_MAX; i++, scale += scale) {
		unsigned long old_load, new_load;

		/* scale is effectively 1 << i now, and >> i divides by scale */

		old_load = this_rq->cpu_load[i];
		old_load = decay_load_missed(old_load, pending_updates - 1, i);
		new_load = this_load;
		/*
		 * Round up the averaging division if load is increasing. This
		 * prevents us from getting stuck on 9 if the load is 10, for
		 * example.
		 */
		if (new_load > old_load)
			new_load += scale - 1;

		this_rq->cpu_load[i] = (old_load * (scale - 1) + new_load) >> i;
	}

	sched_avg_update(this_rq);
}

/* Used instead of source_load when we know the type == 0 */
static unsigned long weighted_cpuload(const int cpu)
{
	return cfs_rq_runnable_load_avg(&cpu_rq(cpu)->cfs);
}

#ifdef CONFIG_NO_HZ_COMMON
/*
 * There is no sane way to deal with nohz on smp when using jiffies because the
 * cpu doing the jiffies update might drift wrt the cpu doing the jiffy reading
 * causing off-by-one errors in observed deltas; {0,2} instead of {1,1}.
 *
 * Therefore we cannot use the delta approach from the regular tick since that
 * would seriously skew the load calculation. However we'll make do for those
 * updates happening while idle (nohz_idle_balance) or coming out of idle
 * (tick_nohz_idle_exit).
 *
 * This means we might still be one tick off for nohz periods.
 */

/*
 * Called from nohz_idle_balance() to update the load ratings before doing the
 * idle balance.
 */
static void update_idle_cpu_load(struct rq *this_rq)
{
	unsigned long curr_jiffies = READ_ONCE(jiffies);
	unsigned long load = weighted_cpuload(cpu_of(this_rq));
	unsigned long pending_updates;

	/*
	 * bail if there's load or we're actually up-to-date.
	 */
	if (load || curr_jiffies == this_rq->last_load_update_tick)
		return;

	pending_updates = curr_jiffies - this_rq->last_load_update_tick;
	this_rq->last_load_update_tick = curr_jiffies;

	__update_cpu_load(this_rq, load, pending_updates);
}

/*
 * Called from tick_nohz_idle_exit() -- try and fix up the ticks we missed.
 */
void update_cpu_load_nohz(void)
{
	struct rq *this_rq = this_rq();
	unsigned long curr_jiffies = READ_ONCE(jiffies);
	unsigned long pending_updates;

	if (curr_jiffies == this_rq->last_load_update_tick)
		return;

	raw_spin_lock(&this_rq->lock);
	pending_updates = curr_jiffies - this_rq->last_load_update_tick;
	if (pending_updates) {
		this_rq->last_load_update_tick = curr_jiffies;
		/*
		 * We were idle, this means load 0, the current load might be
		 * !0 due to remote wakeups and the sort.
		 */
		__update_cpu_load(this_rq, 0, pending_updates);
	}
	raw_spin_unlock(&this_rq->lock);
}
#endif /* CONFIG_NO_HZ */

/*
 * Called from scheduler_tick()
 */
void update_cpu_load_active(struct rq *this_rq)
{
	unsigned long load = weighted_cpuload(cpu_of(this_rq));
	/*
	 * See the mess around update_idle_cpu_load() / update_cpu_load_nohz().
	 */
	this_rq->last_load_update_tick = jiffies;
	__update_cpu_load(this_rq, load, 1);
}

/*
 * Return a low guess at the load of a migration-source cpu weighted
 * according to the scheduling class and "nice" value.
 *
 * We want to under-estimate the load of migration sources, to
 * balance conservatively.
 */
static unsigned long source_load(int cpu, int type)
{
	struct rq *rq = cpu_rq(cpu);
	unsigned long total = weighted_cpuload(cpu);

	if (type == 0 || !sched_feat(LB_BIAS))
		return total;

	return min(rq->cpu_load[type-1], total);
}

/*
 * Return a high guess at the load of a migration-target cpu weighted
 * according to the scheduling class and "nice" value.
 */
static unsigned long target_load(int cpu, int type)
{
	struct rq *rq = cpu_rq(cpu);
	unsigned long total = weighted_cpuload(cpu);

	if (type == 0 || !sched_feat(LB_BIAS))
		return total;

	return max(rq->cpu_load[type-1], total);
}


static unsigned long cpu_avg_load_per_task(int cpu)
{
	struct rq *rq = cpu_rq(cpu);
	unsigned long nr_running = READ_ONCE(rq->cfs.h_nr_running);
	unsigned long load_avg = weighted_cpuload(cpu);

	if (nr_running)
		return load_avg / nr_running;

	return 0;
}

static void record_wakee(struct task_struct *p)
{
	/*
	 * Rough decay (wiping) for cost saving, don't worry
	 * about the boundary, really active task won't care
	 * about the loss.
	 */
	if (time_after(jiffies, current->wakee_flip_decay_ts + HZ)) {
		current->wakee_flips >>= 1;
		current->wakee_flip_decay_ts = jiffies;
	}

	if (current->last_wakee != p) {
		current->last_wakee = p;
		current->wakee_flips++;
	}
}

static void task_waking_fair(struct task_struct *p)
{
	struct sched_entity *se = &p->se;
	struct cfs_rq *cfs_rq = cfs_rq_of(se);
	u64 min_vruntime;

#ifndef CONFIG_64BIT
	u64 min_vruntime_copy;

	do {
		min_vruntime_copy = cfs_rq->min_vruntime_copy;
		smp_rmb();
		min_vruntime = cfs_rq->min_vruntime;
	} while (min_vruntime != min_vruntime_copy);
#else
	min_vruntime = cfs_rq->min_vruntime;
#endif

	se->vruntime -= min_vruntime;
	record_wakee(p);
}

#ifdef CONFIG_FAIR_GROUP_SCHED
/*
 * effective_load() calculates the load change as seen from the root_task_group
 *
 * Adding load to a group doesn't make a group heavier, but can cause movement
 * of group shares between cpus. Assuming the shares were perfectly aligned one
 * can calculate the shift in shares.
 *
 * Calculate the effective load difference if @wl is added (subtracted) to @tg
 * on this @cpu and results in a total addition (subtraction) of @wg to the
 * total group weight.
 *
 * Given a runqueue weight distribution (rw_i) we can compute a shares
 * distribution (s_i) using:
 *
 *   s_i = rw_i / \Sum rw_j						(1)
 *
 * Suppose we have 4 CPUs and our @tg is a direct child of the root group and
 * has 7 equal weight tasks, distributed as below (rw_i), with the resulting
 * shares distribution (s_i):
 *
 *   rw_i = {   2,   4,   1,   0 }
 *   s_i  = { 2/7, 4/7, 1/7,   0 }
 *
 * As per wake_affine() we're interested in the load of two CPUs (the CPU the
 * task used to run on and the CPU the waker is running on), we need to
 * compute the effect of waking a task on either CPU and, in case of a sync
 * wakeup, compute the effect of the current task going to sleep.
 *
 * So for a change of @wl to the local @cpu with an overall group weight change
 * of @wl we can compute the new shares distribution (s'_i) using:
 *
 *   s'_i = (rw_i + @wl) / (@wg + \Sum rw_j)				(2)
 *
 * Suppose we're interested in CPUs 0 and 1, and want to compute the load
 * differences in waking a task to CPU 0. The additional task changes the
 * weight and shares distributions like:
 *
 *   rw'_i = {   3,   4,   1,   0 }
 *   s'_i  = { 3/8, 4/8, 1/8,   0 }
 *
 * We can then compute the difference in effective weight by using:
 *
 *   dw_i = S * (s'_i - s_i)						(3)
 *
 * Where 'S' is the group weight as seen by its parent.
 *
 * Therefore the effective change in loads on CPU 0 would be 5/56 (3/8 - 2/7)
 * times the weight of the group. The effect on CPU 1 would be -4/56 (4/8 -
 * 4/7) times the weight of the group.
 */
static long effective_load(struct task_group *tg, int cpu, long wl, long wg)
{
	struct sched_entity *se = tg->se[cpu];

	if (!tg->parent)	/* the trivial, non-cgroup case */
		return wl;

	for_each_sched_entity(se) {
		struct cfs_rq *cfs_rq = se->my_q;
		long W, w = cfs_rq_load_avg(cfs_rq);

		tg = cfs_rq->tg;

		/*
		 * W = @wg + \Sum rw_j
		 */
		W = wg + atomic_long_read(&tg->load_avg);

		/* Ensure \Sum rw_j >= rw_i */
		W -= cfs_rq->tg_load_avg_contrib;
		W += w;

		/*
		 * w = rw_i + @wl
		 */
		w += wl;

		/*
		 * wl = S * s'_i; see (2)
		 */
		if (W > 0 && w < W)
			wl = (w * (long)tg->shares) / W;
		else
			wl = tg->shares;

		/*
		 * Per the above, wl is the new se->load.weight value; since
		 * those are clipped to [MIN_SHARES, ...) do so now. See
		 * calc_cfs_shares().
		 */
		if (wl < MIN_SHARES)
			wl = MIN_SHARES;

		/*
		 * wl = dw_i = S * (s'_i - s_i); see (3)
		 */
		wl -= se->avg.load_avg;

		/*
		 * Recursively apply this logic to all parent groups to compute
		 * the final effective load change on the root group. Since
		 * only the @tg group gets extra weight, all parent groups can
		 * only redistribute existing shares. @wl is the shift in shares
		 * resulting from this level per the above.
		 */
		wg = 0;
	}

	return wl;
}
#else

static long effective_load(struct task_group *tg, int cpu, long wl, long wg)
{
	return wl;
}

#endif

/*
 * Returns the current capacity of cpu after applying both
 * cpu and freq scaling.
 */
unsigned long capacity_curr_of(int cpu)
{
	return cpu_rq(cpu)->cpu_capacity_orig *
	       arch_scale_freq_capacity(NULL, cpu)
	       >> SCHED_CAPACITY_SHIFT;
}

static inline bool energy_aware(void)
{
	return sched_feat(ENERGY_AWARE);
}

struct energy_env {
	struct sched_group	*sg_top;
	struct sched_group	*sg_cap;
	int			cap_idx;
	int			util_delta;
	int			src_cpu;
	int			dst_cpu;
	int			trg_cpu;
	int			energy;
	int			payoff;
	struct task_struct	*task;
	struct {
		int before;
		int after;
		int delta;
		int diff;
	} nrg;
	struct {
		int before;
		int after;
		int delta;
	} cap;
};

static int cpu_util_wake(int cpu, struct task_struct *p);

/*
 * __cpu_norm_util() returns the cpu util relative to a specific capacity,
 * i.e. it's busy ratio, in the range [0..SCHED_LOAD_SCALE], which is useful for
 * energy calculations.
 *
 * Since util is a scale-invariant utilization defined as:
 *
 *   util ~ (curr_freq/max_freq)*1024 * capacity_orig/1024 * running_time/time
 *
 * the normalized util can be found using the specific capacity.
 *
 *   capacity = capacity_orig * curr_freq/max_freq
 *
 *   norm_util = running_time/time ~ util/capacity
 */
static unsigned long __cpu_norm_util(unsigned long util, unsigned long capacity)
{
	if (util >= capacity)
		return SCHED_CAPACITY_SCALE;

	return (util << SCHED_CAPACITY_SHIFT)/capacity;
}

static unsigned long group_max_util(struct energy_env *eenv)
{
	unsigned long max_util = 0;
	unsigned long util;
	int cpu;

	for_each_cpu(cpu, sched_group_cpus(eenv->sg_cap)) {
		util = cpu_util_wake(cpu, eenv->task);

		/*
		 * If we are looking at the target CPU specified by the eenv,
		 * then we should add the (estimated) utilization of the task
		 * assuming we will wake it up on that CPU.
		 */
		if (unlikely(cpu == eenv->trg_cpu))
			util += eenv->util_delta;

		max_util = max(max_util, util);
	}

	return max_util;
}

/*
 * group_norm_util() returns the approximated group util relative to it's
 * current capacity (busy ratio), in the range [0..SCHED_LOAD_SCALE], for use
 * in energy calculations.
 *
 * Since task executions may or may not overlap in time in the group the true
 * normalized util is between MAX(cpu_norm_util(i)) and SUM(cpu_norm_util(i))
 * when iterating over all CPUs in the group.
 * The latter estimate is used as it leads to a more pessimistic energy
 * estimate (more busy).
 */
static unsigned
long group_norm_util(struct energy_env *eenv, struct sched_group *sg)
{
	unsigned long capacity = sg->sge->cap_states[eenv->cap_idx].cap;
	unsigned long util, util_sum = 0;
	int cpu;

	for_each_cpu(cpu, sched_group_cpus(sg)) {
		util = cpu_util_wake(cpu, eenv->task);

		/*
		 * If we are looking at the target CPU specified by the eenv,
		 * then we should add the (estimated) utilization of the task
		 * assuming we will wake it up on that CPU.
		 */
		if (unlikely(cpu == eenv->trg_cpu))
			util += eenv->util_delta;

		util_sum += __cpu_norm_util(util, capacity);
	}

	return min_t(unsigned long, util_sum, SCHED_CAPACITY_SCALE);
}

static int find_new_capacity(struct energy_env *eenv,
	const struct sched_group_energy * const sge)
{
	int idx, max_idx = sge->nr_cap_states - 1;
	unsigned long util = group_max_util(eenv);

	/* default is max_cap if we don't find a match */
	eenv->cap_idx = max_idx;

	for (idx = 0; idx < sge->nr_cap_states; idx++) {
		if (sge->cap_states[idx].cap >= util) {
			eenv->cap_idx = idx;
			break;
		}
	}

	return eenv->cap_idx;
}

static int group_idle_state(struct energy_env *eenv, struct sched_group *sg)
{
	int i, state = INT_MAX;
	int src_in_grp, dst_in_grp;
	long grp_util = 0;

	/* Find the shallowest idle state in the sched group. */
	for_each_cpu(i, sched_group_cpus(sg))
		state = min(state, idle_get_state_idx(cpu_rq(i)));

	/* Take non-cpuidle idling into account (active idle/arch_cpu_idle()) */
	state++;

	src_in_grp = cpumask_test_cpu(eenv->src_cpu, sched_group_cpus(sg));
	dst_in_grp = cpumask_test_cpu(eenv->dst_cpu, sched_group_cpus(sg));
	if (src_in_grp == dst_in_grp) {
		/* both CPUs under consideration are in the same group or not in
		 * either group, migration should leave idle state the same.
		 */
		goto end;
	}

	/*
	 * Try to estimate if a deeper idle state is
	 * achievable when we move the task.
	 */
	for_each_cpu(i, sched_group_cpus(sg)) {
		grp_util += cpu_util_wake(i, eenv->task);
		if (unlikely(i == eenv->trg_cpu))
			grp_util += eenv->util_delta;
	}

	if (grp_util <=
		((long)sg->sgc->max_capacity * (int)sg->group_weight)) {
		/* after moving, this group is at most partly
		 * occupied, so it should have some idle time.
		 */
		int max_idle_state_idx = sg->sge->nr_idle_states - 2;
		int new_state = grp_util * max_idle_state_idx;
		if (grp_util <= 0)
			/* group will have no util, use lowest state */
			new_state = max_idle_state_idx + 1;
		else {
			/* for partially idle, linearly map util to idle
			 * states, excluding the lowest one. This does not
			 * correspond to the state we expect to enter in
			 * reality, but an indication of what might happen.
			 */
			new_state = min(max_idle_state_idx, (int)
					(new_state / sg->sgc->max_capacity));
			new_state = max_idle_state_idx - new_state;
		}
		state = new_state;
	} else {
		/* After moving, the group will be fully occupied
		 * so assume it will not be idle at all.
		 */
		state = 0;
	}
end:
	return state;
}

/*
 * sched_group_energy(): Computes the absolute energy consumption of cpus
 * belonging to the sched_group including shared resources shared only by
 * members of the group. Iterates over all cpus in the hierarchy below the
 * sched_group starting from the bottom working it's way up before going to
 * the next cpu until all cpus are covered at all levels. The current
 * implementation is likely to gather the same util statistics multiple times.
 * This can probably be done in a faster but more complex way.
 * Note: sched_group_energy() may fail when racing with sched_domain updates.
 */
static int sched_group_energy(struct energy_env *eenv)
{
	struct cpumask visit_cpus;
	u64 total_energy = 0;

	WARN_ON(!eenv->sg_top->sge);

	cpumask_copy(&visit_cpus, sched_group_cpus(eenv->sg_top));

	while (!cpumask_empty(&visit_cpus)) {
		struct sched_group *sg_shared_cap = NULL;
		int cpu = cpumask_first(&visit_cpus);
		struct sched_domain *sd;

		/*
		 * Is the group utilization affected by cpus outside this
		 * sched_group?
		 */
		sd = rcu_dereference(per_cpu(sd_scs, cpu));

		if (sd && sd->parent)
			sg_shared_cap = sd->parent->groups;

		for_each_domain(cpu, sd) {
			struct sched_group *sg = sd->groups;

			/* Has this sched_domain already been visited? */
			if (sd->child && group_first_cpu(sg) != cpu)
				break;

			do {
				unsigned long group_util;
				int sg_busy_energy, sg_idle_energy;
				int cap_idx, idle_idx;

				if (sg_shared_cap && sg_shared_cap->group_weight >= sg->group_weight)
					eenv->sg_cap = sg_shared_cap;
				else
					eenv->sg_cap = sg;

				cap_idx = find_new_capacity(eenv, sg->sge);

				if (sg->group_weight == 1) {
					/* Remove capacity of src CPU (before task move) */
					if (eenv->trg_cpu == eenv->src_cpu &&
					    cpumask_test_cpu(eenv->src_cpu, sched_group_cpus(sg))) {
						eenv->cap.before = sg->sge->cap_states[cap_idx].cap;
						eenv->cap.delta -= eenv->cap.before;
					}
					/* Add capacity of dst CPU  (after task move) */
					if (eenv->trg_cpu == eenv->dst_cpu &&
					    cpumask_test_cpu(eenv->dst_cpu, sched_group_cpus(sg))) {
						eenv->cap.after = sg->sge->cap_states[cap_idx].cap;
						eenv->cap.delta += eenv->cap.after;
					}
				}

				idle_idx = group_idle_state(eenv, sg);
				group_util = group_norm_util(eenv, sg);

				sg_busy_energy = (group_util * sg->sge->cap_states[cap_idx].power);
				sg_idle_energy = ((SCHED_LOAD_SCALE-group_util)
								* sg->sge->idle_states[idle_idx].power);

				total_energy += sg_busy_energy + sg_idle_energy;

				if (!sd->child)
					cpumask_xor(&visit_cpus, &visit_cpus, sched_group_cpus(sg));

				if (cpumask_equal(sched_group_cpus(sg), sched_group_cpus(eenv->sg_top)))
					goto next_cpu;

			} while (sg = sg->next, sg != sd->groups);
		}

		/*
		 * If we raced with hotplug and got an sd NULL-pointer;
		 * returning a wrong energy estimation is better than
		 * entering an infinite loop.
		 */
		if (cpumask_test_cpu(cpu, &visit_cpus))
			return -EINVAL;
next_cpu:
		cpumask_clear_cpu(cpu, &visit_cpus);
		continue;
	}

	eenv->energy = total_energy >> SCHED_CAPACITY_SHIFT;
	return 0;
}

static inline bool cpu_in_sg(struct sched_group *sg, int cpu)
{
	return cpu != -1 && cpumask_test_cpu(cpu, sched_group_cpus(sg));
}

static inline unsigned long task_util(struct task_struct *p);

/*
 * energy_diff(): Estimate the energy impact of changing the utilization
 * distribution. eenv specifies the change: utilisation amount, source, and
 * destination cpu. Source or destination cpu may be -1 in which case the
 * utilization is removed from or added to the system (e.g. task wake-up). If
 * both are specified, the utilization is migrated.
 */
static inline int __energy_diff(struct energy_env *eenv)
{
	struct sched_domain *sd;
	struct sched_group *sg;
	int sd_cpu = -1, energy_before = 0, energy_after = 0;
	int diff, margin;

	struct energy_env eenv_before = {
		.util_delta	= task_util(eenv->task),
		.src_cpu	= eenv->src_cpu,
		.dst_cpu	= eenv->dst_cpu,
		.trg_cpu	= eenv->src_cpu,
		.nrg		= { 0, 0, 0, 0},
		.cap		= { 0, 0, 0 },
		.task		= eenv->task,
	};

	if (eenv->src_cpu == eenv->dst_cpu)
		return 0;

	sd_cpu = (eenv->src_cpu != -1) ? eenv->src_cpu : eenv->dst_cpu;
	sd = rcu_dereference(per_cpu(sd_ea, sd_cpu));

	if (!sd)
		return 0; /* Error */

	sg = sd->groups;

	do {
		if (cpu_in_sg(sg, eenv->src_cpu) || cpu_in_sg(sg, eenv->dst_cpu)) {
			eenv_before.sg_top = eenv->sg_top = sg;

			if (sched_group_energy(&eenv_before))
				return 0; /* Invalid result abort */
			energy_before += eenv_before.energy;

			/* Keep track of SRC cpu (before) capacity */
			eenv->cap.before = eenv_before.cap.before;
			eenv->cap.delta = eenv_before.cap.delta;

			if (sched_group_energy(eenv))
				return 0; /* Invalid result abort */
			energy_after += eenv->energy;
		}
	} while (sg = sg->next, sg != sd->groups);

	eenv->nrg.before = energy_before;
	eenv->nrg.after = energy_after;
	eenv->nrg.diff = eenv->nrg.after - eenv->nrg.before;
	eenv->payoff = 0;
#ifndef CONFIG_SCHED_TUNE
	trace_sched_energy_diff(eenv->task,
			eenv->src_cpu, eenv->dst_cpu, eenv->util_delta,
			eenv->nrg.before, eenv->nrg.after, eenv->nrg.diff,
			eenv->cap.before, eenv->cap.after, eenv->cap.delta,
			eenv->nrg.delta, eenv->payoff);
#endif
	/*
	 * Dead-zone margin preventing too many migrations.
	 */

	margin = eenv->nrg.before >> 6; /* ~1.56% */

	diff = eenv->nrg.after - eenv->nrg.before;

	eenv->nrg.diff = (abs(diff) < margin) ? 0 : eenv->nrg.diff;

	return eenv->nrg.diff;
}

#ifdef CONFIG_SCHED_TUNE

struct target_nrg schedtune_target_nrg;
<<<<<<< HEAD
#ifdef CONFIG_CGROUP_SCHEDTUNE
extern bool schedtune_initialized;
#endif
=======

#ifdef CONFIG_CGROUP_SCHEDTUNE
extern bool schedtune_initialized;
#endif /* CONFIG_CGROUP_SCHEDTUNE */

>>>>>>> 0f646885
/*
 * System energy normalization
 * Returns the normalized value, in the range [0..SCHED_CAPACITY_SCALE],
 * corresponding to the specified energy variation.
 */
static inline int
normalize_energy(int energy_diff)
{
	u32 normalized_nrg;

#ifdef CONFIG_CGROUP_SCHEDTUNE
	/* during early setup, we don't know the extents */
	if (unlikely(!schedtune_initialized))
		return energy_diff < 0 ? -1 : 1 ;
<<<<<<< HEAD
#endif
=======
#endif /* CONFIG_CGROUP_SCHEDTUNE */
>>>>>>> 0f646885

#ifdef CONFIG_SCHED_DEBUG
	{
	int max_delta;

	/* Check for boundaries */
	max_delta  = schedtune_target_nrg.max_power;
	max_delta -= schedtune_target_nrg.min_power;
	WARN_ON(abs(energy_diff) >= max_delta);
	}
#endif

	/* Do scaling using positive numbers to increase the range */
	normalized_nrg = (energy_diff < 0) ? -energy_diff : energy_diff;

	/* Scale by energy magnitude */
	normalized_nrg <<= SCHED_CAPACITY_SHIFT;

	/* Normalize on max energy for target platform */
	normalized_nrg = reciprocal_divide(
			normalized_nrg, schedtune_target_nrg.rdiv);

	return (energy_diff < 0) ? -normalized_nrg : normalized_nrg;
}

static inline int
energy_diff(struct energy_env *eenv)
{
	int boost = schedtune_task_boost(eenv->task);
	int nrg_delta;

	/* Conpute "absolute" energy diff */
	__energy_diff(eenv);

	/* Return energy diff when boost margin is 0 */
	if (boost == 0) {
		trace_sched_energy_diff(eenv->task,
				eenv->src_cpu, eenv->dst_cpu, eenv->util_delta,
				eenv->nrg.before, eenv->nrg.after, eenv->nrg.diff,
				eenv->cap.before, eenv->cap.after, eenv->cap.delta,
				0, -eenv->nrg.diff);
		return eenv->nrg.diff;
	}

	/* Compute normalized energy diff */
	nrg_delta = normalize_energy(eenv->nrg.diff);
	eenv->nrg.delta = nrg_delta;

	eenv->payoff = schedtune_accept_deltas(
			eenv->nrg.delta,
			eenv->cap.delta,
			eenv->task);

	trace_sched_energy_diff(eenv->task,
			eenv->src_cpu, eenv->dst_cpu, eenv->util_delta,
			eenv->nrg.before, eenv->nrg.after, eenv->nrg.diff,
			eenv->cap.before, eenv->cap.after, eenv->cap.delta,
			eenv->nrg.delta, eenv->payoff);

	/*
	 * When SchedTune is enabled, the energy_diff() function will return
	 * the computed energy payoff value. Since the energy_diff() return
	 * value is expected to be negative by its callers, this evaluation
	 * function return a negative value each time the evaluation return a
	 * positive payoff, which is the condition for the acceptance of
	 * a scheduling decision
	 */
	return -eenv->payoff;
}
#else /* CONFIG_SCHED_TUNE */
#define energy_diff(eenv) __energy_diff(eenv)
#endif

/*
 * Detect M:N waker/wakee relationships via a switching-frequency heuristic.
 * A waker of many should wake a different task than the one last awakened
 * at a frequency roughly N times higher than one of its wakees.  In order
 * to determine whether we should let the load spread vs consolodating to
 * shared cache, we look for a minimum 'flip' frequency of llc_size in one
 * partner, and a factor of lls_size higher frequency in the other.  With
 * both conditions met, we can be relatively sure that the relationship is
 * non-monogamous, with partner count exceeding socket size.  Waker/wakee
 * being client/server, worker/dispatcher, interrupt source or whatever is
 * irrelevant, spread criteria is apparent partner count exceeds socket size.
 */
static int wake_wide(struct task_struct *p, int sibling_count_hint)
{
	unsigned int master = current->wakee_flips;
	unsigned int slave = p->wakee_flips;
	int llc_size = this_cpu_read(sd_llc_size);

	if (sibling_count_hint >= llc_size)
		return 1;

	if (master < slave)
		swap(master, slave);
	if (slave < llc_size || master < slave * llc_size)
		return 0;
	return 1;
}

static int wake_affine(struct sched_domain *sd, struct task_struct *p,
		       int prev_cpu, int sync)
{
	s64 this_load, load;
	s64 this_eff_load, prev_eff_load;
	int idx, this_cpu;
	struct task_group *tg;
	unsigned long weight;
	int balanced;

	idx	  = sd->wake_idx;
	this_cpu  = smp_processor_id();
	load	  = source_load(prev_cpu, idx);
	this_load = target_load(this_cpu, idx);

	/*
	 * If sync wakeup then subtract the (maximum possible)
	 * effect of the currently running task from the load
	 * of the current CPU:
	 */
	if (sync) {
		tg = task_group(current);
		weight = current->se.avg.load_avg;

		this_load += effective_load(tg, this_cpu, -weight, -weight);
		load += effective_load(tg, prev_cpu, 0, -weight);
	}

	tg = task_group(p);
	weight = p->se.avg.load_avg;

	/*
	 * In low-load situations, where prev_cpu is idle and this_cpu is idle
	 * due to the sync cause above having dropped this_load to 0, we'll
	 * always have an imbalance, but there's really nothing you can do
	 * about that, so that's good too.
	 *
	 * Otherwise check if either cpus are near enough in load to allow this
	 * task to be woken on this_cpu.
	 */
	this_eff_load = 100;
	this_eff_load *= capacity_of(prev_cpu);

	prev_eff_load = 100 + (sd->imbalance_pct - 100) / 2;
	prev_eff_load *= capacity_of(this_cpu);

	if (this_load > 0) {
		this_eff_load *= this_load +
			effective_load(tg, this_cpu, weight, weight);

		prev_eff_load *= load + effective_load(tg, prev_cpu, 0, weight);
	}

	balanced = this_eff_load <= prev_eff_load;

	schedstat_inc(p, se.statistics.nr_wakeups_affine_attempts);

	if (!balanced)
		return 0;

	schedstat_inc(sd, ttwu_move_affine);
	schedstat_inc(p, se.statistics.nr_wakeups_affine);

	return 1;
}

static inline unsigned long task_util(struct task_struct *p)
{
#ifdef CONFIG_SCHED_WALT
	if (!walt_disabled && sysctl_sched_use_walt_task_util) {
		unsigned long demand = p->ravg.demand;
		return (demand << 10) / walt_ravg_window;
	}
#endif
	return p->se.avg.util_avg;
}

static inline unsigned long boosted_task_util(struct task_struct *task);

static inline bool __task_fits(struct task_struct *p, int cpu, int util)
{
	unsigned long capacity = capacity_of(cpu);

	util += boosted_task_util(p);

	return (capacity * 1024) > (util * capacity_margin);
}

static inline bool task_fits_max(struct task_struct *p, int cpu)
{
	unsigned long capacity = capacity_of(cpu);
	unsigned long max_capacity = cpu_rq(cpu)->rd->max_cpu_capacity.val;

	if (capacity == max_capacity)
		return true;

	if (capacity * capacity_margin > max_capacity * 1024)
		return true;

	return __task_fits(p, cpu, 0);
}

static bool __cpu_overutilized(int cpu, int delta)
{
	return (capacity_of(cpu) * 1024) < ((cpu_util(cpu) + delta) * capacity_margin);
}

static bool cpu_overutilized(int cpu)
{
	return __cpu_overutilized(cpu, 0);
}

#ifdef CONFIG_SCHED_TUNE

struct reciprocal_value schedtune_spc_rdiv;

static long
schedtune_margin(unsigned long signal, long boost)
{
	long long margin = 0;

	/*
	 * Signal proportional compensation (SPC)
	 *
	 * The Boost (B) value is used to compute a Margin (M) which is
	 * proportional to the complement of the original Signal (S):
	 *   M = B * (SCHED_CAPACITY_SCALE - S)
	 * The obtained M could be used by the caller to "boost" S.
	 */
	if (boost >= 0) {
		margin  = SCHED_CAPACITY_SCALE - signal;
		margin *= boost;
	} else
		margin = -signal * boost;

	margin  = reciprocal_divide(margin, schedtune_spc_rdiv);

	if (boost < 0)
		margin *= -1;
	return margin;
}

static inline int
schedtune_cpu_margin(unsigned long util, int cpu)
{
	int boost = schedtune_cpu_boost(cpu);

	if (boost == 0)
		return 0;

	return schedtune_margin(util, boost);
}

static inline long
schedtune_task_margin(struct task_struct *task)
{
	int boost = schedtune_task_boost(task);
	unsigned long util;
	long margin;

	if (boost == 0)
		return 0;

	util = task_util(task);
	margin = schedtune_margin(util, boost);

	return margin;
}

#else /* CONFIG_SCHED_TUNE */

static inline int
schedtune_cpu_margin(unsigned long util, int cpu)
{
	return 0;
}

static inline int
schedtune_task_margin(struct task_struct *task)
{
	return 0;
}

#endif /* CONFIG_SCHED_TUNE */

unsigned long
boosted_cpu_util(int cpu)
{
	unsigned long util = cpu_util_freq(cpu);
	long margin = schedtune_cpu_margin(util, cpu);

	trace_sched_boost_cpu(cpu, util, margin);

	return util + margin;
}

static inline unsigned long
boosted_task_util(struct task_struct *task)
{
	unsigned long util = task_util(task);
	long margin = schedtune_task_margin(task);

	trace_sched_boost_task(task, util, margin);

	return util + margin;
}

static unsigned long capacity_spare_wake(int cpu, struct task_struct *p)
{
	return capacity_orig_of(cpu) - cpu_util_wake(cpu, p);
}

/*
 * find_idlest_group finds and returns the least busy CPU group within the
 * domain.
 *
 * Assumes p is allowed on at least one CPU in sd.
 */
static struct sched_group *
find_idlest_group(struct sched_domain *sd, struct task_struct *p,
		  int this_cpu, int sd_flag)
{
	struct sched_group *idlest = NULL, *group = sd->groups;
	struct sched_group *most_spare_sg = NULL;
	unsigned long min_load = ULONG_MAX, this_load = ULONG_MAX;
	unsigned long most_spare = 0, this_spare = 0;
	int load_idx = sd->forkexec_idx;
	int imbalance = 100 + (sd->imbalance_pct-100)/2;

	if (sd_flag & SD_BALANCE_WAKE)
		load_idx = sd->wake_idx;

	do {
		unsigned long load, avg_load, spare_cap, max_spare_cap;
		int local_group;
		int i;

		/* Skip over this group if it has no CPUs allowed */
		if (!cpumask_intersects(sched_group_cpus(group),
					tsk_cpus_allowed(p)))
			continue;

		local_group = cpumask_test_cpu(this_cpu,
					       sched_group_cpus(group));

		/*
		 * Tally up the load of all CPUs in the group and find
		 * the group containing the CPU with most spare capacity.
		 */
		avg_load = 0;
		max_spare_cap = 0;

		for_each_cpu(i, sched_group_cpus(group)) {
			/* Bias balancing toward cpus of our domain */
			if (local_group)
				load = source_load(i, load_idx);
			else
				load = target_load(i, load_idx);

			avg_load += load;

			spare_cap = capacity_spare_wake(i, p);

			if (spare_cap > max_spare_cap)
				max_spare_cap = spare_cap;
		}

		/* Adjust by relative CPU capacity of the group */
		avg_load = (avg_load * SCHED_CAPACITY_SCALE) / group->sgc->capacity;

		if (local_group) {
			this_load = avg_load;
			this_spare = max_spare_cap;
		} else {
			if (avg_load < min_load) {
				min_load = avg_load;
				idlest = group;
			}

			if (most_spare < max_spare_cap) {
				most_spare = max_spare_cap;
				most_spare_sg = group;
			}
		}
	} while (group = group->next, group != sd->groups);

	/*
	 * The cross-over point between using spare capacity or least load
	 * is too conservative for high utilization tasks on partially
	 * utilized systems if we require spare_capacity > task_util(p),
	 * so we allow for some task stuffing by using
	 * spare_capacity > task_util(p)/2.
	 *
	 * Spare capacity can't be used for fork because the utilization has
	 * not been set yet, we must first select a rq to compute the initial
	 * utilization.
	 */
	if (sd_flag & SD_BALANCE_FORK)
		goto skip_spare;

	if (this_spare > task_util(p) / 2 &&
	    imbalance*this_spare > 100*most_spare)
		return NULL;
	else if (most_spare > task_util(p) / 2)
		return most_spare_sg;

skip_spare:
	if (!idlest || 100*this_load < imbalance*min_load)
		return NULL;
	return idlest;
}

/*
 * find_idlest_group_cpu - find the idlest cpu among the cpus in group.
 */
static int
find_idlest_group_cpu(struct sched_group *group, struct task_struct *p, int this_cpu)
{
	unsigned long load, min_load = ULONG_MAX;
	unsigned int min_exit_latency = UINT_MAX;
	u64 latest_idle_timestamp = 0;
	int least_loaded_cpu = this_cpu;
	int shallowest_idle_cpu = -1;
	int i;

	/* Check if we have any choice: */
	if (group->group_weight == 1)
		return cpumask_first(sched_group_cpus(group));

	/* Traverse only the allowed CPUs */
	for_each_cpu_and(i, sched_group_cpus(group), tsk_cpus_allowed(p)) {
		if (idle_cpu(i)) {
			struct rq *rq = cpu_rq(i);
			struct cpuidle_state *idle = idle_get_state(rq);
			if (idle && idle->exit_latency < min_exit_latency) {
				/*
				 * We give priority to a CPU whose idle state
				 * has the smallest exit latency irrespective
				 * of any idle timestamp.
				 */
				min_exit_latency = idle->exit_latency;
				latest_idle_timestamp = rq->idle_stamp;
				shallowest_idle_cpu = i;
			} else if ((!idle || idle->exit_latency == min_exit_latency) &&
				   rq->idle_stamp > latest_idle_timestamp) {
				/*
				 * If equal or no active idle state, then
				 * the most recently idled CPU might have
				 * a warmer cache.
				 */
				latest_idle_timestamp = rq->idle_stamp;
				shallowest_idle_cpu = i;
			}
		} else if (shallowest_idle_cpu == -1) {
			load = weighted_cpuload(i);
			if (load < min_load || (load == min_load && i == this_cpu)) {
				min_load = load;
				least_loaded_cpu = i;
			}
		}
	}

	return shallowest_idle_cpu != -1 ? shallowest_idle_cpu : least_loaded_cpu;
 }

static inline int find_idlest_cpu(struct sched_domain *sd, struct task_struct *p,
				  int cpu, int prev_cpu, int sd_flag)
{
	int new_cpu = cpu;
	int wu = sd_flag & SD_BALANCE_WAKE;
	int cas_cpu = -1;

	if (wu) {
		schedstat_inc(p, se.statistics.nr_wakeups_cas_attempts);
		schedstat_inc(this_rq(), eas_stats.cas_attempts);
	}

	if (!cpumask_intersects(sched_domain_span(sd), &p->cpus_allowed))
		return prev_cpu;

	while (sd) {
		struct sched_group *group;
		struct sched_domain *tmp;
		int weight;

		if (wu)
			schedstat_inc(sd, eas_stats.cas_attempts);

		if (!(sd->flags & sd_flag)) {
			sd = sd->child;
			continue;
		}

		group = find_idlest_group(sd, p, cpu, sd_flag);
		if (!group) {
			sd = sd->child;
			continue;
		}

		new_cpu = find_idlest_group_cpu(group, p, cpu);
		if (new_cpu == cpu) {
			/* Now try balancing at a lower domain level of cpu */
			sd = sd->child;
			continue;
		}

		/* Now try balancing at a lower domain level of new_cpu */
		cpu = cas_cpu = new_cpu;
		weight = sd->span_weight;
		sd = NULL;
		for_each_domain(cpu, tmp) {
			if (weight <= tmp->span_weight)
				break;
			if (tmp->flags & sd_flag)
				sd = tmp;
		}
		/* while loop will break here if sd == NULL */
	}

	if (wu && (cas_cpu >= 0)) {
		schedstat_inc(p, se.statistics.nr_wakeups_cas_count);
		schedstat_inc(this_rq(), eas_stats.cas_count);
	}

	return new_cpu;
}

/*
 * Try and locate an idle CPU in the sched_domain.
 */
static int select_idle_sibling(struct task_struct *p, int prev, int target)
{
	struct sched_domain *sd;
	struct sched_group *sg;
	int best_idle_cpu = -1;
	int best_idle_cstate = INT_MAX;
	unsigned long best_idle_capacity = ULONG_MAX;

	schedstat_inc(p, se.statistics.nr_wakeups_sis_attempts);
	schedstat_inc(this_rq(), eas_stats.sis_attempts);

	if (!sysctl_sched_cstate_aware) {
		if (idle_cpu(target)) {
			schedstat_inc(p, se.statistics.nr_wakeups_sis_idle);
			schedstat_inc(this_rq(), eas_stats.sis_idle);
			return target;
		}

		/*
		 * If the prevous cpu is cache affine and idle, don't be stupid.
		 */
		if (prev != target && cpus_share_cache(prev, target) && idle_cpu(prev)) {
			schedstat_inc(p, se.statistics.nr_wakeups_sis_cache_affine);
			schedstat_inc(this_rq(), eas_stats.sis_cache_affine);
			return prev;
		}
	}

	/*
	 * Otherwise, iterate the domains and find an elegible idle cpu.
	 */
	sd = rcu_dereference(per_cpu(sd_llc, target));
	for_each_lower_domain(sd) {
		sg = sd->groups;
		do {
			int i;
			if (!cpumask_intersects(sched_group_cpus(sg),
						tsk_cpus_allowed(p)))
				goto next;

			if (sysctl_sched_cstate_aware) {
				for_each_cpu_and(i, tsk_cpus_allowed(p), sched_group_cpus(sg)) {
					int idle_idx = idle_get_state_idx(cpu_rq(i));
					unsigned long new_usage = boosted_task_util(p);
					unsigned long capacity_orig = capacity_orig_of(i);

					if (new_usage > capacity_orig || !idle_cpu(i))
						goto next;

					if (i == target && new_usage <= capacity_curr_of(target)) {
						schedstat_inc(p, se.statistics.nr_wakeups_sis_suff_cap);
						schedstat_inc(this_rq(), eas_stats.sis_suff_cap);
						schedstat_inc(sd, eas_stats.sis_suff_cap);
						return target;
					}

					if (idle_idx < best_idle_cstate &&
					    capacity_orig <= best_idle_capacity) {
						best_idle_cpu = i;
						best_idle_cstate = idle_idx;
						best_idle_capacity = capacity_orig;
					}
				}
			} else {
				for_each_cpu(i, sched_group_cpus(sg)) {
					if (i == target || !idle_cpu(i))
						goto next;
				}

				target = cpumask_first_and(sched_group_cpus(sg),
					tsk_cpus_allowed(p));
				schedstat_inc(p, se.statistics.nr_wakeups_sis_idle_cpu);
				schedstat_inc(this_rq(), eas_stats.sis_idle_cpu);
				schedstat_inc(sd, eas_stats.sis_idle_cpu);
				goto done;
			}
next:
			sg = sg->next;
		} while (sg != sd->groups);
	}

	if (best_idle_cpu >= 0)
		target = best_idle_cpu;

done:
	schedstat_inc(p, se.statistics.nr_wakeups_sis_count);
	schedstat_inc(this_rq(), eas_stats.sis_count);

	return target;
}

/*
 * cpu_util_wake: Compute cpu utilization with any contributions from
 * the waking task p removed.  check_for_migration() looks for a better CPU of
 * rq->curr. For that case we should return cpu util with contributions from
 * currently running task p removed.
 */
static int cpu_util_wake(int cpu, struct task_struct *p)
{
	unsigned long util, capacity;

#ifdef CONFIG_SCHED_WALT
	/*
	 * WALT does not decay idle tasks in the same manner
	 * as PELT, so it makes little sense to subtract task
	 * utilization from cpu utilization. Instead just use
	 * cpu_util for this case.
	 */
	if (!walt_disabled && sysctl_sched_use_walt_cpu_util &&
	    p->state == TASK_WAKING)
		return cpu_util(cpu);
#endif
	/* Task has no contribution or is new */
	if (cpu != task_cpu(p) || !p->se.avg.last_update_time)
		return cpu_util(cpu);

	capacity = capacity_orig_of(cpu);
	util = max_t(long, cpu_util(cpu) - task_util(p), 0);

	return (util >= capacity) ? capacity : util;
}

static int start_cpu(bool boosted)
{
	struct root_domain *rd = cpu_rq(smp_processor_id())->rd;

<<<<<<< HEAD
	RCU_LOCKDEP_WARN(!rcu_read_lock_sched_held(),
			   "sched RCU must be held");

=======
>>>>>>> 0f646885
	return boosted ? rd->max_cap_orig_cpu : rd->min_cap_orig_cpu;
}

static inline int find_best_target(struct task_struct *p, int *backup_cpu,
				   bool boosted, bool prefer_idle)
{
	unsigned long best_idle_min_cap_orig = ULONG_MAX;
	unsigned long min_util = boosted_task_util(p);
	unsigned long target_capacity = ULONG_MAX;
	unsigned long min_wake_util = ULONG_MAX;
	unsigned long target_max_spare_cap = 0;
	unsigned long best_active_util = ULONG_MAX;
	int best_idle_cstate = INT_MAX;
	struct sched_domain *sd;
	struct sched_group *sg;
	int best_active_cpu = -1;
	int best_idle_cpu = -1;
	int target_cpu = -1;
	int cpu, i;

	*backup_cpu = -1;

	schedstat_inc(p, se.statistics.nr_wakeups_fbt_attempts);
	schedstat_inc(this_rq(), eas_stats.fbt_attempts);

	/* Find start CPU based on boost value */
	cpu = start_cpu(boosted);
	if (cpu < 0) {
		schedstat_inc(p, se.statistics.nr_wakeups_fbt_no_cpu);
		schedstat_inc(this_rq(), eas_stats.fbt_no_cpu);
		return -1;
	}

	/* Find SD for the start CPU */
	sd = rcu_dereference(per_cpu(sd_ea, cpu));
	if (!sd) {
		schedstat_inc(p, se.statistics.nr_wakeups_fbt_no_sd);
		schedstat_inc(this_rq(), eas_stats.fbt_no_sd);
		return -1;
	}

	/* Scan CPUs in all SDs */
	sg = sd->groups;
	do {
		for_each_cpu_and(i, tsk_cpus_allowed(p), sched_group_cpus(sg)) {
			unsigned long capacity_curr = capacity_curr_of(i);
			unsigned long capacity_orig = capacity_orig_of(i);
			unsigned long wake_util, new_util;

			if (!cpu_online(i))
				continue;

			if (walt_cpu_high_irqload(i))
				continue;

			/*
			 * p's blocked utilization is still accounted for on prev_cpu
			 * so prev_cpu will receive a negative bias due to the double
			 * accounting. However, the blocked utilization may be zero.
			 */
			wake_util = cpu_util_wake(i, p);
			new_util = wake_util + task_util(p);

			/*
			 * Ensure minimum capacity to grant the required boost.
			 * The target CPU can be already at a capacity level higher
			 * than the one required to boost the task.
			 */
			new_util = max(min_util, new_util);
			if (new_util > capacity_orig)
				continue;

			/*
			 * Case A) Latency sensitive tasks
			 *
			 * Unconditionally favoring tasks that prefer idle CPU to
			 * improve latency.
			 *
			 * Looking for:
			 * - an idle CPU, whatever its idle_state is, since
			 *   the first CPUs we explore are more likely to be
			 *   reserved for latency sensitive tasks.
			 * - a non idle CPU where the task fits in its current
			 *   capacity and has the maximum spare capacity.
			 * - a non idle CPU with lower contention from other
			 *   tasks and running at the lowest possible OPP.
			 *
			 * The last two goals tries to favor a non idle CPU
			 * where the task can run as if it is "almost alone".
			 * A maximum spare capacity CPU is favoured since
			 * the task already fits into that CPU's capacity
			 * without waiting for an OPP chance.
			 *
			 * The following code path is the only one in the CPUs
			 * exploration loop which is always used by
			 * prefer_idle tasks. It exits the loop with wither a
			 * best_active_cpu or a target_cpu which should
			 * represent an optimal choice for latency sensitive
			 * tasks.
			 */
			if (prefer_idle) {

				/*
				 * Case A.1: IDLE CPU
				 * Return the first IDLE CPU we find.
				 */
				if (idle_cpu(i)) {
					schedstat_inc(p, se.statistics.nr_wakeups_fbt_pref_idle);
					schedstat_inc(this_rq(), eas_stats.fbt_pref_idle);

					trace_sched_find_best_target(p,
							prefer_idle, min_util,
							cpu, best_idle_cpu,
							best_active_cpu, i);

					return i;
				}

				/*
				 * Case A.2: Target ACTIVE CPU
				 * Favor CPUs with max spare capacity.
				 */
				if ((capacity_curr > new_util) &&
					(capacity_orig - new_util > target_max_spare_cap)) {
					target_max_spare_cap = capacity_orig - new_util;
					target_cpu = i;
					continue;
				}
				if (target_cpu != -1)
					continue;


				/*
				 * Case A.3: Backup ACTIVE CPU
				 * Favor CPUs with:
				 * - lower utilization due to other tasks
				 * - lower utilization with the task in
				 */
				if (wake_util > min_wake_util)
					continue;
				if (new_util > best_active_util)
					continue;
				min_wake_util = wake_util;
				best_active_util = new_util;
				best_active_cpu = i;
				continue;
			}

			/*
			 * Enforce EAS mode
			 *
			 * For non latency sensitive tasks, skip CPUs that
			 * will be overutilized by moving the task there.
			 *
			 * The goal here is to remain in EAS mode as long as
			 * possible at least for !prefer_idle tasks.
			 */
			if ((new_util * capacity_margin) >
			    (capacity_orig * SCHED_CAPACITY_SCALE))
				continue;

			/*
			 * Case B) Non latency sensitive tasks on IDLE CPUs.
			 *
			 * Find an optimal backup IDLE CPU for non latency
			 * sensitive tasks.
			 *
			 * Looking for:
			 * - minimizing the capacity_orig,
			 *   i.e. preferring LITTLE CPUs
			 * - favoring shallowest idle states
			 *   i.e. avoid to wakeup deep-idle CPUs
			 *
			 * The following code path is used by non latency
			 * sensitive tasks if IDLE CPUs are available. If at
			 * least one of such CPUs are available it sets the
			 * best_idle_cpu to the most suitable idle CPU to be
			 * selected.
			 *
			 * If idle CPUs are available, favour these CPUs to
			 * improve performances by spreading tasks.
			 * Indeed, the energy_diff() computed by the caller
			 * will take care to ensure the minimization of energy
			 * consumptions without affecting performance.
			 */
			if (idle_cpu(i)) {
				int idle_idx = idle_get_state_idx(cpu_rq(i));

				/* Select idle CPU with lower cap_orig */
				if (capacity_orig > best_idle_min_cap_orig)
					continue;

				/*
				 * Skip CPUs in deeper idle state, but only
				 * if they are also less energy efficient.
				 * IOW, prefer a deep IDLE LITTLE CPU vs a
				 * shallow idle big CPU.
				 */
				if (sysctl_sched_cstate_aware &&
				    best_idle_cstate <= idle_idx)
					continue;

				/* Keep track of best idle CPU */
				best_idle_min_cap_orig = capacity_orig;
				best_idle_cstate = idle_idx;
				best_idle_cpu = i;
				continue;
			}

			/*
			 * Case C) Non latency sensitive tasks on ACTIVE CPUs.
			 *
			 * Pack tasks in the most energy efficient capacities.
			 *
			 * This task packing strategy prefers more energy
			 * efficient CPUs (i.e. pack on smaller maximum
			 * capacity CPUs) while also trying to spread tasks to
			 * run them all at the lower OPP.
			 *
			 * This assumes for example that it's more energy
			 * efficient to run two tasks on two CPUs at a lower
			 * OPP than packing both on a single CPU but running
			 * that CPU at an higher OPP.
			 *
			 * Thus, this case keep track of the CPU with the
			 * smallest maximum capacity and highest spare maximum
			 * capacity.
			 */

			/* Favor CPUs with smaller capacity */
			if (capacity_orig > target_capacity)
				continue;

			/* Favor CPUs with maximum spare capacity */
			if ((capacity_orig - new_util) < target_max_spare_cap)
				continue;

			target_max_spare_cap = capacity_orig - new_util;
			target_capacity = capacity_orig;
			target_cpu = i;
		}

	} while (sg = sg->next, sg != sd->groups);

	/*
	 * For non latency sensitive tasks, cases B and C in the previous loop,
	 * we pick the best IDLE CPU only if we was not able to find a target
	 * ACTIVE CPU.
	 *
	 * Policies priorities:
	 *
	 * - prefer_idle tasks:
	 *
	 *   a) IDLE CPU available, we return immediately
	 *   b) ACTIVE CPU where task fits and has the bigger maximum spare
	 *      capacity (i.e. target_cpu)
	 *   c) ACTIVE CPU with less contention due to other tasks
	 *      (i.e. best_active_cpu)
	 *
	 * - NON prefer_idle tasks:
	 *
	 *   a) ACTIVE CPU: target_cpu
	 *   b) IDLE CPU: best_idle_cpu
	 */
	if (target_cpu == -1)
		target_cpu = prefer_idle
			? best_active_cpu
			: best_idle_cpu;
	else
		*backup_cpu = prefer_idle
		? best_active_cpu
		: best_idle_cpu;

	trace_sched_find_best_target(p, prefer_idle, min_util, cpu,
				     best_idle_cpu, best_active_cpu,
				     target_cpu);

	schedstat_inc(p, se.statistics.nr_wakeups_fbt_count);
	schedstat_inc(this_rq(), eas_stats.fbt_count);

	return target_cpu;
}

/*
 * Disable WAKE_AFFINE in the case where task @p doesn't fit in the
 * capacity of either the waking CPU @cpu or the previous CPU @prev_cpu.
 *
 * In that case WAKE_AFFINE doesn't make sense and we'll let
 * BALANCE_WAKE sort things out.
 */
static int wake_cap(struct task_struct *p, int cpu, int prev_cpu)
{
	long min_cap, max_cap;

	min_cap = min(capacity_orig_of(prev_cpu), capacity_orig_of(cpu));
	max_cap = cpu_rq(cpu)->rd->max_cpu_capacity.val;

	/* Minimum capacity is close to max, no need to abort wake_affine */
	if (max_cap - min_cap < max_cap >> 3)
		return 0;

	/* Bring task utilization in sync with prev_cpu */
	sync_entity_load_avg(&p->se);

	return min_cap * 1024 < task_util(p) * capacity_margin;
}

static int select_energy_cpu_brute(struct task_struct *p, int prev_cpu, int sync)
{
	struct sched_domain *sd;
	int target_cpu = prev_cpu, tmp_target, tmp_backup;
	bool boosted, prefer_idle;

	schedstat_inc(p, se.statistics.nr_wakeups_secb_attempts);
	schedstat_inc(this_rq(), eas_stats.secb_attempts);

	if (sysctl_sched_sync_hint_enable && sync) {
		int cpu = smp_processor_id();

		if (cpumask_test_cpu(cpu, tsk_cpus_allowed(p))) {
			schedstat_inc(p, se.statistics.nr_wakeups_secb_sync);
			schedstat_inc(this_rq(), eas_stats.secb_sync);
			return cpu;
		}
	}

	rcu_read_lock();
#ifdef CONFIG_CGROUP_SCHEDTUNE
	boosted = schedtune_task_boost(p) > 0;
	prefer_idle = schedtune_prefer_idle(p) > 0;
#else
	boosted = get_sysctl_sched_cfs_boost() > 0;
	prefer_idle = 0;
#endif

	sync_entity_load_avg(&p->se);

	sd = rcu_dereference(per_cpu(sd_ea, prev_cpu));
	/* Find a cpu with sufficient capacity */
	tmp_target = find_best_target(p, &tmp_backup, boosted, prefer_idle);

	if (!sd)
		goto unlock;
	if (tmp_target >= 0) {
		target_cpu = tmp_target;
		if ((boosted || prefer_idle) && idle_cpu(target_cpu)) {
			schedstat_inc(p, se.statistics.nr_wakeups_secb_idle_bt);
			schedstat_inc(this_rq(), eas_stats.secb_idle_bt);
			goto unlock;
		}
	}

	if (target_cpu != prev_cpu) {
		int delta = 0;
		struct energy_env eenv = {
			.util_delta     = task_util(p),
			.src_cpu        = prev_cpu,
			.dst_cpu        = target_cpu,
			.task           = p,
			.trg_cpu	= target_cpu,
		};


#ifdef CONFIG_SCHED_WALT
		if (!walt_disabled && sysctl_sched_use_walt_cpu_util)
			delta = task_util(p);
#endif
		/* Not enough spare capacity on previous cpu */
		if (__cpu_overutilized(prev_cpu, delta)) {
			schedstat_inc(p, se.statistics.nr_wakeups_secb_insuff_cap);
			schedstat_inc(this_rq(), eas_stats.secb_insuff_cap);
			goto unlock;
		}

		if (energy_diff(&eenv) >= 0) {
			/* No energy saving for target_cpu, try backup */
			target_cpu = tmp_backup;
			eenv.dst_cpu = target_cpu;
			eenv.trg_cpu = target_cpu;
			if (tmp_backup < 0 ||
			    tmp_backup == prev_cpu ||
			    energy_diff(&eenv) >= 0) {
				schedstat_inc(p, se.statistics.nr_wakeups_secb_no_nrg_sav);
				schedstat_inc(this_rq(), eas_stats.secb_no_nrg_sav);
				target_cpu = prev_cpu;
				goto unlock;
			}
		}

		schedstat_inc(p, se.statistics.nr_wakeups_secb_nrg_sav);
		schedstat_inc(this_rq(), eas_stats.secb_nrg_sav);
		goto unlock;
	}

	schedstat_inc(p, se.statistics.nr_wakeups_secb_count);
	schedstat_inc(this_rq(), eas_stats.secb_count);

unlock:
	rcu_read_unlock();

	return target_cpu;
}

/*
 * select_task_rq_fair: Select target runqueue for the waking task in domains
 * that have the 'sd_flag' flag set. In practice, this is SD_BALANCE_WAKE,
 * SD_BALANCE_FORK, or SD_BALANCE_EXEC.
 *
 * Balances load by selecting the idlest cpu in the idlest group, or under
 * certain conditions an idle sibling cpu if the domain has SD_WAKE_AFFINE set.
 *
 * Returns the target cpu number.
 *
 * preempt must be disabled.
 */
static int
select_task_rq_fair(struct task_struct *p, int prev_cpu, int sd_flag, int wake_flags,
		    int sibling_count_hint)
{
	struct sched_domain *tmp, *affine_sd = NULL, *sd = NULL;
	int cpu = smp_processor_id();
	int new_cpu = prev_cpu;
	int want_affine = 0;
	int sync = wake_flags & WF_SYNC;

	if (sd_flag & SD_BALANCE_WAKE) {
		record_wakee(p);
		want_affine = !wake_wide(p, sibling_count_hint) &&
			      !wake_cap(p, cpu, prev_cpu) &&
			      cpumask_test_cpu(cpu, &p->cpus_allowed);
	}

	if (energy_aware() && !(cpu_rq(prev_cpu)->rd->overutilized))
		return select_energy_cpu_brute(p, prev_cpu, sync);

	rcu_read_lock();
	for_each_domain(cpu, tmp) {
		if (!(tmp->flags & SD_LOAD_BALANCE))
			break;

		/*
		 * If both cpu and prev_cpu are part of this domain,
		 * cpu is a valid SD_WAKE_AFFINE target.
		 */
		if (want_affine && (tmp->flags & SD_WAKE_AFFINE) &&
		    cpumask_test_cpu(prev_cpu, sched_domain_span(tmp))) {
			affine_sd = tmp;
			break;
		}

		if (tmp->flags & sd_flag)
			sd = tmp;
		else if (!want_affine)
			break;
	}

	if (affine_sd) {
		sd = NULL; /* Prefer wake_affine over balance flags */
		if (cpu != prev_cpu && wake_affine(affine_sd, p, prev_cpu, sync))
			new_cpu = cpu;
	}

	if (sd && !(sd_flag & SD_BALANCE_FORK)) {
		/*
		 * We're going to need the task's util for capacity_spare_wake
		 * in find_idlest_group. Sync it up to prev_cpu's
		 * last_update_time.
		 */
		sync_entity_load_avg(&p->se);
	}

	if (!sd) {
		if (sd_flag & SD_BALANCE_WAKE) /* XXX always ? */
			new_cpu = select_idle_sibling(p, prev_cpu, new_cpu);

	} else {
		new_cpu = find_idlest_cpu(sd, p, cpu, prev_cpu, sd_flag);
	}
	rcu_read_unlock();

	return new_cpu;
}

/*
 * Called immediately before a task is migrated to a new cpu; task_cpu(p) and
 * cfs_rq_of(p) references at time of call are still valid and identify the
 * previous cpu.  However, the caller only guarantees p->pi_lock is held; no
 * other assumptions, including the state of rq->lock, should be made.
 */
static void migrate_task_rq_fair(struct task_struct *p)
{
	/*
	 * We are supposed to update the task to "current" time, then its up to date
	 * and ready to go to new CPU/cfs_rq. But we have difficulty in getting
	 * what current time is, so simply throw away the out-of-date time. This
	 * will result in the wakee task is less decayed, but giving the wakee more
	 * load sounds not bad.
	 */
	remove_entity_load_avg(&p->se);

	/* Tell new CPU we are migrated */
	p->se.avg.last_update_time = 0;

	/* We have migrated, no longer consider this task hot */
	p->se.exec_start = 0;
}

static void task_dead_fair(struct task_struct *p)
{
	remove_entity_load_avg(&p->se);
}
#else
#define task_fits_max(p, cpu) true
#endif /* CONFIG_SMP */

static unsigned long
wakeup_gran(struct sched_entity *curr, struct sched_entity *se)
{
	unsigned long gran = sysctl_sched_wakeup_granularity;

	/*
	 * Since its curr running now, convert the gran from real-time
	 * to virtual-time in his units.
	 *
	 * By using 'se' instead of 'curr' we penalize light tasks, so
	 * they get preempted easier. That is, if 'se' < 'curr' then
	 * the resulting gran will be larger, therefore penalizing the
	 * lighter, if otoh 'se' > 'curr' then the resulting gran will
	 * be smaller, again penalizing the lighter task.
	 *
	 * This is especially important for buddies when the leftmost
	 * task is higher priority than the buddy.
	 */
	return calc_delta_fair(gran, se);
}

/*
 * Should 'se' preempt 'curr'.
 *
 *             |s1
 *        |s2
 *   |s3
 *         g
 *      |<--->|c
 *
 *  w(c, s1) = -1
 *  w(c, s2) =  0
 *  w(c, s3) =  1
 *
 */
static int
wakeup_preempt_entity(struct sched_entity *curr, struct sched_entity *se)
{
	s64 gran, vdiff = curr->vruntime - se->vruntime;

	if (vdiff <= 0)
		return -1;

	gran = wakeup_gran(curr, se);
	if (vdiff > gran)
		return 1;

	return 0;
}

static void set_last_buddy(struct sched_entity *se)
{
	if (entity_is_task(se) && unlikely(task_of(se)->policy == SCHED_IDLE))
		return;

	for_each_sched_entity(se)
		cfs_rq_of(se)->last = se;
}

static void set_next_buddy(struct sched_entity *se)
{
	if (entity_is_task(se) && unlikely(task_of(se)->policy == SCHED_IDLE))
		return;

	for_each_sched_entity(se)
		cfs_rq_of(se)->next = se;
}

static void set_skip_buddy(struct sched_entity *se)
{
	for_each_sched_entity(se)
		cfs_rq_of(se)->skip = se;
}

/*
 * Preempt the current task with a newly woken task if needed:
 */
static void check_preempt_wakeup(struct rq *rq, struct task_struct *p, int wake_flags)
{
	struct task_struct *curr = rq->curr;
	struct sched_entity *se = &curr->se, *pse = &p->se;
	struct cfs_rq *cfs_rq = task_cfs_rq(curr);
	int scale = cfs_rq->nr_running >= sched_nr_latency;
	int next_buddy_marked = 0;

	if (unlikely(se == pse))
		return;

	/*
	 * This is possible from callers such as attach_tasks(), in which we
	 * unconditionally check_prempt_curr() after an enqueue (which may have
	 * lead to a throttle).  This both saves work and prevents false
	 * next-buddy nomination below.
	 */
	if (unlikely(throttled_hierarchy(cfs_rq_of(pse))))
		return;

	if (sched_feat(NEXT_BUDDY) && scale && !(wake_flags & WF_FORK)) {
		set_next_buddy(pse);
		next_buddy_marked = 1;
	}

	/*
	 * We can come here with TIF_NEED_RESCHED already set from new task
	 * wake up path.
	 *
	 * Note: this also catches the edge-case of curr being in a throttled
	 * group (e.g. via set_curr_task), since update_curr() (in the
	 * enqueue of curr) will have resulted in resched being set.  This
	 * prevents us from potentially nominating it as a false LAST_BUDDY
	 * below.
	 */
	if (test_tsk_need_resched(curr))
		return;

	/* Idle tasks are by definition preempted by non-idle tasks. */
	if (unlikely(curr->policy == SCHED_IDLE) &&
	    likely(p->policy != SCHED_IDLE))
		goto preempt;

	/*
	 * Batch and idle tasks do not preempt non-idle tasks (their preemption
	 * is driven by the tick):
	 */
	if (unlikely(p->policy != SCHED_NORMAL) || !sched_feat(WAKEUP_PREEMPTION))
		return;

	find_matching_se(&se, &pse);
	update_curr(cfs_rq_of(se));
	BUG_ON(!pse);
	if (wakeup_preempt_entity(se, pse) == 1) {
		/*
		 * Bias pick_next to pick the sched entity that is
		 * triggering this preemption.
		 */
		if (!next_buddy_marked)
			set_next_buddy(pse);
		goto preempt;
	}

	return;

preempt:
	resched_curr(rq);
	/*
	 * Only set the backward buddy when the current task is still
	 * on the rq. This can happen when a wakeup gets interleaved
	 * with schedule on the ->pre_schedule() or idle_balance()
	 * point, either of which can * drop the rq lock.
	 *
	 * Also, during early boot the idle thread is in the fair class,
	 * for obvious reasons its a bad idea to schedule back to it.
	 */
	if (unlikely(!se->on_rq || curr == rq->idle))
		return;

	if (sched_feat(LAST_BUDDY) && scale && entity_is_task(se))
		set_last_buddy(se);
}

static struct task_struct *
pick_next_task_fair(struct rq *rq, struct task_struct *prev)
{
	struct cfs_rq *cfs_rq = &rq->cfs;
	struct sched_entity *se;
	struct task_struct *p;
	int new_tasks;

again:
#ifdef CONFIG_FAIR_GROUP_SCHED
	if (!cfs_rq->nr_running)
		goto idle;

	if (prev->sched_class != &fair_sched_class)
		goto simple;

	/*
	 * Because of the set_next_buddy() in dequeue_task_fair() it is rather
	 * likely that a next task is from the same cgroup as the current.
	 *
	 * Therefore attempt to avoid putting and setting the entire cgroup
	 * hierarchy, only change the part that actually changes.
	 */

	do {
		struct sched_entity *curr = cfs_rq->curr;

		/*
		 * Since we got here without doing put_prev_entity() we also
		 * have to consider cfs_rq->curr. If it is still a runnable
		 * entity, update_curr() will update its vruntime, otherwise
		 * forget we've ever seen it.
		 */
		if (curr) {
			if (curr->on_rq)
				update_curr(cfs_rq);
			else
				curr = NULL;

			/*
			 * This call to check_cfs_rq_runtime() will do the
			 * throttle and dequeue its entity in the parent(s).
			 * Therefore the 'simple' nr_running test will indeed
			 * be correct.
			 */
			if (unlikely(check_cfs_rq_runtime(cfs_rq)))
				goto simple;
		}

		se = pick_next_entity(cfs_rq, curr);
		cfs_rq = group_cfs_rq(se);
	} while (cfs_rq);

	p = task_of(se);

	/*
	 * Since we haven't yet done put_prev_entity and if the selected task
	 * is a different task than we started out with, try and touch the
	 * least amount of cfs_rqs.
	 */
	if (prev != p) {
		struct sched_entity *pse = &prev->se;

		while (!(cfs_rq = is_same_group(se, pse))) {
			int se_depth = se->depth;
			int pse_depth = pse->depth;

			if (se_depth <= pse_depth) {
				put_prev_entity(cfs_rq_of(pse), pse);
				pse = parent_entity(pse);
			}
			if (se_depth >= pse_depth) {
				set_next_entity(cfs_rq_of(se), se);
				se = parent_entity(se);
			}
		}

		put_prev_entity(cfs_rq, pse);
		set_next_entity(cfs_rq, se);
	}

	if (hrtick_enabled(rq))
		hrtick_start_fair(rq, p);

	rq->misfit_task = !task_fits_max(p, rq->cpu);

	return p;
simple:
	cfs_rq = &rq->cfs;
#endif

	if (!cfs_rq->nr_running)
		goto idle;

	put_prev_task(rq, prev);

	do {
		se = pick_next_entity(cfs_rq, NULL);
		set_next_entity(cfs_rq, se);
		cfs_rq = group_cfs_rq(se);
	} while (cfs_rq);

	p = task_of(se);

	if (hrtick_enabled(rq))
		hrtick_start_fair(rq, p);

	rq->misfit_task = !task_fits_max(p, rq->cpu);

	return p;

idle:
	rq->misfit_task = 0;
	/*
	 * This is OK, because current is on_cpu, which avoids it being picked
	 * for load-balance and preemption/IRQs are still disabled avoiding
	 * further scheduler activity on it and we're being very careful to
	 * re-start the picking loop.
	 */
	lockdep_unpin_lock(&rq->lock);
	new_tasks = idle_balance(rq);
	lockdep_pin_lock(&rq->lock);
	/*
	 * Because idle_balance() releases (and re-acquires) rq->lock, it is
	 * possible for any higher priority task to appear. In that case we
	 * must re-start the pick_next_entity() loop.
	 */
	if (new_tasks < 0)
		return RETRY_TASK;

	if (new_tasks > 0)
		goto again;

	return NULL;
}

/*
 * Account for a descheduled task:
 */
static void put_prev_task_fair(struct rq *rq, struct task_struct *prev)
{
	struct sched_entity *se = &prev->se;
	struct cfs_rq *cfs_rq;

	for_each_sched_entity(se) {
		cfs_rq = cfs_rq_of(se);
		put_prev_entity(cfs_rq, se);
	}
}

/*
 * sched_yield() is very simple
 *
 * The magic of dealing with the ->skip buddy is in pick_next_entity.
 */
static void yield_task_fair(struct rq *rq)
{
	struct task_struct *curr = rq->curr;
	struct cfs_rq *cfs_rq = task_cfs_rq(curr);
	struct sched_entity *se = &curr->se;

	/*
	 * Are we the only task in the tree?
	 */
	if (unlikely(rq->nr_running == 1))
		return;

	clear_buddies(cfs_rq, se);

	if (curr->policy != SCHED_BATCH) {
		update_rq_clock(rq);
		/*
		 * Update run-time statistics of the 'current'.
		 */
		update_curr(cfs_rq);
		/*
		 * Tell update_rq_clock() that we've just updated,
		 * so we don't do microscopic update in schedule()
		 * and double the fastpath cost.
		 */
		rq_clock_skip_update(rq, true);
	}

	set_skip_buddy(se);
}

static bool yield_to_task_fair(struct rq *rq, struct task_struct *p, bool preempt)
{
	struct sched_entity *se = &p->se;

	/* throttled hierarchies are not runnable */
	if (!se->on_rq || throttled_hierarchy(cfs_rq_of(se)))
		return false;

	/* Tell the scheduler that we'd really like pse to run next. */
	set_next_buddy(se);

	yield_task_fair(rq);

	return true;
}

#ifdef CONFIG_SMP
/**************************************************
 * Fair scheduling class load-balancing methods.
 *
 * BASICS
 *
 * The purpose of load-balancing is to achieve the same basic fairness the
 * per-cpu scheduler provides, namely provide a proportional amount of compute
 * time to each task. This is expressed in the following equation:
 *
 *   W_i,n/P_i == W_j,n/P_j for all i,j                               (1)
 *
 * Where W_i,n is the n-th weight average for cpu i. The instantaneous weight
 * W_i,0 is defined as:
 *
 *   W_i,0 = \Sum_j w_i,j                                             (2)
 *
 * Where w_i,j is the weight of the j-th runnable task on cpu i. This weight
 * is derived from the nice value as per prio_to_weight[].
 *
 * The weight average is an exponential decay average of the instantaneous
 * weight:
 *
 *   W'_i,n = (2^n - 1) / 2^n * W_i,n + 1 / 2^n * W_i,0               (3)
 *
 * C_i is the compute capacity of cpu i, typically it is the
 * fraction of 'recent' time available for SCHED_OTHER task execution. But it
 * can also include other factors [XXX].
 *
 * To achieve this balance we define a measure of imbalance which follows
 * directly from (1):
 *
 *   imb_i,j = max{ avg(W/C), W_i/C_i } - min{ avg(W/C), W_j/C_j }    (4)
 *
 * We them move tasks around to minimize the imbalance. In the continuous
 * function space it is obvious this converges, in the discrete case we get
 * a few fun cases generally called infeasible weight scenarios.
 *
 * [XXX expand on:
 *     - infeasible weights;
 *     - local vs global optima in the discrete case. ]
 *
 *
 * SCHED DOMAINS
 *
 * In order to solve the imbalance equation (4), and avoid the obvious O(n^2)
 * for all i,j solution, we create a tree of cpus that follows the hardware
 * topology where each level pairs two lower groups (or better). This results
 * in O(log n) layers. Furthermore we reduce the number of cpus going up the
 * tree to only the first of the previous level and we decrease the frequency
 * of load-balance at each level inv. proportional to the number of cpus in
 * the groups.
 *
 * This yields:
 *
 *     log_2 n     1     n
 *   \Sum       { --- * --- * 2^i } = O(n)                            (5)
 *     i = 0      2^i   2^i
 *                               `- size of each group
 *         |         |     `- number of cpus doing load-balance
 *         |         `- freq
 *         `- sum over all levels
 *
 * Coupled with a limit on how many tasks we can migrate every balance pass,
 * this makes (5) the runtime complexity of the balancer.
 *
 * An important property here is that each CPU is still (indirectly) connected
 * to every other cpu in at most O(log n) steps:
 *
 * The adjacency matrix of the resulting graph is given by:
 *
 *             log_2 n     
 *   A_i,j = \Union     (i % 2^k == 0) && i / 2^(k+1) == j / 2^(k+1)  (6)
 *             k = 0
 *
 * And you'll find that:
 *
 *   A^(log_2 n)_i,j != 0  for all i,j                                (7)
 *
 * Showing there's indeed a path between every cpu in at most O(log n) steps.
 * The task movement gives a factor of O(m), giving a convergence complexity
 * of:
 *
 *   O(nm log n),  n := nr_cpus, m := nr_tasks                        (8)
 *
 *
 * WORK CONSERVING
 *
 * In order to avoid CPUs going idle while there's still work to do, new idle
 * balancing is more aggressive and has the newly idle cpu iterate up the domain
 * tree itself instead of relying on other CPUs to bring it work.
 *
 * This adds some complexity to both (5) and (8) but it reduces the total idle
 * time.
 *
 * [XXX more?]
 *
 *
 * CGROUPS
 *
 * Cgroups make a horror show out of (2), instead of a simple sum we get:
 *
 *                                s_k,i
 *   W_i,0 = \Sum_j \Prod_k w_k * -----                               (9)
 *                                 S_k
 *
 * Where
 *
 *   s_k,i = \Sum_j w_i,j,k  and  S_k = \Sum_i s_k,i                 (10)
 *
 * w_i,j,k is the weight of the j-th runnable task in the k-th cgroup on cpu i.
 *
 * The big problem is S_k, its a global sum needed to compute a local (W_i)
 * property.
 *
 * [XXX write more on how we solve this.. _after_ merging pjt's patches that
 *      rewrite all of this once again.]
 */ 

static unsigned long __read_mostly max_load_balance_interval = HZ/10;

enum fbq_type { regular, remote, all };

enum group_type {
	group_other = 0,
	group_misfit_task,
	group_imbalanced,
	group_overloaded,
};

#define LBF_ALL_PINNED	0x01
#define LBF_NEED_BREAK	0x02
#define LBF_DST_PINNED  0x04
#define LBF_SOME_PINNED	0x08

struct lb_env {
	struct sched_domain	*sd;

	struct rq		*src_rq;
	int			src_cpu;

	int			dst_cpu;
	struct rq		*dst_rq;

	struct cpumask		*dst_grpmask;
	int			new_dst_cpu;
	enum cpu_idle_type	idle;
	long			imbalance;
	unsigned int		src_grp_nr_running;
	/* The set of CPUs under consideration for load-balancing */
	struct cpumask		*cpus;

	unsigned int		flags;

	unsigned int		loop;
	unsigned int		loop_break;
	unsigned int		loop_max;

	enum fbq_type		fbq_type;
	enum group_type		busiest_group_type;
	struct list_head	tasks;
};

/*
 * Is this task likely cache-hot:
 */
static int task_hot(struct task_struct *p, struct lb_env *env)
{
	s64 delta;

	lockdep_assert_held(&env->src_rq->lock);

	if (p->sched_class != &fair_sched_class)
		return 0;

	if (unlikely(p->policy == SCHED_IDLE))
		return 0;

	/*
	 * Buddy candidates are cache hot:
	 */
	if (sched_feat(CACHE_HOT_BUDDY) && env->dst_rq->nr_running &&
			(&p->se == cfs_rq_of(&p->se)->next ||
			 &p->se == cfs_rq_of(&p->se)->last))
		return 1;

	if (sysctl_sched_migration_cost == -1)
		return 1;
	if (sysctl_sched_migration_cost == 0)
		return 0;

	delta = rq_clock_task(env->src_rq) - p->se.exec_start;

	return delta < (s64)sysctl_sched_migration_cost;
}

#ifdef CONFIG_NUMA_BALANCING
/*
 * Returns 1, if task migration degrades locality
 * Returns 0, if task migration improves locality i.e migration preferred.
 * Returns -1, if task migration is not affected by locality.
 */
static int migrate_degrades_locality(struct task_struct *p, struct lb_env *env)
{
	struct numa_group *numa_group = rcu_dereference(p->numa_group);
	unsigned long src_faults, dst_faults;
	int src_nid, dst_nid;

	if (!static_branch_likely(&sched_numa_balancing))
		return -1;

	if (!p->numa_faults || !(env->sd->flags & SD_NUMA))
		return -1;

	src_nid = cpu_to_node(env->src_cpu);
	dst_nid = cpu_to_node(env->dst_cpu);

	if (src_nid == dst_nid)
		return -1;

	/* Migrating away from the preferred node is always bad. */
	if (src_nid == p->numa_preferred_nid) {
		if (env->src_rq->nr_running > env->src_rq->nr_preferred_running)
			return 1;
		else
			return -1;
	}

	/* Encourage migration to the preferred node. */
	if (dst_nid == p->numa_preferred_nid)
		return 0;

	if (numa_group) {
		src_faults = group_faults(p, src_nid);
		dst_faults = group_faults(p, dst_nid);
	} else {
		src_faults = task_faults(p, src_nid);
		dst_faults = task_faults(p, dst_nid);
	}

	return dst_faults < src_faults;
}

#else
static inline int migrate_degrades_locality(struct task_struct *p,
					     struct lb_env *env)
{
	return -1;
}
#endif

/*
 * can_migrate_task - may task p from runqueue rq be migrated to this_cpu?
 */
static
int can_migrate_task(struct task_struct *p, struct lb_env *env)
{
	int tsk_cache_hot;

	lockdep_assert_held(&env->src_rq->lock);

	/*
	 * We do not migrate tasks that are:
	 * 1) throttled_lb_pair, or
	 * 2) cannot be migrated to this CPU due to cpus_allowed, or
	 * 3) running (obviously), or
	 * 4) are cache-hot on their current CPU.
	 */
	if (throttled_lb_pair(task_group(p), env->src_cpu, env->dst_cpu))
		return 0;

	if (!cpumask_test_cpu(env->dst_cpu, tsk_cpus_allowed(p))) {
		int cpu;

		schedstat_inc(p, se.statistics.nr_failed_migrations_affine);

		env->flags |= LBF_SOME_PINNED;

		/*
		 * Remember if this task can be migrated to any other cpu in
		 * our sched_group. We may want to revisit it if we couldn't
		 * meet load balance goals by pulling other tasks on src_cpu.
		 *
		 * Also avoid computing new_dst_cpu if we have already computed
		 * one in current iteration.
		 */
		if (!env->dst_grpmask || (env->flags & LBF_DST_PINNED))
			return 0;

		/* Prevent to re-select dst_cpu via env's cpus */
		for_each_cpu_and(cpu, env->dst_grpmask, env->cpus) {
			if (cpumask_test_cpu(cpu, tsk_cpus_allowed(p))) {
				env->flags |= LBF_DST_PINNED;
				env->new_dst_cpu = cpu;
				break;
			}
		}

		return 0;
	}

	/* Record that we found atleast one task that could run on dst_cpu */
	env->flags &= ~LBF_ALL_PINNED;

	if (task_running(env->src_rq, p)) {
		schedstat_inc(p, se.statistics.nr_failed_migrations_running);
		return 0;
	}

	/*
	 * Aggressive migration if:
	 * 1) destination numa is preferred
	 * 2) task is cache cold, or
	 * 3) too many balance attempts have failed.
	 */
	tsk_cache_hot = migrate_degrades_locality(p, env);
	if (tsk_cache_hot == -1)
		tsk_cache_hot = task_hot(p, env);

	if (tsk_cache_hot <= 0 ||
	    env->sd->nr_balance_failed > env->sd->cache_nice_tries) {
		if (tsk_cache_hot == 1) {
			schedstat_inc(env->sd, lb_hot_gained[env->idle]);
			schedstat_inc(p, se.statistics.nr_forced_migrations);
		}
		return 1;
	}

	schedstat_inc(p, se.statistics.nr_failed_migrations_hot);
	return 0;
}

/*
 * detach_task() -- detach the task for the migration specified in env
 */
static void detach_task(struct task_struct *p, struct lb_env *env)
{
	lockdep_assert_held(&env->src_rq->lock);

	deactivate_task(env->src_rq, p, 0);
	p->on_rq = TASK_ON_RQ_MIGRATING;
	double_lock_balance(env->src_rq, env->dst_rq);
	set_task_cpu(p, env->dst_cpu);
	double_unlock_balance(env->src_rq, env->dst_rq);
}

/*
 * detach_one_task() -- tries to dequeue exactly one task from env->src_rq, as
 * part of active balancing operations within "domain".
 *
 * Returns a task if successful and NULL otherwise.
 */
static struct task_struct *detach_one_task(struct lb_env *env)
{
	struct task_struct *p, *n;

	lockdep_assert_held(&env->src_rq->lock);

	list_for_each_entry_safe(p, n, &env->src_rq->cfs_tasks, se.group_node) {
		if (!can_migrate_task(p, env))
			continue;

		detach_task(p, env);

		/*
		 * Right now, this is only the second place where
		 * lb_gained[env->idle] is updated (other is detach_tasks)
		 * so we can safely collect stats here rather than
		 * inside detach_tasks().
		 */
		schedstat_inc(env->sd, lb_gained[env->idle]);
		return p;
	}
	return NULL;
}

static const unsigned int sched_nr_migrate_break = 32;

/*
 * detach_tasks() -- tries to detach up to imbalance weighted load from
 * busiest_rq, as part of a balancing operation within domain "sd".
 *
 * Returns number of detached tasks if successful and 0 otherwise.
 */
static int detach_tasks(struct lb_env *env)
{
	struct list_head *tasks = &env->src_rq->cfs_tasks;
	struct task_struct *p;
	unsigned long load;
	int detached = 0;

	lockdep_assert_held(&env->src_rq->lock);

	if (env->imbalance <= 0)
		return 0;

	while (!list_empty(tasks)) {
		/*
		 * We don't want to steal all, otherwise we may be treated likewise,
		 * which could at worst lead to a livelock crash.
		 */
		if (env->idle != CPU_NOT_IDLE && env->src_rq->nr_running <= 1)
			break;

		p = list_first_entry(tasks, struct task_struct, se.group_node);

		env->loop++;
		/* We've more or less seen every task there is, call it quits */
		if (env->loop > env->loop_max)
			break;

		/* take a breather every nr_migrate tasks */
		if (env->loop > env->loop_break) {
			env->loop_break += sched_nr_migrate_break;
			env->flags |= LBF_NEED_BREAK;
			break;
		}

		if (!can_migrate_task(p, env))
			goto next;

		load = task_h_load(p);

		if (sched_feat(LB_MIN) && load < 16 && !env->sd->nr_balance_failed)
			goto next;

		if ((load / 2) > env->imbalance)
			goto next;

		detach_task(p, env);
		list_add(&p->se.group_node, &env->tasks);

		detached++;
		env->imbalance -= load;

#ifdef CONFIG_PREEMPT
		/*
		 * NEWIDLE balancing is a source of latency, so preemptible
		 * kernels will stop after the first task is detached to minimize
		 * the critical section.
		 */
		if (env->idle == CPU_NEWLY_IDLE)
			break;
#endif

		/*
		 * We only want to steal up to the prescribed amount of
		 * weighted load.
		 */
		if (env->imbalance <= 0)
			break;

		continue;
next:
		list_move_tail(&p->se.group_node, tasks);
	}

	/*
	 * Right now, this is one of only two places we collect this stat
	 * so we can safely collect detach_one_task() stats here rather
	 * than inside detach_one_task().
	 */
	schedstat_add(env->sd, lb_gained[env->idle], detached);

	return detached;
}

/*
 * attach_task() -- attach the task detached by detach_task() to its new rq.
 */
static void attach_task(struct rq *rq, struct task_struct *p)
{
	lockdep_assert_held(&rq->lock);

	BUG_ON(task_rq(p) != rq);
	p->on_rq = TASK_ON_RQ_QUEUED;
	activate_task(rq, p, 0);
	check_preempt_curr(rq, p, 0);
}

/*
 * attach_one_task() -- attaches the task returned from detach_one_task() to
 * its new rq.
 */
static void attach_one_task(struct rq *rq, struct task_struct *p)
{
	raw_spin_lock(&rq->lock);
	attach_task(rq, p);
	raw_spin_unlock(&rq->lock);
}

/*
 * attach_tasks() -- attaches all tasks detached by detach_tasks() to their
 * new rq.
 */
static void attach_tasks(struct lb_env *env)
{
	struct list_head *tasks = &env->tasks;
	struct task_struct *p;

	raw_spin_lock(&env->dst_rq->lock);

	while (!list_empty(tasks)) {
		p = list_first_entry(tasks, struct task_struct, se.group_node);
		list_del_init(&p->se.group_node);

		attach_task(env->dst_rq, p);
	}

	raw_spin_unlock(&env->dst_rq->lock);
}

#ifdef CONFIG_FAIR_GROUP_SCHED
static void update_blocked_averages(int cpu)
{
	struct rq *rq = cpu_rq(cpu);
	struct cfs_rq *cfs_rq;
	unsigned long flags;

	raw_spin_lock_irqsave(&rq->lock, flags);
	update_rq_clock(rq);

	/*
	 * Iterates the task_group tree in a bottom up fashion, see
	 * list_add_leaf_cfs_rq() for details.
	 */
	for_each_leaf_cfs_rq(rq, cfs_rq) {
		/* throttled entities do not contribute to load */
		if (throttled_hierarchy(cfs_rq))
			continue;

		if (update_cfs_rq_load_avg(cfs_rq_clock_task(cfs_rq), cfs_rq,
					   true))
			update_tg_load_avg(cfs_rq, 0);

		/* Propagate pending load changes to the parent */
		if (cfs_rq->tg->se[cpu])
			update_load_avg(cfs_rq->tg->se[cpu], 0);
	}
	raw_spin_unlock_irqrestore(&rq->lock, flags);
}

/*
 * Compute the hierarchical load factor for cfs_rq and all its ascendants.
 * This needs to be done in a top-down fashion because the load of a child
 * group is a fraction of its parents load.
 */
static void update_cfs_rq_h_load(struct cfs_rq *cfs_rq)
{
	struct rq *rq = rq_of(cfs_rq);
	struct sched_entity *se = cfs_rq->tg->se[cpu_of(rq)];
	unsigned long now = jiffies;
	unsigned long load;

	if (cfs_rq->last_h_load_update == now)
		return;

	cfs_rq->h_load_next = NULL;
	for_each_sched_entity(se) {
		cfs_rq = cfs_rq_of(se);
		cfs_rq->h_load_next = se;
		if (cfs_rq->last_h_load_update == now)
			break;
	}

	if (!se) {
		cfs_rq->h_load = cfs_rq_load_avg(cfs_rq);
		cfs_rq->last_h_load_update = now;
	}

	while ((se = cfs_rq->h_load_next) != NULL) {
		load = cfs_rq->h_load;
		load = div64_ul(load * se->avg.load_avg,
			cfs_rq_load_avg(cfs_rq) + 1);
		cfs_rq = group_cfs_rq(se);
		cfs_rq->h_load = load;
		cfs_rq->last_h_load_update = now;
	}
}

static unsigned long task_h_load(struct task_struct *p)
{
	struct cfs_rq *cfs_rq = task_cfs_rq(p);

	update_cfs_rq_h_load(cfs_rq);
	return div64_ul(p->se.avg.load_avg * cfs_rq->h_load,
			cfs_rq_load_avg(cfs_rq) + 1);
}
#else
static inline void update_blocked_averages(int cpu)
{
	struct rq *rq = cpu_rq(cpu);
	struct cfs_rq *cfs_rq = &rq->cfs;
	unsigned long flags;

	raw_spin_lock_irqsave(&rq->lock, flags);
	update_rq_clock(rq);
	update_cfs_rq_load_avg(cfs_rq_clock_task(cfs_rq), cfs_rq, true);
	raw_spin_unlock_irqrestore(&rq->lock, flags);
}

static unsigned long task_h_load(struct task_struct *p)
{
	return p->se.avg.load_avg;
}
#endif

/********** Helpers for find_busiest_group ************************/

/*
 * sg_lb_stats - stats of a sched_group required for load_balancing
 */
struct sg_lb_stats {
	unsigned long avg_load; /*Avg load across the CPUs of the group */
	unsigned long group_load; /* Total load over the CPUs of the group */
	unsigned long sum_weighted_load; /* Weighted load of group's tasks */
	unsigned long load_per_task;
	unsigned long group_capacity;
	unsigned long group_util; /* Total utilization of the group */
	unsigned int sum_nr_running; /* Nr tasks running in the group */
	unsigned int idle_cpus;
	unsigned int group_weight;
	enum group_type group_type;
	int group_no_capacity;
	int group_misfit_task; /* A cpu has a task too big for its capacity */
#ifdef CONFIG_NUMA_BALANCING
	unsigned int nr_numa_running;
	unsigned int nr_preferred_running;
#endif
};

/*
 * sd_lb_stats - Structure to store the statistics of a sched_domain
 *		 during load balancing.
 */
struct sd_lb_stats {
	struct sched_group *busiest;	/* Busiest group in this sd */
	struct sched_group *local;	/* Local group in this sd */
	unsigned long total_load;	/* Total load of all groups in sd */
	unsigned long total_capacity;	/* Total capacity of all groups in sd */
	unsigned long avg_load;	/* Average load across all groups in sd */

	struct sg_lb_stats busiest_stat;/* Statistics of the busiest group */
	struct sg_lb_stats local_stat;	/* Statistics of the local group */
};

static inline void init_sd_lb_stats(struct sd_lb_stats *sds)
{
	/*
	 * Skimp on the clearing to avoid duplicate work. We can avoid clearing
	 * local_stat because update_sg_lb_stats() does a full clear/assignment.
	 * We must however clear busiest_stat::avg_load because
	 * update_sd_pick_busiest() reads this before assignment.
	 */
	*sds = (struct sd_lb_stats){
		.busiest = NULL,
		.local = NULL,
		.total_load = 0UL,
		.total_capacity = 0UL,
		.busiest_stat = {
			.avg_load = 0UL,
			.sum_nr_running = 0,
			.group_type = group_other,
		},
	};
}

/**
 * get_sd_load_idx - Obtain the load index for a given sched domain.
 * @sd: The sched_domain whose load_idx is to be obtained.
 * @idle: The idle status of the CPU for whose sd load_idx is obtained.
 *
 * Return: The load index.
 */
static inline int get_sd_load_idx(struct sched_domain *sd,
					enum cpu_idle_type idle)
{
	int load_idx;

	switch (idle) {
	case CPU_NOT_IDLE:
		load_idx = sd->busy_idx;
		break;

	case CPU_NEWLY_IDLE:
		load_idx = sd->newidle_idx;
		break;
	default:
		load_idx = sd->idle_idx;
		break;
	}

	return load_idx;
}

static unsigned long scale_rt_capacity(int cpu)
{
	struct rq *rq = cpu_rq(cpu);
	u64 total, used, age_stamp, avg;
	s64 delta;

	/*
	 * Since we're reading these variables without serialization make sure
	 * we read them once before doing sanity checks on them.
	 */
	age_stamp = READ_ONCE(rq->age_stamp);
	avg = READ_ONCE(rq->rt_avg);
	delta = __rq_clock_broken(rq) - age_stamp;

	if (unlikely(delta < 0))
		delta = 0;

	total = sched_avg_period() + delta;

	used = div_u64(avg, total);

	/*
	 * deadline bandwidth is defined at system level so we must
	 * weight this bandwidth with the max capacity of the system.
	 * As a reminder, avg_bw is 20bits width and
	 * scale_cpu_capacity is 10 bits width
	 */
	used += div_u64(rq->dl.avg_bw, arch_scale_cpu_capacity(NULL, cpu));

	if (likely(used < SCHED_CAPACITY_SCALE))
		return SCHED_CAPACITY_SCALE - used;

	return 1;
}

void init_max_cpu_capacity(struct max_cpu_capacity *mcc)
{
	raw_spin_lock_init(&mcc->lock);
	mcc->val = 0;
	mcc->cpu = -1;
}

static void update_cpu_capacity(struct sched_domain *sd, int cpu)
{
	unsigned long capacity = arch_scale_cpu_capacity(sd, cpu);
	struct sched_group *sdg = sd->groups;
	struct max_cpu_capacity *mcc;
	unsigned long max_capacity;
	int max_cap_cpu;
	unsigned long flags;

	cpu_rq(cpu)->cpu_capacity_orig = capacity;

	mcc = &cpu_rq(cpu)->rd->max_cpu_capacity;

	raw_spin_lock_irqsave(&mcc->lock, flags);
	max_capacity = mcc->val;
	max_cap_cpu = mcc->cpu;

	if ((max_capacity > capacity && max_cap_cpu == cpu) ||
	    (max_capacity < capacity)) {
		mcc->val = capacity;
		mcc->cpu = cpu;
#ifdef CONFIG_SCHED_DEBUG
		raw_spin_unlock_irqrestore(&mcc->lock, flags);
/*
		printk_deferred(KERN_INFO "CPU%d: update max cpu_capacity %lu\n",
				cpu, capacity);
*/
		goto skip_unlock;
#endif
	}
	raw_spin_unlock_irqrestore(&mcc->lock, flags);

skip_unlock: __attribute__ ((unused));
	capacity *= scale_rt_capacity(cpu);
	capacity >>= SCHED_CAPACITY_SHIFT;

	if (!capacity)
		capacity = 1;

	cpu_rq(cpu)->cpu_capacity = capacity;
	sdg->sgc->capacity = capacity;
	sdg->sgc->max_capacity = capacity;
	sdg->sgc->min_capacity = capacity;
}

void update_group_capacity(struct sched_domain *sd, int cpu)
{
	struct sched_domain *child = sd->child;
	struct sched_group *group, *sdg = sd->groups;
	unsigned long capacity, max_capacity, min_capacity;
	unsigned long interval;

	interval = msecs_to_jiffies(sd->balance_interval);
	interval = clamp(interval, 1UL, max_load_balance_interval);
	sdg->sgc->next_update = jiffies + interval;

	if (!child) {
		update_cpu_capacity(sd, cpu);
		return;
	}

	capacity = 0;
	max_capacity = 0;
	min_capacity = ULONG_MAX;

	if (child->flags & SD_OVERLAP) {
		/*
		 * SD_OVERLAP domains cannot assume that child groups
		 * span the current group.
		 */

		for_each_cpu(cpu, sched_group_cpus(sdg)) {
			struct sched_group_capacity *sgc;
			struct rq *rq = cpu_rq(cpu);

			/*
			 * build_sched_domains() -> init_sched_groups_capacity()
			 * gets here before we've attached the domains to the
			 * runqueues.
			 *
			 * Use capacity_of(), which is set irrespective of domains
			 * in update_cpu_capacity().
			 *
			 * This avoids capacity from being 0 and
			 * causing divide-by-zero issues on boot.
			 */
			if (unlikely(!rq->sd)) {
				capacity += capacity_of(cpu);
			} else {
				sgc = rq->sd->groups->sgc;
				capacity += sgc->capacity;
			}

			max_capacity = max(capacity, max_capacity);
			min_capacity = min(capacity, min_capacity);
		}
	} else  {
		/*
		 * !SD_OVERLAP domains can assume that child groups
		 * span the current group.
		 */ 

		group = child->groups;
		do {
			struct sched_group_capacity *sgc = group->sgc;

			capacity += sgc->capacity;
			max_capacity = max(sgc->max_capacity, max_capacity);
			min_capacity = min(sgc->min_capacity, min_capacity);
			group = group->next;
		} while (group != child->groups);
	}

	sdg->sgc->capacity = capacity;
	sdg->sgc->max_capacity = max_capacity;
	sdg->sgc->min_capacity = min_capacity;
}

/*
 * Check whether the capacity of the rq has been noticeably reduced by side
 * activity. The imbalance_pct is used for the threshold.
 * Return true is the capacity is reduced
 */
static inline int
check_cpu_capacity(struct rq *rq, struct sched_domain *sd)
{
	return ((rq->cpu_capacity * sd->imbalance_pct) <
				(rq->cpu_capacity_orig * 100));
}

/*
 * Group imbalance indicates (and tries to solve) the problem where balancing
 * groups is inadequate due to tsk_cpus_allowed() constraints.
 *
 * Imagine a situation of two groups of 4 cpus each and 4 tasks each with a
 * cpumask covering 1 cpu of the first group and 3 cpus of the second group.
 * Something like:
 *
 * 	{ 0 1 2 3 } { 4 5 6 7 }
 * 	        *     * * *
 *
 * If we were to balance group-wise we'd place two tasks in the first group and
 * two tasks in the second group. Clearly this is undesired as it will overload
 * cpu 3 and leave one of the cpus in the second group unused.
 *
 * The current solution to this issue is detecting the skew in the first group
 * by noticing the lower domain failed to reach balance and had difficulty
 * moving tasks due to affinity constraints.
 *
 * When this is so detected; this group becomes a candidate for busiest; see
 * update_sd_pick_busiest(). And calculate_imbalance() and
 * find_busiest_group() avoid some of the usual balance conditions to allow it
 * to create an effective group imbalance.
 *
 * This is a somewhat tricky proposition since the next run might not find the
 * group imbalance and decide the groups need to be balanced again. A most
 * subtle and fragile situation.
 */

static inline int sg_imbalanced(struct sched_group *group)
{
	return group->sgc->imbalance;
}

/*
 * group_has_capacity returns true if the group has spare capacity that could
 * be used by some tasks.
 * We consider that a group has spare capacity if the  * number of task is
 * smaller than the number of CPUs or if the utilization is lower than the
 * available capacity for CFS tasks.
 * For the latter, we use a threshold to stabilize the state, to take into
 * account the variance of the tasks' load and to return true if the available
 * capacity in meaningful for the load balancer.
 * As an example, an available capacity of 1% can appear but it doesn't make
 * any benefit for the load balance.
 */
static inline bool
group_has_capacity(struct lb_env *env, struct sg_lb_stats *sgs)
{
	if (sgs->sum_nr_running < sgs->group_weight)
		return true;

	if ((sgs->group_capacity * 100) >
			(sgs->group_util * env->sd->imbalance_pct))
		return true;

	return false;
}

/*
 *  group_is_overloaded returns true if the group has more tasks than it can
 *  handle.
 *  group_is_overloaded is not equals to !group_has_capacity because a group
 *  with the exact right number of tasks, has no more spare capacity but is not
 *  overloaded so both group_has_capacity and group_is_overloaded return
 *  false.
 */
static inline bool
group_is_overloaded(struct lb_env *env, struct sg_lb_stats *sgs)
{
	if (sgs->sum_nr_running <= sgs->group_weight)
		return false;

	if ((sgs->group_capacity * 100) <
			(sgs->group_util * env->sd->imbalance_pct))
		return true;

	return false;
}


/*
 * group_smaller_cpu_capacity: Returns true if sched_group sg has smaller
 * per-cpu capacity than sched_group ref.
 */
static inline bool
group_smaller_cpu_capacity(struct sched_group *sg, struct sched_group *ref)
{
	return sg->sgc->max_capacity + capacity_margin - SCHED_LOAD_SCALE <
							ref->sgc->max_capacity;
}

static inline enum
group_type group_classify(struct sched_group *group,
			  struct sg_lb_stats *sgs)
{
	if (sgs->group_no_capacity)
		return group_overloaded;

	if (sg_imbalanced(group))
		return group_imbalanced;

	if (sgs->group_misfit_task)
		return group_misfit_task;

	return group_other;
}

#ifdef CONFIG_NO_HZ_COMMON
/*
 * idle load balancing data
 *  - used by the nohz balance, but we want it available here
 *    so that we can see which CPUs have no tick.
 */
static struct {
	cpumask_var_t idle_cpus_mask;
	atomic_t nr_cpus;
	unsigned long next_balance;     /* in jiffy units */
} nohz ____cacheline_aligned;

static inline void update_cpu_stats_if_tickless(struct rq *rq)
{
	/* only called from update_sg_lb_stats when irqs are disabled */
	if (cpumask_test_cpu(rq->cpu, nohz.idle_cpus_mask)) {
		/* rate limit updates to once-per-jiffie at most */
		if (READ_ONCE(jiffies) <= rq->last_load_update_tick)
			return;

		raw_spin_lock(&rq->lock);
		update_rq_clock(rq);
		update_idle_cpu_load(rq);
		update_cfs_rq_load_avg(rq->clock_task, &rq->cfs, false);
		raw_spin_unlock(&rq->lock);
	}
}

#else
static inline void update_cpu_stats_if_tickless(struct rq *rq) { }
#endif

/**
 * update_sg_lb_stats - Update sched_group's statistics for load balancing.
 * @env: The load balancing environment.
 * @group: sched_group whose statistics are to be updated.
 * @load_idx: Load index of sched_domain of this_cpu for load calc.
 * @local_group: Does group contain this_cpu.
 * @sgs: variable to hold the statistics for this group.
 * @overload: Indicate more than one runnable task for any CPU.
 * @overutilized: Indicate overutilization for any CPU.
 */
static inline void update_sg_lb_stats(struct lb_env *env,
			struct sched_group *group, int load_idx,
			int local_group, struct sg_lb_stats *sgs,
			bool *overload, bool *overutilized)
{
	unsigned long load;
	int i, nr_running;

	memset(sgs, 0, sizeof(*sgs));

	for_each_cpu_and(i, sched_group_cpus(group), env->cpus) {
		struct rq *rq = cpu_rq(i);

		/* if we are entering idle and there are CPUs with
		 * their tick stopped, do an update for them
		 */
		if (env->idle == CPU_NEWLY_IDLE)
			update_cpu_stats_if_tickless(rq);

		/* Bias balancing toward cpus of our domain */
		if (local_group)
			load = target_load(i, load_idx);
		else
			load = source_load(i, load_idx);

		sgs->group_load += load;
		sgs->group_util += cpu_util(i);
		sgs->sum_nr_running += rq->cfs.h_nr_running;

		nr_running = rq->nr_running;
		if (nr_running > 1)
			*overload = true;

#ifdef CONFIG_NUMA_BALANCING
		sgs->nr_numa_running += rq->nr_numa_running;
		sgs->nr_preferred_running += rq->nr_preferred_running;
#endif
		sgs->sum_weighted_load += weighted_cpuload(i);
		/*
		 * No need to call idle_cpu() if nr_running is not 0
		 */
		if (!nr_running && idle_cpu(i))
			sgs->idle_cpus++;

		if (cpu_overutilized(i)) {
			*overutilized = true;
			if (!sgs->group_misfit_task && rq->misfit_task)
				sgs->group_misfit_task = capacity_of(i);
		}
	}

	/* Adjust by relative CPU capacity of the group */
	sgs->group_capacity = group->sgc->capacity;
	sgs->avg_load = (sgs->group_load*SCHED_CAPACITY_SCALE) / sgs->group_capacity;

	if (sgs->sum_nr_running)
		sgs->load_per_task = sgs->sum_weighted_load / sgs->sum_nr_running;

	sgs->group_weight = group->group_weight;

	sgs->group_no_capacity = group_is_overloaded(env, sgs);
	sgs->group_type = group_classify(group, sgs);
}

/**
 * update_sd_pick_busiest - return 1 on busiest group
 * @env: The load balancing environment.
 * @sds: sched_domain statistics
 * @sg: sched_group candidate to be checked for being the busiest
 * @sgs: sched_group statistics
 *
 * Determine if @sg is a busier group than the previously selected
 * busiest group.
 *
 * Return: %true if @sg is a busier group than the previously selected
 * busiest group. %false otherwise.
 */
static bool update_sd_pick_busiest(struct lb_env *env,
				   struct sd_lb_stats *sds,
				   struct sched_group *sg,
				   struct sg_lb_stats *sgs)
{
	struct sg_lb_stats *busiest = &sds->busiest_stat;

	if (sgs->group_type > busiest->group_type)
		return true;

	if (sgs->group_type < busiest->group_type)
		return false;

	/*
	 * Candidate sg doesn't face any serious load-balance problems
	 * so don't pick it if the local sg is already filled up.
	 */
	if (sgs->group_type == group_other &&
	    !group_has_capacity(env, &sds->local_stat))
		return false;

	if (sgs->avg_load <= busiest->avg_load)
		return false;

	if (!(env->sd->flags & SD_ASYM_CPUCAPACITY))
		goto asym_packing;

	/*
	 * Candidate sg has no more than one task per CPU and
	 * has higher per-CPU capacity. Migrating tasks to less
	 * capable CPUs may harm throughput. Maximize throughput,
	 * power/energy consequences are not considered.
	 */
	if (sgs->sum_nr_running <= sgs->group_weight &&
	    group_smaller_cpu_capacity(sds->local, sg))
		return false;

asym_packing:
	/* This is the busiest node in its class. */
	if (!(env->sd->flags & SD_ASYM_PACKING))
		return true;

	/*
	 * ASYM_PACKING needs to move all the work to the lowest
	 * numbered CPUs in the group, therefore mark all groups
	 * higher than ourself as busy.
	 */
	if (sgs->sum_nr_running && env->dst_cpu < group_first_cpu(sg)) {
		if (!sds->busiest)
			return true;

		if (group_first_cpu(sds->busiest) > group_first_cpu(sg))
			return true;
	}

	return false;
}

#ifdef CONFIG_NUMA_BALANCING
static inline enum fbq_type fbq_classify_group(struct sg_lb_stats *sgs)
{
	if (sgs->sum_nr_running > sgs->nr_numa_running)
		return regular;
	if (sgs->sum_nr_running > sgs->nr_preferred_running)
		return remote;
	return all;
}

static inline enum fbq_type fbq_classify_rq(struct rq *rq)
{
	if (rq->nr_running > rq->nr_numa_running)
		return regular;
	if (rq->nr_running > rq->nr_preferred_running)
		return remote;
	return all;
}
#else
static inline enum fbq_type fbq_classify_group(struct sg_lb_stats *sgs)
{
	return all;
}

static inline enum fbq_type fbq_classify_rq(struct rq *rq)
{
	return regular;
}
#endif /* CONFIG_NUMA_BALANCING */

#define lb_sd_parent(sd) \
	(sd->parent && sd->parent->groups != sd->parent->groups->next)

/**
 * update_sd_lb_stats - Update sched_domain's statistics for load balancing.
 * @env: The load balancing environment.
 * @sds: variable to hold the statistics for this sched_domain.
 */
static inline void update_sd_lb_stats(struct lb_env *env, struct sd_lb_stats *sds)
{
	struct sched_domain *child = env->sd->child;
	struct sched_group *sg = env->sd->groups;
	struct sg_lb_stats tmp_sgs;
	int load_idx, prefer_sibling = 0;
	bool overload = false, overutilized = false;

	if (child && child->flags & SD_PREFER_SIBLING)
		prefer_sibling = 1;

	load_idx = get_sd_load_idx(env->sd, env->idle);

	do {
		struct sg_lb_stats *sgs = &tmp_sgs;
		int local_group;

		local_group = cpumask_test_cpu(env->dst_cpu, sched_group_cpus(sg));
		if (local_group) {
			sds->local = sg;
			sgs = &sds->local_stat;

			if (env->idle != CPU_NEWLY_IDLE ||
			    time_after_eq(jiffies, sg->sgc->next_update))
				update_group_capacity(env->sd, env->dst_cpu);
		}

		update_sg_lb_stats(env, sg, load_idx, local_group, sgs,
						&overload, &overutilized);

		if (local_group)
			goto next_group;

		/*
		 * In case the child domain prefers tasks go to siblings
		 * first, lower the sg capacity so that we'll try
		 * and move all the excess tasks away. We lower the capacity
		 * of a group only if the local group has the capacity to fit
		 * these excess tasks. The extra check prevents the case where
		 * you always pull from the heaviest group when it is already
		 * under-utilized (possible with a large weight task outweighs
		 * the tasks on the system).
		 */
		if (prefer_sibling && sds->local &&
		    group_has_capacity(env, &sds->local_stat) &&
		    (sgs->sum_nr_running > 1)) {
			sgs->group_no_capacity = 1;
			sgs->group_type = group_classify(sg, sgs);
		}

		/*
		 * Ignore task groups with misfit tasks if local group has no
		 * capacity or if per-cpu capacity isn't higher.
		 */
		if (sgs->group_type == group_misfit_task &&
		    (!group_has_capacity(env, &sds->local_stat) ||
		     !group_smaller_cpu_capacity(sg, sds->local)))
			sgs->group_type = group_other;

		if (update_sd_pick_busiest(env, sds, sg, sgs)) {
			sds->busiest = sg;
			sds->busiest_stat = *sgs;
		}

next_group:
		/* Now, start updating sd_lb_stats */
		sds->total_load += sgs->group_load;
		sds->total_capacity += sgs->group_capacity;

		sg = sg->next;
	} while (sg != env->sd->groups);

	if (env->sd->flags & SD_NUMA)
		env->fbq_type = fbq_classify_group(&sds->busiest_stat);

	env->src_grp_nr_running = sds->busiest_stat.sum_nr_running;

	if (!lb_sd_parent(env->sd)) {
		/* update overload indicator if we are at root domain */
		if (env->dst_rq->rd->overload != overload)
			env->dst_rq->rd->overload = overload;

		/* Update over-utilization (tipping point, U >= 0) indicator */
		if (env->dst_rq->rd->overutilized != overutilized) {
			env->dst_rq->rd->overutilized = overutilized;
			trace_sched_overutilized(overutilized);
		}
	} else {
		if (!env->dst_rq->rd->overutilized && overutilized) {
			env->dst_rq->rd->overutilized = true;
			trace_sched_overutilized(true);
		}
	}

}

/**
 * check_asym_packing - Check to see if the group is packed into the
 *			sched doman.
 *
 * This is primarily intended to used at the sibling level.  Some
 * cores like POWER7 prefer to use lower numbered SMT threads.  In the
 * case of POWER7, it can move to lower SMT modes only when higher
 * threads are idle.  When in lower SMT modes, the threads will
 * perform better since they share less core resources.  Hence when we
 * have idle threads, we want them to be the higher ones.
 *
 * This packing function is run on idle threads.  It checks to see if
 * the busiest CPU in this domain (core in the P7 case) has a higher
 * CPU number than the packing function is being run on.  Here we are
 * assuming lower CPU number will be equivalent to lower a SMT thread
 * number.
 *
 * Return: 1 when packing is required and a task should be moved to
 * this CPU.  The amount of the imbalance is returned in *imbalance.
 *
 * @env: The load balancing environment.
 * @sds: Statistics of the sched_domain which is to be packed
 */
static int check_asym_packing(struct lb_env *env, struct sd_lb_stats *sds)
{
	int busiest_cpu;

	if (!(env->sd->flags & SD_ASYM_PACKING))
		return 0;

	if (!sds->busiest)
		return 0;

	busiest_cpu = group_first_cpu(sds->busiest);
	if (env->dst_cpu > busiest_cpu)
		return 0;

	env->imbalance = DIV_ROUND_CLOSEST(
		sds->busiest_stat.avg_load * sds->busiest_stat.group_capacity,
		SCHED_CAPACITY_SCALE);

	return 1;
}

/**
 * fix_small_imbalance - Calculate the minor imbalance that exists
 *			amongst the groups of a sched_domain, during
 *			load balancing.
 * @env: The load balancing environment.
 * @sds: Statistics of the sched_domain whose imbalance is to be calculated.
 */
static inline
void fix_small_imbalance(struct lb_env *env, struct sd_lb_stats *sds)
{
	unsigned long tmp, capa_now = 0, capa_move = 0;
	unsigned int imbn = 2;
	unsigned long scaled_busy_load_per_task;
	struct sg_lb_stats *local, *busiest;

	local = &sds->local_stat;
	busiest = &sds->busiest_stat;

	if (!local->sum_nr_running)
		local->load_per_task = cpu_avg_load_per_task(env->dst_cpu);
	else if (busiest->load_per_task > local->load_per_task)
		imbn = 1;

	scaled_busy_load_per_task =
		(busiest->load_per_task * SCHED_CAPACITY_SCALE) /
		busiest->group_capacity;

	if (busiest->avg_load + scaled_busy_load_per_task >=
	    local->avg_load + (scaled_busy_load_per_task * imbn)) {
		env->imbalance = busiest->load_per_task;
		return;
	}

	/*
	 * OK, we don't have enough imbalance to justify moving tasks,
	 * however we may be able to increase total CPU capacity used by
	 * moving them.
	 */

	capa_now += busiest->group_capacity *
			min(busiest->load_per_task, busiest->avg_load);
	capa_now += local->group_capacity *
			min(local->load_per_task, local->avg_load);
	capa_now /= SCHED_CAPACITY_SCALE;

	/* Amount of load we'd subtract */
	if (busiest->avg_load > scaled_busy_load_per_task) {
		capa_move += busiest->group_capacity *
			    min(busiest->load_per_task,
				busiest->avg_load - scaled_busy_load_per_task);
	}

	/* Amount of load we'd add */
	if (busiest->avg_load * busiest->group_capacity <
	    busiest->load_per_task * SCHED_CAPACITY_SCALE) {
		tmp = (busiest->avg_load * busiest->group_capacity) /
		      local->group_capacity;
	} else {
		tmp = (busiest->load_per_task * SCHED_CAPACITY_SCALE) /
		      local->group_capacity;
	}
	capa_move += local->group_capacity *
		    min(local->load_per_task, local->avg_load + tmp);
	capa_move /= SCHED_CAPACITY_SCALE;

	/* Move if we gain throughput */
	if (capa_move > capa_now)
		env->imbalance = busiest->load_per_task;
}

/**
 * calculate_imbalance - Calculate the amount of imbalance present within the
 *			 groups of a given sched_domain during load balance.
 * @env: load balance environment
 * @sds: statistics of the sched_domain whose imbalance is to be calculated.
 */
static inline void calculate_imbalance(struct lb_env *env, struct sd_lb_stats *sds)
{
	unsigned long max_pull, load_above_capacity = ~0UL;
	struct sg_lb_stats *local, *busiest;

	local = &sds->local_stat;
	busiest = &sds->busiest_stat;

	if (busiest->group_type == group_imbalanced) {
		/*
		 * In the group_imb case we cannot rely on group-wide averages
		 * to ensure cpu-load equilibrium, look at wider averages. XXX
		 */
		busiest->load_per_task =
			min(busiest->load_per_task, sds->avg_load);
	}

	/*
	 * In the presence of smp nice balancing, certain scenarios can have
	 * max load less than avg load(as we skip the groups at or below
	 * its cpu_capacity, while calculating max_load..)
	 */
	if (busiest->avg_load <= sds->avg_load ||
	    local->avg_load >= sds->avg_load) {
		/* Misfitting tasks should be migrated in any case */
		if (busiest->group_type == group_misfit_task) {
			env->imbalance = busiest->group_misfit_task;
			return;
		}

		/*
		 * Busiest group is overloaded, local is not, use the spare
		 * cycles to maximize throughput
		 */
		if (busiest->group_type == group_overloaded &&
		    local->group_type <= group_misfit_task) {
			env->imbalance = busiest->load_per_task;
			return;
		}

		env->imbalance = 0;
		return fix_small_imbalance(env, sds);
	}

	/*
	 * If there aren't any idle cpus, avoid creating some.
	 */
	if (busiest->group_type == group_overloaded &&
	    local->group_type   == group_overloaded) {
		load_above_capacity = busiest->sum_nr_running *
					SCHED_LOAD_SCALE;
		if (load_above_capacity > busiest->group_capacity)
			load_above_capacity -= busiest->group_capacity;
		else
			load_above_capacity = ~0UL;
	}

	/*
	 * We're trying to get all the cpus to the average_load, so we don't
	 * want to push ourselves above the average load, nor do we wish to
	 * reduce the max loaded cpu below the average load. At the same time,
	 * we also don't want to reduce the group load below the group capacity
	 * (so that we can implement power-savings policies etc). Thus we look
	 * for the minimum possible imbalance.
	 */
	max_pull = min(busiest->avg_load - sds->avg_load, load_above_capacity);

	/* How much load to actually move to equalise the imbalance */
	env->imbalance = min(
		max_pull * busiest->group_capacity,
		(sds->avg_load - local->avg_load) * local->group_capacity
	) / SCHED_CAPACITY_SCALE;

	/* Boost imbalance to allow misfit task to be balanced. */
	if (busiest->group_type == group_misfit_task)
		env->imbalance = max_t(long, env->imbalance,
				     busiest->group_misfit_task);

	/*
	 * if *imbalance is less than the average load per runnable task
	 * there is no guarantee that any tasks will be moved so we'll have
	 * a think about bumping its value to force at least one task to be
	 * moved
	 */
	if (env->imbalance < busiest->load_per_task)
		return fix_small_imbalance(env, sds);
}

/******* find_busiest_group() helpers end here *********************/

/**
 * find_busiest_group - Returns the busiest group within the sched_domain
 * if there is an imbalance. If there isn't an imbalance, and
 * the user has opted for power-savings, it returns a group whose
 * CPUs can be put to idle by rebalancing those tasks elsewhere, if
 * such a group exists.
 *
 * Also calculates the amount of weighted load which should be moved
 * to restore balance.
 *
 * @env: The load balancing environment.
 *
 * Return:	- The busiest group if imbalance exists.
 *		- If no imbalance and user has opted for power-savings balance,
 *		   return the least loaded group whose CPUs can be
 *		   put to idle by rebalancing its tasks onto our group.
 */
static struct sched_group *find_busiest_group(struct lb_env *env)
{
	struct sg_lb_stats *local, *busiest;
	struct sd_lb_stats sds;

	init_sd_lb_stats(&sds);

	/*
	 * Compute the various statistics relavent for load balancing at
	 * this level.
	 */
	update_sd_lb_stats(env, &sds);

	if (energy_aware() && !env->dst_rq->rd->overutilized)
		goto out_balanced;

	local = &sds.local_stat;
	busiest = &sds.busiest_stat;

	/* ASYM feature bypasses nice load balance check */
	if ((env->idle == CPU_IDLE || env->idle == CPU_NEWLY_IDLE) &&
	    check_asym_packing(env, &sds))
		return sds.busiest;

	/* There is no busy sibling group to pull tasks from */
	if (!sds.busiest || busiest->sum_nr_running == 0)
		goto out_balanced;

	sds.avg_load = (SCHED_CAPACITY_SCALE * sds.total_load)
						/ sds.total_capacity;

	/*
	 * If the busiest group is imbalanced the below checks don't
	 * work because they assume all things are equal, which typically
	 * isn't true due to cpus_allowed constraints and the like.
	 */
	if (busiest->group_type == group_imbalanced)
		goto force_balance;

	/*
	 * When dst_cpu is idle, prevent SMP nice and/or asymmetric group
	 * capacities from resulting in underutilization due to avg_load.
	 */
	if (env->idle != CPU_NOT_IDLE && group_has_capacity(env, local) &&
	    busiest->group_no_capacity)
		goto force_balance;

	/* Misfitting tasks should be dealt with regardless of the avg load */
	if (busiest->group_type == group_misfit_task) {
		goto force_balance;
	}

	/*
	 * If the local group is busier than the selected busiest group
	 * don't try and pull any tasks.
	 */
	if (local->avg_load >= busiest->avg_load)
		goto out_balanced;

	/*
	 * Don't pull any tasks if this group is already above the domain
	 * average load.
	 */
	if (local->avg_load >= sds.avg_load)
		goto out_balanced;

	if (env->idle == CPU_IDLE) {
		/*
		 * This cpu is idle. If the busiest group is not overloaded
		 * and there is no imbalance between this and busiest group
		 * wrt idle cpus, it is balanced. The imbalance becomes
		 * significant if the diff is greater than 1 otherwise we
		 * might end up to just move the imbalance on another group
		 */
		if ((busiest->group_type != group_overloaded) &&
		    (local->idle_cpus <= (busiest->idle_cpus + 1)) &&
		    !group_smaller_cpu_capacity(sds.busiest, sds.local))
			goto out_balanced;
	} else {
		/*
		 * In the CPU_NEWLY_IDLE, CPU_NOT_IDLE cases, use
		 * imbalance_pct to be conservative.
		 */
		if (100 * busiest->avg_load <=
				env->sd->imbalance_pct * local->avg_load)
			goto out_balanced;
	}

force_balance:
	env->busiest_group_type = busiest->group_type;
	/* Looks like there is an imbalance. Compute it */
	calculate_imbalance(env, &sds);
	return sds.busiest;

out_balanced:
	env->imbalance = 0;
	return NULL;
}

/*
 * find_busiest_queue - find the busiest runqueue among the cpus in group.
 */
static struct rq *find_busiest_queue(struct lb_env *env,
				     struct sched_group *group)
{
	struct rq *busiest = NULL, *rq;
	unsigned long busiest_load = 0, busiest_capacity = 1;
	int i;

	for_each_cpu_and(i, sched_group_cpus(group), env->cpus) {
		unsigned long capacity, wl;
		enum fbq_type rt;

		rq = cpu_rq(i);
		rt = fbq_classify_rq(rq);

		/*
		 * We classify groups/runqueues into three groups:
		 *  - regular: there are !numa tasks
		 *  - remote:  there are numa tasks that run on the 'wrong' node
		 *  - all:     there is no distinction
		 *
		 * In order to avoid migrating ideally placed numa tasks,
		 * ignore those when there's better options.
		 *
		 * If we ignore the actual busiest queue to migrate another
		 * task, the next balance pass can still reduce the busiest
		 * queue by moving tasks around inside the node.
		 *
		 * If we cannot move enough load due to this classification
		 * the next pass will adjust the group classification and
		 * allow migration of more tasks.
		 *
		 * Both cases only affect the total convergence complexity.
		 */
		if (rt > env->fbq_type)
			continue;

		capacity = capacity_of(i);

		wl = weighted_cpuload(i);

		/*
		 * When comparing with imbalance, use weighted_cpuload()
		 * which is not scaled with the cpu capacity.
		 */

		if (rq->nr_running == 1 && wl > env->imbalance &&
		    !check_cpu_capacity(rq, env->sd) &&
		    env->busiest_group_type != group_misfit_task)
			continue;

		/*
		 * For the load comparisons with the other cpu's, consider
		 * the weighted_cpuload() scaled with the cpu capacity, so
		 * that the load can be moved away from the cpu that is
		 * potentially running at a lower capacity.
		 *
		 * Thus we're looking for max(wl_i / capacity_i), crosswise
		 * multiplication to rid ourselves of the division works out
		 * to: wl_i * capacity_j > wl_j * capacity_i;  where j is
		 * our previous maximum.
		 */
		if (wl * busiest_capacity > busiest_load * capacity) {
			busiest_load = wl;
			busiest_capacity = capacity;
			busiest = rq;
		}
	}

	return busiest;
}

/*
 * Max backoff if we encounter pinned tasks. Pretty arbitrary value, but
 * so long as it is large enough.
 */
#define MAX_PINNED_INTERVAL	512

/* Working cpumask for load_balance and load_balance_newidle. */
DEFINE_PER_CPU(cpumask_var_t, load_balance_mask);

static int need_active_balance(struct lb_env *env)
{
	struct sched_domain *sd = env->sd;

	if (env->idle == CPU_NEWLY_IDLE) {

		/*
		 * ASYM_PACKING needs to force migrate tasks from busy but
		 * higher numbered CPUs in order to pack all tasks in the
		 * lowest numbered CPUs.
		 */
		if ((sd->flags & SD_ASYM_PACKING) && env->src_cpu > env->dst_cpu)
			return 1;
	}

	/*
	 * The dst_cpu is idle and the src_cpu CPU has only 1 CFS task.
	 * It's worth migrating the task if the src_cpu's capacity is reduced
	 * because of other sched_class or IRQs if more capacity stays
	 * available on dst_cpu.
	 */
	if ((env->idle != CPU_NOT_IDLE) &&
	    (env->src_rq->cfs.h_nr_running == 1)) {
		if ((check_cpu_capacity(env->src_rq, sd)) &&
		    (capacity_of(env->src_cpu)*sd->imbalance_pct < capacity_of(env->dst_cpu)*100))
			return 1;
	}

	if ((capacity_of(env->src_cpu) < capacity_of(env->dst_cpu)) &&
	    ((capacity_orig_of(env->src_cpu) < capacity_orig_of(env->dst_cpu))) &&
				env->src_rq->cfs.h_nr_running == 1 &&
				cpu_overutilized(env->src_cpu) &&
				!cpu_overutilized(env->dst_cpu)) {
			return 1;
	}

	return unlikely(sd->nr_balance_failed > sd->cache_nice_tries+2);
}

static int active_load_balance_cpu_stop(void *data);

static int should_we_balance(struct lb_env *env)
{
	struct sched_group *sg = env->sd->groups;
	struct cpumask *sg_cpus, *sg_mask;
	int cpu, balance_cpu = -1;

	/*
	 * In the newly idle case, we will allow all the cpu's
	 * to do the newly idle load balance.
	 */
	if (env->idle == CPU_NEWLY_IDLE)
		return 1;

	sg_cpus = sched_group_cpus(sg);
	sg_mask = sched_group_mask(sg);
	/* Try to find first idle cpu */
	for_each_cpu_and(cpu, sg_cpus, env->cpus) {
		if (!cpumask_test_cpu(cpu, sg_mask) || !idle_cpu(cpu))
			continue;

		balance_cpu = cpu;
		break;
	}

	if (balance_cpu == -1)
		balance_cpu = group_balance_cpu(sg);

	/*
	 * First idle cpu or the first cpu(busiest) in this sched group
	 * is eligible for doing load balancing at this and above domains.
	 */
	return balance_cpu == env->dst_cpu;
}

/*
 * Check this_cpu to ensure it is balanced within domain. Attempt to move
 * tasks if there is an imbalance.
 */
static int load_balance(int this_cpu, struct rq *this_rq,
			struct sched_domain *sd, enum cpu_idle_type idle,
			int *continue_balancing)
{
	int ld_moved, cur_ld_moved, active_balance = 0;
	struct sched_domain *sd_parent = lb_sd_parent(sd) ? sd->parent : NULL;
	struct sched_group *group;
	struct rq *busiest;
	unsigned long flags;
	struct cpumask *cpus = this_cpu_cpumask_var_ptr(load_balance_mask);

	struct lb_env env = {
		.sd		= sd,
		.dst_cpu	= this_cpu,
		.dst_rq		= this_rq,
		.dst_grpmask    = sched_group_cpus(sd->groups),
		.idle		= idle,
		.loop_break	= sched_nr_migrate_break,
		.cpus		= cpus,
		.fbq_type	= all,
		.tasks		= LIST_HEAD_INIT(env.tasks),
	};

	/*
	 * For NEWLY_IDLE load_balancing, we don't need to consider
	 * other cpus in our group
	 */
	if (idle == CPU_NEWLY_IDLE)
		env.dst_grpmask = NULL;

	cpumask_copy(cpus, cpu_active_mask);

	schedstat_inc(sd, lb_count[idle]);

redo:
	if (!should_we_balance(&env)) {
		*continue_balancing = 0;
		goto out_balanced;
	}

	group = find_busiest_group(&env);
	if (!group) {
		schedstat_inc(sd, lb_nobusyg[idle]);
		goto out_balanced;
	}

	busiest = find_busiest_queue(&env, group);
	if (!busiest) {
		schedstat_inc(sd, lb_nobusyq[idle]);
		goto out_balanced;
	}

	BUG_ON(busiest == env.dst_rq);

	schedstat_add(sd, lb_imbalance[idle], env.imbalance);

	env.src_cpu = busiest->cpu;
	env.src_rq = busiest;

	ld_moved = 0;
	if (busiest->nr_running > 1) {
		/*
		 * Attempt to move tasks. If find_busiest_group has found
		 * an imbalance but busiest->nr_running <= 1, the group is
		 * still unbalanced. ld_moved simply stays zero, so it is
		 * correctly treated as an imbalance.
		 */
		env.flags |= LBF_ALL_PINNED;
		env.loop_max  = min(sysctl_sched_nr_migrate, busiest->nr_running);

more_balance:
		raw_spin_lock_irqsave(&busiest->lock, flags);
		update_rq_clock(busiest);

		/*
		 * cur_ld_moved - load moved in current iteration
		 * ld_moved     - cumulative load moved across iterations
		 */
		cur_ld_moved = detach_tasks(&env);

		/*
		 * We've detached some tasks from busiest_rq. Every
		 * task is masked "TASK_ON_RQ_MIGRATING", so we can safely
		 * unlock busiest->lock, and we are able to be sure
		 * that nobody can manipulate the tasks in parallel.
		 * See task_rq_lock() family for the details.
		 */

		raw_spin_unlock(&busiest->lock);

		if (cur_ld_moved) {
			attach_tasks(&env);
			ld_moved += cur_ld_moved;
		}

		local_irq_restore(flags);

		if (env.flags & LBF_NEED_BREAK) {
			env.flags &= ~LBF_NEED_BREAK;
			goto more_balance;
		}

		/*
		 * Revisit (affine) tasks on src_cpu that couldn't be moved to
		 * us and move them to an alternate dst_cpu in our sched_group
		 * where they can run. The upper limit on how many times we
		 * iterate on same src_cpu is dependent on number of cpus in our
		 * sched_group.
		 *
		 * This changes load balance semantics a bit on who can move
		 * load to a given_cpu. In addition to the given_cpu itself
		 * (or a ilb_cpu acting on its behalf where given_cpu is
		 * nohz-idle), we now have balance_cpu in a position to move
		 * load to given_cpu. In rare situations, this may cause
		 * conflicts (balance_cpu and given_cpu/ilb_cpu deciding
		 * _independently_ and at _same_ time to move some load to
		 * given_cpu) causing exceess load to be moved to given_cpu.
		 * This however should not happen so much in practice and
		 * moreover subsequent load balance cycles should correct the
		 * excess load moved.
		 */
		if ((env.flags & LBF_DST_PINNED) && env.imbalance > 0) {

			/* Prevent to re-select dst_cpu via env's cpus */
			cpumask_clear_cpu(env.dst_cpu, env.cpus);

			env.dst_rq	 = cpu_rq(env.new_dst_cpu);
			env.dst_cpu	 = env.new_dst_cpu;
			env.flags	&= ~LBF_DST_PINNED;
			env.loop	 = 0;
			env.loop_break	 = sched_nr_migrate_break;

			/*
			 * Go back to "more_balance" rather than "redo" since we
			 * need to continue with same src_cpu.
			 */
			goto more_balance;
		}

		/*
		 * We failed to reach balance because of affinity.
		 */
		if (sd_parent) {
			int *group_imbalance = &sd_parent->groups->sgc->imbalance;

			if ((env.flags & LBF_SOME_PINNED) && env.imbalance > 0)
				*group_imbalance = 1;
		}

		/* All tasks on this runqueue were pinned by CPU affinity */
		if (unlikely(env.flags & LBF_ALL_PINNED)) {
			cpumask_clear_cpu(cpu_of(busiest), cpus);
			if (!cpumask_empty(cpus)) {
				env.loop = 0;
				env.loop_break = sched_nr_migrate_break;
				goto redo;
			}
			goto out_all_pinned;
		}
	}

	if (!ld_moved) {
		schedstat_inc(sd, lb_failed[idle]);
		/*
		 * Increment the failure counter only on periodic balance.
		 * We do not want newidle balance, which can be very
		 * frequent, pollute the failure counter causing
		 * excessive cache_hot migrations and active balances.
		 */
		if (idle != CPU_NEWLY_IDLE)
			if (env.src_grp_nr_running > 1)
				sd->nr_balance_failed++;

		if (need_active_balance(&env)) {
			raw_spin_lock_irqsave(&busiest->lock, flags);

			/* don't kick the active_load_balance_cpu_stop,
			 * if the curr task on busiest cpu can't be
			 * moved to this_cpu
			 */
			if (!cpumask_test_cpu(this_cpu,
					tsk_cpus_allowed(busiest->curr))) {
				raw_spin_unlock_irqrestore(&busiest->lock,
							    flags);
				env.flags |= LBF_ALL_PINNED;
				goto out_one_pinned;
			}

			/*
			 * ->active_balance synchronizes accesses to
			 * ->active_balance_work.  Once set, it's cleared
			 * only after active load balance is finished.
			 */
			if (!busiest->active_balance) {
				busiest->active_balance = 1;
				busiest->push_cpu = this_cpu;
				active_balance = 1;
			}
			raw_spin_unlock_irqrestore(&busiest->lock, flags);

			if (active_balance) {
				stop_one_cpu_nowait(cpu_of(busiest),
					active_load_balance_cpu_stop, busiest,
					&busiest->active_balance_work);
			}

			/*
			 * We've kicked active balancing, reset the failure
			 * counter.
			 */
			sd->nr_balance_failed = sd->cache_nice_tries+1;
		}
	} else
		sd->nr_balance_failed = 0;

	if (likely(!active_balance)) {
		/* We were unbalanced, so reset the balancing interval */
		sd->balance_interval = sd->min_interval;
	} else {
		/*
		 * If we've begun active balancing, start to back off. This
		 * case may not be covered by the all_pinned logic if there
		 * is only 1 task on the busy runqueue (because we don't call
		 * detach_tasks).
		 */
		if (sd->balance_interval < sd->max_interval)
			sd->balance_interval *= 2;
	}

	goto out;

out_balanced:
	/*
	 * We reach balance although we may have faced some affinity
	 * constraints. Clear the imbalance flag if it was set.
	 */
	if (sd_parent) {
		int *group_imbalance = &sd_parent->groups->sgc->imbalance;

		if (*group_imbalance)
			*group_imbalance = 0;
	}

out_all_pinned:
	/*
	 * We reach balance because all tasks are pinned at this level so
	 * we can't migrate them. Let the imbalance flag set so parent level
	 * can try to migrate them.
	 */
	schedstat_inc(sd, lb_balanced[idle]);

	sd->nr_balance_failed = 0;

out_one_pinned:
	/* tune up the balancing interval */
	if (((env.flags & LBF_ALL_PINNED) &&
			sd->balance_interval < MAX_PINNED_INTERVAL) ||
			(sd->balance_interval < sd->max_interval))
		sd->balance_interval *= 2;

	ld_moved = 0;
out:
	return ld_moved;
}

static inline unsigned long
get_sd_balance_interval(struct sched_domain *sd, int cpu_busy)
{
	unsigned long interval = sd->balance_interval;

	if (cpu_busy)
		interval *= sd->busy_factor;

	/* scale ms to jiffies */
	interval = msecs_to_jiffies(interval);
	interval = clamp(interval, 1UL, max_load_balance_interval);

	return interval;
}

static inline void
update_next_balance(struct sched_domain *sd, int cpu_busy, unsigned long *next_balance)
{
	unsigned long interval, next;

	interval = get_sd_balance_interval(sd, cpu_busy);
	next = sd->last_balance + interval;

	if (time_after(*next_balance, next))
		*next_balance = next;
}

/*
 * idle_balance is called by schedule() if this_cpu is about to become
 * idle. Attempts to pull tasks from other CPUs.
 */
static int idle_balance(struct rq *this_rq)
{
	unsigned long next_balance = jiffies + HZ;
	int this_cpu = this_rq->cpu;
	struct sched_domain *sd;
	int pulled_task = 0;
	u64 curr_cost = 0;

	idle_enter_fair(this_rq);

	/*
	 * We must set idle_stamp _before_ calling idle_balance(), such that we
	 * measure the duration of idle_balance() as idle time.
	 */
	this_rq->idle_stamp = rq_clock(this_rq);

	if (!energy_aware() &&
	    (this_rq->avg_idle < sysctl_sched_migration_cost ||
	     !this_rq->rd->overload)) {
		rcu_read_lock();
		sd = rcu_dereference_check_sched_domain(this_rq->sd);
		if (sd)
			update_next_balance(sd, 0, &next_balance);
		rcu_read_unlock();

		goto out;
	}

	raw_spin_unlock(&this_rq->lock);

	update_blocked_averages(this_cpu);
	rcu_read_lock();
	for_each_domain(this_cpu, sd) {
		int continue_balancing = 1;
		u64 t0, domain_cost;

		if (!(sd->flags & SD_LOAD_BALANCE))
			continue;

		if (this_rq->avg_idle < curr_cost + sd->max_newidle_lb_cost) {
			update_next_balance(sd, 0, &next_balance);
			break;
		}

		if (sd->flags & SD_BALANCE_NEWIDLE) {
			t0 = sched_clock_cpu(this_cpu);

			pulled_task = load_balance(this_cpu, this_rq,
						   sd, CPU_NEWLY_IDLE,
						   &continue_balancing);

			domain_cost = sched_clock_cpu(this_cpu) - t0;
			if (domain_cost > sd->max_newidle_lb_cost)
				sd->max_newidle_lb_cost = domain_cost;

			curr_cost += domain_cost;
		}

		update_next_balance(sd, 0, &next_balance);

		/*
		 * Stop searching for tasks to pull if there are
		 * now runnable tasks on this rq.
		 */
		if (pulled_task || this_rq->nr_running > 0)
			break;
	}
	rcu_read_unlock();

	raw_spin_lock(&this_rq->lock);

	if (curr_cost > this_rq->max_idle_balance_cost)
		this_rq->max_idle_balance_cost = curr_cost;

	/*
	 * While browsing the domains, we released the rq lock, a task could
	 * have been enqueued in the meantime. Since we're not going idle,
	 * pretend we pulled a task.
	 */
	if (this_rq->cfs.h_nr_running && !pulled_task)
		pulled_task = 1;

out:
	/* Move the next balance forward */
	if (time_after(this_rq->next_balance, next_balance))
		this_rq->next_balance = next_balance;

	/* Is there a task of a high priority class? */
	if (this_rq->nr_running != this_rq->cfs.h_nr_running)
		pulled_task = -1;

	if (pulled_task) {
		idle_exit_fair(this_rq);
		this_rq->idle_stamp = 0;
	}

	return pulled_task;
}

/*
 * active_load_balance_cpu_stop is run by cpu stopper. It pushes
 * running tasks off the busiest CPU onto idle CPUs. It requires at
 * least 1 task to be running on each physical CPU where possible, and
 * avoids physical / logical imbalances.
 */
static int active_load_balance_cpu_stop(void *data)
{
	struct rq *busiest_rq = data;
	int busiest_cpu = cpu_of(busiest_rq);
	int target_cpu = busiest_rq->push_cpu;
	struct rq *target_rq = cpu_rq(target_cpu);
	struct sched_domain *sd = NULL;
	struct task_struct *p = NULL;
	struct task_struct *push_task;
	int push_task_detached = 0;
	struct lb_env env = {
		.sd		= sd,
		.dst_cpu	= target_cpu,
		.dst_rq		= target_rq,
		.src_cpu	= busiest_rq->cpu,
		.src_rq		= busiest_rq,
		.idle		= CPU_IDLE,
	};

	raw_spin_lock_irq(&busiest_rq->lock);

	/* make sure the requested cpu hasn't gone down in the meantime */
	if (unlikely(busiest_cpu != smp_processor_id() ||
		     !busiest_rq->active_balance))
		goto out_unlock;

	/* Is there any task to move? */
	if (busiest_rq->nr_running <= 1)
		goto out_unlock;

	/*
	 * This condition is "impossible", if it occurs
	 * we need to fix it. Originally reported by
	 * Bjorn Helgaas on a 128-cpu setup.
	 */
	BUG_ON(busiest_rq == target_rq);

	push_task = busiest_rq->push_task;
	if (push_task) {
		if (task_on_rq_queued(push_task) &&
			task_cpu(push_task) == busiest_cpu &&
					cpu_online(target_cpu)) {
			detach_task(push_task, &env);
			push_task_detached = 1;
		}
		goto out_unlock;
	}

	/* Search for an sd spanning us and the target CPU. */
	rcu_read_lock();
	for_each_domain(target_cpu, sd) {
		if ((sd->flags & SD_LOAD_BALANCE) &&
		    cpumask_test_cpu(busiest_cpu, sched_domain_span(sd)))
				break;
	}

	if (likely(sd)) {
		env.sd = sd;
		schedstat_inc(sd, alb_count);
		update_rq_clock(busiest_rq);

		p = detach_one_task(&env);
		if (p)
			schedstat_inc(sd, alb_pushed);
		else
			schedstat_inc(sd, alb_failed);
	}
	rcu_read_unlock();
out_unlock:
	busiest_rq->active_balance = 0;

	if (push_task)
		busiest_rq->push_task = NULL;

	raw_spin_unlock(&busiest_rq->lock);

	if (push_task) {
		if (push_task_detached)
			attach_one_task(target_rq, push_task);
		put_task_struct(push_task);
	}

	if (p)
		attach_one_task(target_rq, p);

	local_irq_enable();

	return 0;
}

static inline int on_null_domain(struct rq *rq)
{
	return unlikely(!rcu_dereference_sched(rq->sd));
}

#ifdef CONFIG_NO_HZ_COMMON
/*
 * idle load balancing details
 * - When one of the busy CPUs notice that there may be an idle rebalancing
 *   needed, they will kick the idle load balancer, which then does idle
 *   load balancing for all the idle CPUs.
 */
static inline int find_new_ilb(void)
{
	int ilb = cpumask_first(nohz.idle_cpus_mask);

	if (ilb < nr_cpu_ids && idle_cpu(ilb))
		return ilb;

	return nr_cpu_ids;
}

/*
 * Kick a CPU to do the nohz balancing, if it is time for it. We pick the
 * nohz_load_balancer CPU (if there is one) otherwise fallback to any idle
 * CPU (if there is one).
 */
static void nohz_balancer_kick(void)
{
	int ilb_cpu;

	nohz.next_balance++;

	ilb_cpu = find_new_ilb();

	if (ilb_cpu >= nr_cpu_ids)
		return;

	if (test_and_set_bit(NOHZ_BALANCE_KICK, nohz_flags(ilb_cpu)))
		return;
	/*
	 * Use smp_send_reschedule() instead of resched_cpu().
	 * This way we generate a sched IPI on the target cpu which
	 * is idle. And the softirq performing nohz idle load balance
	 * will be run before returning from the IPI.
	 */
	smp_send_reschedule(ilb_cpu);
	return;
}

static inline void nohz_balance_exit_idle(int cpu)
{
	if (unlikely(test_bit(NOHZ_TICK_STOPPED, nohz_flags(cpu)))) {
		/*
		 * Completely isolated CPUs don't ever set, so we must test.
		 */
		if (likely(cpumask_test_cpu(cpu, nohz.idle_cpus_mask))) {
			cpumask_clear_cpu(cpu, nohz.idle_cpus_mask);
			atomic_dec(&nohz.nr_cpus);
		}
		clear_bit(NOHZ_TICK_STOPPED, nohz_flags(cpu));
	}
}

static inline void set_cpu_sd_state_busy(void)
{
	struct sched_domain *sd;
	int cpu = smp_processor_id();

	rcu_read_lock();
	sd = rcu_dereference(per_cpu(sd_busy, cpu));

	if (!sd || !sd->nohz_idle)
		goto unlock;
	sd->nohz_idle = 0;

	atomic_inc(&sd->groups->sgc->nr_busy_cpus);
unlock:
	rcu_read_unlock();
}

void set_cpu_sd_state_idle(void)
{
	struct sched_domain *sd;
	int cpu = smp_processor_id();

	rcu_read_lock();
	sd = rcu_dereference(per_cpu(sd_busy, cpu));

	if (!sd || sd->nohz_idle)
		goto unlock;
	sd->nohz_idle = 1;

	atomic_dec(&sd->groups->sgc->nr_busy_cpus);
unlock:
	rcu_read_unlock();
}

/*
 * This routine will record that the cpu is going idle with tick stopped.
 * This info will be used in performing idle load balancing in the future.
 */
void nohz_balance_enter_idle(int cpu)
{
	/*
	 * If this cpu is going down, then nothing needs to be done.
	 */
	if (!cpu_active(cpu))
		return;

	if (test_bit(NOHZ_TICK_STOPPED, nohz_flags(cpu)))
		return;

	/*
	 * If we're a completely isolated CPU, we don't play.
	 */
	if (on_null_domain(cpu_rq(cpu)))
		return;

	cpumask_set_cpu(cpu, nohz.idle_cpus_mask);
	atomic_inc(&nohz.nr_cpus);
	set_bit(NOHZ_TICK_STOPPED, nohz_flags(cpu));
}

static int sched_ilb_notifier(struct notifier_block *nfb,
					unsigned long action, void *hcpu)
{
	switch (action & ~CPU_TASKS_FROZEN) {
	case CPU_DYING:
		nohz_balance_exit_idle(smp_processor_id());
		return NOTIFY_OK;
	default:
		return NOTIFY_DONE;
	}
}
#endif

static DEFINE_SPINLOCK(balancing);

/*
 * Scale the max load_balance interval with the number of CPUs in the system.
 * This trades load-balance latency on larger machines for less cross talk.
 */
void update_max_interval(void)
{
	max_load_balance_interval = HZ*num_online_cpus()/10;
}

/*
 * It checks each scheduling domain to see if it is due to be balanced,
 * and initiates a balancing operation if so.
 *
 * Balancing parameters are set up in init_sched_domains.
 */
static void rebalance_domains(struct rq *rq, enum cpu_idle_type idle)
{
	int continue_balancing = 1;
	int cpu = rq->cpu;
	unsigned long interval;
	struct sched_domain *sd;
	/* Earliest time when we have to do rebalance again */
	unsigned long next_balance = jiffies + 60*HZ;
	int update_next_balance = 0;
	int need_serialize, need_decay = 0;
	u64 max_cost = 0;

	update_blocked_averages(cpu);

	rcu_read_lock();
	for_each_domain(cpu, sd) {
		/*
		 * Decay the newidle max times here because this is a regular
		 * visit to all the domains. Decay ~1% per second.
		 */
		if (time_after(jiffies, sd->next_decay_max_lb_cost)) {
			sd->max_newidle_lb_cost =
				(sd->max_newidle_lb_cost * 253) / 256;
			sd->next_decay_max_lb_cost = jiffies + HZ;
			need_decay = 1;
		}
		max_cost += sd->max_newidle_lb_cost;

		if (!(sd->flags & SD_LOAD_BALANCE))
			continue;

		/*
		 * Stop the load balance at this level. There is another
		 * CPU in our sched group which is doing load balancing more
		 * actively.
		 */
		if (!continue_balancing) {
			if (need_decay)
				continue;
			break;
		}

		interval = get_sd_balance_interval(sd, idle != CPU_IDLE);

		need_serialize = sd->flags & SD_SERIALIZE;
		if (need_serialize) {
			if (!spin_trylock(&balancing))
				goto out;
		}

		if (time_after_eq(jiffies, sd->last_balance + interval)) {
			if (load_balance(cpu, rq, sd, idle, &continue_balancing)) {
				/*
				 * The LBF_DST_PINNED logic could have changed
				 * env->dst_cpu, so we can't know our idle
				 * state even if we migrated tasks. Update it.
				 */
				idle = idle_cpu(cpu) ? CPU_IDLE : CPU_NOT_IDLE;
			}
			sd->last_balance = jiffies;
			interval = get_sd_balance_interval(sd, idle != CPU_IDLE);
		}
		if (need_serialize)
			spin_unlock(&balancing);
out:
		if (time_after(next_balance, sd->last_balance + interval)) {
			next_balance = sd->last_balance + interval;
			update_next_balance = 1;
		}
	}
	if (need_decay) {
		/*
		 * Ensure the rq-wide value also decays but keep it at a
		 * reasonable floor to avoid funnies with rq->avg_idle.
		 */
		rq->max_idle_balance_cost =
			max((u64)sysctl_sched_migration_cost, max_cost);
	}
	rcu_read_unlock();

	/*
	 * next_balance will be updated only when there is a need.
	 * When the cpu is attached to null domain for ex, it will not be
	 * updated.
	 */
	if (likely(update_next_balance)) {
		rq->next_balance = next_balance;

#ifdef CONFIG_NO_HZ_COMMON
		/*
		 * If this CPU has been elected to perform the nohz idle
		 * balance. Other idle CPUs have already rebalanced with
		 * nohz_idle_balance() and nohz.next_balance has been
		 * updated accordingly. This CPU is now running the idle load
		 * balance for itself and we need to update the
		 * nohz.next_balance accordingly.
		 */
		if ((idle == CPU_IDLE) && time_after(nohz.next_balance, rq->next_balance))
			nohz.next_balance = rq->next_balance;
#endif
	}
}

#ifdef CONFIG_NO_HZ_COMMON
/*
 * In CONFIG_NO_HZ_COMMON case, the idle balance kickee will do the
 * rebalancing for all the cpus for whom scheduler ticks are stopped.
 */
static void nohz_idle_balance(struct rq *this_rq, enum cpu_idle_type idle)
{
	int this_cpu = this_rq->cpu;
	struct rq *rq;
	int balance_cpu;
	/* Earliest time when we have to do rebalance again */
	unsigned long next_balance = jiffies + 60*HZ;
	int update_next_balance = 0;

	if (idle != CPU_IDLE ||
	    !test_bit(NOHZ_BALANCE_KICK, nohz_flags(this_cpu)))
		goto end;

	for_each_cpu(balance_cpu, nohz.idle_cpus_mask) {
		if (balance_cpu == this_cpu || !idle_cpu(balance_cpu))
			continue;

		/*
		 * If this cpu gets work to do, stop the load balancing
		 * work being done for other cpus. Next load
		 * balancing owner will pick it up.
		 */
		if (need_resched())
			break;

		rq = cpu_rq(balance_cpu);

		/*
		 * If time for next balance is due,
		 * do the balance.
		 */
		if (time_after_eq(jiffies, rq->next_balance)) {
			raw_spin_lock_irq(&rq->lock);
			update_rq_clock(rq);
			update_idle_cpu_load(rq);
			raw_spin_unlock_irq(&rq->lock);
			rebalance_domains(rq, CPU_IDLE);
		}

		if (time_after(next_balance, rq->next_balance)) {
			next_balance = rq->next_balance;
			update_next_balance = 1;
		}
	}

	/*
	 * next_balance will be updated only when there is a need.
	 * When the CPU is attached to null domain for ex, it will not be
	 * updated.
	 */
	if (likely(update_next_balance))
		nohz.next_balance = next_balance;
end:
	clear_bit(NOHZ_BALANCE_KICK, nohz_flags(this_cpu));
}

/*
 * Current heuristic for kicking the idle load balancer in the presence
 * of an idle cpu in the system.
 *   - This rq has more than one task.
 *   - This rq has at least one CFS task and the capacity of the CPU is
 *     significantly reduced because of RT tasks or IRQs.
 *   - At parent of LLC scheduler domain level, this cpu's scheduler group has
 *     multiple busy cpu.
 *   - For SD_ASYM_PACKING, if the lower numbered cpu's in the scheduler
 *     domain span are idle.
 */
static inline bool nohz_kick_needed(struct rq *rq)
{
	unsigned long now = jiffies;
	struct sched_domain *sd;
	struct sched_group_capacity *sgc;
	int nr_busy, cpu = rq->cpu;
	bool kick = false;

	if (unlikely(rq->idle_balance))
		return false;

       /*
	* We may be recently in ticked or tickless idle mode. At the first
	* busy tick after returning from idle, we will update the busy stats.
	*/
	set_cpu_sd_state_busy();
	nohz_balance_exit_idle(cpu);

	/*
	 * None are in tickless mode and hence no need for NOHZ idle load
	 * balancing.
	 */
	if (likely(!atomic_read(&nohz.nr_cpus)))
		return false;

	if (time_before(now, nohz.next_balance))
		return false;

	if (rq->nr_running >= 2 &&
	    (!energy_aware() || cpu_overutilized(cpu)))
		return true;

	/* Do idle load balance if there have misfit task */
	if (energy_aware())
		return rq->misfit_task;

	rcu_read_lock();
	sd = rcu_dereference(per_cpu(sd_busy, cpu));
	if (sd) {
		sgc = sd->groups->sgc;
		nr_busy = atomic_read(&sgc->nr_busy_cpus);

		if (nr_busy > 1) {
			kick = true;
			goto unlock;
		}

	}

	sd = rcu_dereference(rq->sd);
	if (sd) {
		if ((rq->cfs.h_nr_running >= 1) &&
				check_cpu_capacity(rq, sd)) {
			kick = true;
			goto unlock;
		}
	}

	sd = rcu_dereference(per_cpu(sd_asym, cpu));
	if (sd && (cpumask_first_and(nohz.idle_cpus_mask,
				  sched_domain_span(sd)) < cpu)) {
		kick = true;
		goto unlock;
	}

unlock:
	rcu_read_unlock();
	return kick;
}
#else
static void nohz_idle_balance(struct rq *this_rq, enum cpu_idle_type idle) { }
#endif

/*
 * run_rebalance_domains is triggered when needed from the scheduler tick.
 * Also triggered for nohz idle balancing (with nohz_balancing_kick set).
 */
static void run_rebalance_domains(struct softirq_action *h)
{
	struct rq *this_rq = this_rq();
	enum cpu_idle_type idle = this_rq->idle_balance ?
						CPU_IDLE : CPU_NOT_IDLE;

	/*
	 * If this cpu has a pending nohz_balance_kick, then do the
	 * balancing on behalf of the other idle cpus whose ticks are
	 * stopped. Do nohz_idle_balance *before* rebalance_domains to
	 * give the idle cpus a chance to load balance. Else we may
	 * load balance only within the local sched_domain hierarchy
	 * and abort nohz_idle_balance altogether if we pull some load.
	 */
	nohz_idle_balance(this_rq, idle);
	rebalance_domains(this_rq, idle);
}

/*
 * Trigger the SCHED_SOFTIRQ if it is time to do periodic load balancing.
 */
void trigger_load_balance(struct rq *rq)
{
	/* Don't need to rebalance while attached to NULL domain */
	if (unlikely(on_null_domain(rq)))
		return;

	if (time_after_eq(jiffies, rq->next_balance))
		raise_softirq(SCHED_SOFTIRQ);
#ifdef CONFIG_NO_HZ_COMMON
	if (nohz_kick_needed(rq))
		nohz_balancer_kick();
#endif
}

static void rq_online_fair(struct rq *rq)
{
	update_sysctl();

	update_runtime_enabled(rq);
}

static void rq_offline_fair(struct rq *rq)
{
	update_sysctl();

	/* Ensure any throttled groups are reachable by pick_next_task */
	unthrottle_offline_cfs_rqs(rq);
}

static inline int
kick_active_balance(struct rq *rq, struct task_struct *p, int new_cpu)
{
	int rc = 0;

	/* Invoke active balance to force migrate currently running task */
	raw_spin_lock(&rq->lock);
	if (!rq->active_balance) {
		rq->active_balance = 1;
		rq->push_cpu = new_cpu;
		get_task_struct(p);
		rq->push_task = p;
		rc = 1;
	}
	raw_spin_unlock(&rq->lock);

	return rc;
}

void check_for_migration(struct rq *rq, struct task_struct *p)
{
	int new_cpu;
	int active_balance;
	int cpu = task_cpu(p);

	if (rq->misfit_task) {
		if (rq->curr->state != TASK_RUNNING ||
		    rq->curr->nr_cpus_allowed == 1)
			return;

		new_cpu = select_energy_cpu_brute(p, cpu, 0);
		if (capacity_orig_of(new_cpu) > capacity_orig_of(cpu)) {
			active_balance = kick_active_balance(rq, p, new_cpu);
			if (active_balance)
				stop_one_cpu_nowait(cpu,
						active_load_balance_cpu_stop,
						rq, &rq->active_balance_work);
		}
	}
}

#endif /* CONFIG_SMP */

/*
 * scheduler tick hitting a task of our scheduling class:
 */
static void task_tick_fair(struct rq *rq, struct task_struct *curr, int queued)
{
	struct cfs_rq *cfs_rq;
	struct sched_entity *se = &curr->se;

	for_each_sched_entity(se) {
		cfs_rq = cfs_rq_of(se);
		entity_tick(cfs_rq, se, queued);
	}

	if (static_branch_unlikely(&sched_numa_balancing))
		task_tick_numa(rq, curr);

#ifdef CONFIG_SMP
	if (!rq->rd->overutilized && cpu_overutilized(task_cpu(curr))) {
		rq->rd->overutilized = true;
		trace_sched_overutilized(true);
	}

	rq->misfit_task = !task_fits_max(curr, rq->cpu);
#endif

}

/*
 * called on fork with the child task as argument from the parent's context
 *  - child not yet on the tasklist
 *  - preemption disabled
 */
static void task_fork_fair(struct task_struct *p)
{
	struct cfs_rq *cfs_rq;
	struct sched_entity *se = &p->se, *curr;
	struct rq *rq = this_rq();

	raw_spin_lock(&rq->lock);
	update_rq_clock(rq);

	cfs_rq = task_cfs_rq(current);
	curr = cfs_rq->curr;
	if (curr) {
		update_curr(cfs_rq);
		se->vruntime = curr->vruntime;
	}
	place_entity(cfs_rq, se, 1);

	if (sysctl_sched_child_runs_first && curr && entity_before(curr, se)) {
		/*
		 * Upon rescheduling, sched_class::put_prev_task() will place
		 * 'current' within the tree based on its new key value.
		 */
		swap(curr->vruntime, se->vruntime);
		resched_curr(rq);
	}

	se->vruntime -= cfs_rq->min_vruntime;
	raw_spin_unlock(&rq->lock);
}

/*
 * Priority of the task has changed. Check to see if we preempt
 * the current task.
 */
static void
prio_changed_fair(struct rq *rq, struct task_struct *p, int oldprio)
{
	if (!task_on_rq_queued(p))
		return;

	/*
	 * Reschedule if we are currently running on this runqueue and
	 * our priority decreased, or if we are not currently running on
	 * this runqueue and our priority is higher than the current's
	 */
	if (rq->curr == p) {
		if (p->prio > oldprio)
			resched_curr(rq);
	} else
		check_preempt_curr(rq, p, 0);
}

static inline bool vruntime_normalized(struct task_struct *p)
{
	struct sched_entity *se = &p->se;

	/*
	 * In both the TASK_ON_RQ_QUEUED and TASK_ON_RQ_MIGRATING cases,
	 * the dequeue_entity(.flags=0) will already have normalized the
	 * vruntime.
	 */
	if (p->on_rq)
		return true;

	/*
	 * When !on_rq, vruntime of the task has usually NOT been normalized.
	 * But there are some cases where it has already been normalized:
	 *
	 * - A forked child which is waiting for being woken up by
	 *   wake_up_new_task().
	 * - A task which has been woken up by try_to_wake_up() and
	 *   waiting for actually being woken up by sched_ttwu_pending().
	 */
	if (!se->sum_exec_runtime || p->state == TASK_WAKING)
		return true;

	return false;
}

#ifdef CONFIG_FAIR_GROUP_SCHED
/*
 * Propagate the changes of the sched_entity across the tg tree to make it
 * visible to the root
 */
static void propagate_entity_cfs_rq(struct sched_entity *se)
{
	struct cfs_rq *cfs_rq;

	/* Start to propagate at parent */
	se = se->parent;

	for_each_sched_entity(se) {
		cfs_rq = cfs_rq_of(se);

		if (cfs_rq_throttled(cfs_rq))
			break;

		update_load_avg(se, UPDATE_TG);
	}
}
#else
static void propagate_entity_cfs_rq(struct sched_entity *se) { }
#endif

static void detach_entity_cfs_rq(struct sched_entity *se)
{
	struct cfs_rq *cfs_rq = cfs_rq_of(se);

	/* Catch up with the cfs_rq and remove our load when we leave */
	update_load_avg(se, 0);
	detach_entity_load_avg(cfs_rq, se);
	update_tg_load_avg(cfs_rq, false);
	propagate_entity_cfs_rq(se);
}

static void attach_entity_cfs_rq(struct sched_entity *se)
{
	struct cfs_rq *cfs_rq = cfs_rq_of(se);

#ifdef CONFIG_FAIR_GROUP_SCHED
	/*
	 * Since the real-depth could have been changed (only FAIR
	 * class maintain depth value), reset depth properly.
	 */
	se->depth = se->parent ? se->parent->depth + 1 : 0;
#endif

	/* Synchronize entity with its cfs_rq */
	update_load_avg(se, sched_feat(ATTACH_AGE_LOAD) ? 0 : SKIP_AGE_LOAD);
	attach_entity_load_avg(cfs_rq, se);
	update_tg_load_avg(cfs_rq, false);
	propagate_entity_cfs_rq(se);
}

static void detach_task_cfs_rq(struct task_struct *p)
{
	struct sched_entity *se = &p->se;
	struct cfs_rq *cfs_rq = cfs_rq_of(se);

	if (!vruntime_normalized(p)) {
		/*
		 * Fix up our vruntime so that the current sleep doesn't
		 * cause 'unlimited' sleep bonus.
		 */
		place_entity(cfs_rq, se, 0);
		se->vruntime -= cfs_rq->min_vruntime;
	}

	detach_entity_cfs_rq(se);
}

static void attach_task_cfs_rq(struct task_struct *p)
{
	struct sched_entity *se = &p->se;
	struct cfs_rq *cfs_rq = cfs_rq_of(se);

	attach_entity_cfs_rq(se);

	if (!vruntime_normalized(p))
		se->vruntime += cfs_rq->min_vruntime;
}

static void switched_from_fair(struct rq *rq, struct task_struct *p)
{
	detach_task_cfs_rq(p);
}

static void switched_to_fair(struct rq *rq, struct task_struct *p)
{
	attach_task_cfs_rq(p);

	if (task_on_rq_queued(p)) {
		/*
		 * We were most likely switched from sched_rt, so
		 * kick off the schedule if running, otherwise just see
		 * if we can still preempt the current task.
		 */
		if (rq->curr == p)
			resched_curr(rq);
		else
			check_preempt_curr(rq, p, 0);
	}
}

/* Account for a task changing its policy or group.
 *
 * This routine is mostly called to set cfs_rq->curr field when a task
 * migrates between groups/classes.
 */
static void set_curr_task_fair(struct rq *rq)
{
	struct sched_entity *se = &rq->curr->se;

	for_each_sched_entity(se) {
		struct cfs_rq *cfs_rq = cfs_rq_of(se);

		set_next_entity(cfs_rq, se);
		/* ensure bandwidth has been allocated on our new cfs_rq */
		account_cfs_rq_runtime(cfs_rq, 0);
	}
}

void init_cfs_rq(struct cfs_rq *cfs_rq)
{
	cfs_rq->tasks_timeline = RB_ROOT;
	cfs_rq->min_vruntime = (u64)(-(1LL << 20));
#ifndef CONFIG_64BIT
	cfs_rq->min_vruntime_copy = cfs_rq->min_vruntime;
#endif
#ifdef CONFIG_SMP
#ifdef CONFIG_FAIR_GROUP_SCHED
	cfs_rq->propagate_avg = 0;
#endif
	atomic_long_set(&cfs_rq->removed_load_avg, 0);
	atomic_long_set(&cfs_rq->removed_util_avg, 0);
#endif
}

#ifdef CONFIG_FAIR_GROUP_SCHED
static void task_set_group_fair(struct task_struct *p)
{
	struct sched_entity *se = &p->se;

	set_task_rq(p, task_cpu(p));
	se->depth = se->parent ? se->parent->depth + 1 : 0;
}

static void task_move_group_fair(struct task_struct *p)
{
	detach_task_cfs_rq(p);
	set_task_rq(p, task_cpu(p));

#ifdef CONFIG_SMP
	/* Tell se's cfs_rq has been changed -- migrated */
	p->se.avg.last_update_time = 0;
#endif
	attach_task_cfs_rq(p);
}

static void task_change_group_fair(struct task_struct *p, int type)
{
	switch (type) {
	case TASK_SET_GROUP:
		task_set_group_fair(p);
		break;

	case TASK_MOVE_GROUP:
		task_move_group_fair(p);
		break;
	}
}

void free_fair_sched_group(struct task_group *tg)
{
	int i;

	destroy_cfs_bandwidth(tg_cfs_bandwidth(tg));

	for_each_possible_cpu(i) {
		if (tg->cfs_rq)
			kfree(tg->cfs_rq[i]);
		if (tg->se) {
			if (tg->se[i])
				remove_entity_load_avg(tg->se[i]);
			kfree(tg->se[i]);
		}
	}

	kfree(tg->cfs_rq);
	kfree(tg->se);
}

int alloc_fair_sched_group(struct task_group *tg, struct task_group *parent)
{
	struct sched_entity *se;
	struct cfs_rq *cfs_rq;
	struct rq *rq;
	int i;

	tg->cfs_rq = kzalloc(sizeof(cfs_rq) * nr_cpu_ids, GFP_KERNEL);
	if (!tg->cfs_rq)
		goto err;
	tg->se = kzalloc(sizeof(se) * nr_cpu_ids, GFP_KERNEL);
	if (!tg->se)
		goto err;

	tg->shares = NICE_0_LOAD;

	init_cfs_bandwidth(tg_cfs_bandwidth(tg));

	for_each_possible_cpu(i) {
		rq = cpu_rq(i);

		cfs_rq = kzalloc_node(sizeof(struct cfs_rq),
				      GFP_KERNEL, cpu_to_node(i));
		if (!cfs_rq)
			goto err;

		se = kzalloc_node(sizeof(struct sched_entity),
				  GFP_KERNEL, cpu_to_node(i));
		if (!se)
			goto err_free_rq;

		init_cfs_rq(cfs_rq);
		init_tg_cfs_entry(tg, cfs_rq, se, i, parent->se[i]);
		init_entity_runnable_average(se);

		raw_spin_lock_irq(&rq->lock);
		post_init_entity_util_avg(se);
		raw_spin_unlock_irq(&rq->lock);
	}

	return 1;

err_free_rq:
	kfree(cfs_rq);
err:
	return 0;
}

void unregister_fair_sched_group(struct task_group *tg, int cpu)
{
	struct rq *rq = cpu_rq(cpu);
	unsigned long flags;

	/*
	* Only empty task groups can be destroyed; so we can speculatively
	* check on_list without danger of it being re-added.
	*/
	if (!tg->cfs_rq[cpu]->on_list)
		return;

	raw_spin_lock_irqsave(&rq->lock, flags);
	list_del_leaf_cfs_rq(tg->cfs_rq[cpu]);
	raw_spin_unlock_irqrestore(&rq->lock, flags);
}

void init_tg_cfs_entry(struct task_group *tg, struct cfs_rq *cfs_rq,
			struct sched_entity *se, int cpu,
			struct sched_entity *parent)
{
	struct rq *rq = cpu_rq(cpu);

	cfs_rq->tg = tg;
	cfs_rq->rq = rq;
	init_cfs_rq_runtime(cfs_rq);

	tg->cfs_rq[cpu] = cfs_rq;
	tg->se[cpu] = se;

	/* se could be NULL for root_task_group */
	if (!se)
		return;

	if (!parent) {
		se->cfs_rq = &rq->cfs;
		se->depth = 0;
	} else {
		se->cfs_rq = parent->my_q;
		se->depth = parent->depth + 1;
	}

	se->my_q = cfs_rq;
	/* guarantee group entities always have weight */
	update_load_set(&se->load, NICE_0_LOAD);
	se->parent = parent;
}

static DEFINE_MUTEX(shares_mutex);

int sched_group_set_shares(struct task_group *tg, unsigned long shares)
{
	int i;
	unsigned long flags;

	/*
	 * We can't change the weight of the root cgroup.
	 */
	if (!tg->se[0])
		return -EINVAL;

	shares = clamp(shares, scale_load(MIN_SHARES), scale_load(MAX_SHARES));

	mutex_lock(&shares_mutex);
	if (tg->shares == shares)
		goto done;

	tg->shares = shares;
	for_each_possible_cpu(i) {
		struct rq *rq = cpu_rq(i);
		struct sched_entity *se;

		se = tg->se[i];
		/* Propagate contribution to hierarchy */
		raw_spin_lock_irqsave(&rq->lock, flags);

		/* Possible calls to update_curr() need rq clock */
		update_rq_clock(rq);
		for_each_sched_entity(se) {
			update_load_avg(se, UPDATE_TG);
			update_cfs_shares(se);
		}
		raw_spin_unlock_irqrestore(&rq->lock, flags);
	}

done:
	mutex_unlock(&shares_mutex);
	return 0;
}
#else /* CONFIG_FAIR_GROUP_SCHED */

void free_fair_sched_group(struct task_group *tg) { }

int alloc_fair_sched_group(struct task_group *tg, struct task_group *parent)
{
	return 1;
}

void unregister_fair_sched_group(struct task_group *tg, int cpu) { }

#endif /* CONFIG_FAIR_GROUP_SCHED */


static unsigned int get_rr_interval_fair(struct rq *rq, struct task_struct *task)
{
	struct sched_entity *se = &task->se;
	unsigned int rr_interval = 0;

	/*
	 * Time slice is 0 for SCHED_OTHER tasks that are on an otherwise
	 * idle runqueue:
	 */
	if (rq->cfs.load.weight)
		rr_interval = NS_TO_JIFFIES(sched_slice(cfs_rq_of(se), se));

	return rr_interval;
}

/*
 * All the scheduling class methods:
 */
const struct sched_class fair_sched_class = {
	.next			= &idle_sched_class,
	.enqueue_task		= enqueue_task_fair,
	.dequeue_task		= dequeue_task_fair,
	.yield_task		= yield_task_fair,
	.yield_to_task		= yield_to_task_fair,

	.check_preempt_curr	= check_preempt_wakeup,

	.pick_next_task		= pick_next_task_fair,
	.put_prev_task		= put_prev_task_fair,

#ifdef CONFIG_SMP
	.select_task_rq		= select_task_rq_fair,
	.migrate_task_rq	= migrate_task_rq_fair,

	.rq_online		= rq_online_fair,
	.rq_offline		= rq_offline_fair,

	.task_waking		= task_waking_fair,
	.task_dead		= task_dead_fair,
	.set_cpus_allowed	= set_cpus_allowed_common,
#endif

	.set_curr_task          = set_curr_task_fair,
	.task_tick		= task_tick_fair,
	.task_fork		= task_fork_fair,

	.prio_changed		= prio_changed_fair,
	.switched_from		= switched_from_fair,
	.switched_to		= switched_to_fair,

	.get_rr_interval	= get_rr_interval_fair,

	.update_curr		= update_curr_fair,

#ifdef CONFIG_FAIR_GROUP_SCHED
	.task_change_group	= task_change_group_fair,
#endif
};

#ifdef CONFIG_SCHED_DEBUG
void print_cfs_stats(struct seq_file *m, int cpu)
{
	struct cfs_rq *cfs_rq;

	rcu_read_lock();
	for_each_leaf_cfs_rq(cpu_rq(cpu), cfs_rq)
		print_cfs_rq(m, cpu, cfs_rq);
	rcu_read_unlock();
}

#ifdef CONFIG_NUMA_BALANCING
void show_numa_stats(struct task_struct *p, struct seq_file *m)
{
	int node;
	unsigned long tsf = 0, tpf = 0, gsf = 0, gpf = 0;

	for_each_online_node(node) {
		if (p->numa_faults) {
			tsf = p->numa_faults[task_faults_idx(NUMA_MEM, node, 0)];
			tpf = p->numa_faults[task_faults_idx(NUMA_MEM, node, 1)];
		}
		if (p->numa_group) {
			gsf = p->numa_group->faults[task_faults_idx(NUMA_MEM, node, 0)],
			gpf = p->numa_group->faults[task_faults_idx(NUMA_MEM, node, 1)];
		}
		print_numa_stats(m, node, tsf, tpf, gsf, gpf);
	}
}
#endif /* CONFIG_NUMA_BALANCING */
#endif /* CONFIG_SCHED_DEBUG */

__init void init_sched_fair_class(void)
{
#ifdef CONFIG_SMP
	open_softirq(SCHED_SOFTIRQ, run_rebalance_domains);

#ifdef CONFIG_NO_HZ_COMMON
	nohz.next_balance = jiffies;
	zalloc_cpumask_var(&nohz.idle_cpus_mask, GFP_NOWAIT);
	cpu_notifier(sched_ilb_notifier, 0);
#endif
#endif /* SMP */

}<|MERGE_RESOLUTION|>--- conflicted
+++ resolved
@@ -5621,17 +5621,11 @@
 #ifdef CONFIG_SCHED_TUNE
 
 struct target_nrg schedtune_target_nrg;
-<<<<<<< HEAD
-#ifdef CONFIG_CGROUP_SCHEDTUNE
-extern bool schedtune_initialized;
-#endif
-=======
 
 #ifdef CONFIG_CGROUP_SCHEDTUNE
 extern bool schedtune_initialized;
 #endif /* CONFIG_CGROUP_SCHEDTUNE */
 
->>>>>>> 0f646885
 /*
  * System energy normalization
  * Returns the normalized value, in the range [0..SCHED_CAPACITY_SCALE],
@@ -5646,11 +5640,7 @@
 	/* during early setup, we don't know the extents */
 	if (unlikely(!schedtune_initialized))
 		return energy_diff < 0 ? -1 : 1 ;
-<<<<<<< HEAD
-#endif
-=======
 #endif /* CONFIG_CGROUP_SCHEDTUNE */
->>>>>>> 0f646885
 
 #ifdef CONFIG_SCHED_DEBUG
 	{
@@ -6308,12 +6298,6 @@
 {
 	struct root_domain *rd = cpu_rq(smp_processor_id())->rd;
 
-<<<<<<< HEAD
-	RCU_LOCKDEP_WARN(!rcu_read_lock_sched_held(),
-			   "sched RCU must be held");
-
-=======
->>>>>>> 0f646885
 	return boosted ? rd->max_cap_orig_cpu : rd->min_cap_orig_cpu;
 }
 
