// SPDX-License-Identifier: GPL-2.0-or-later
/*
 * INET		An implementation of the TCP/IP protocol suite for the LINUX
 *		operating system.  INET is implemented using the  BSD Socket
 *		interface as the means of communication with the user level.
 *
 *		Generic socket support routines. Memory allocators, socket lock/release
 *		handler for protocols to use and generic option handler.
 *
 * Authors:	Ross Biro
 *		Fred N. van Kempen, <waltje@uWalt.NL.Mugnet.ORG>
 *		Florian La Roche, <flla@stud.uni-sb.de>
 *		Alan Cox, <A.Cox@swansea.ac.uk>
 *
 * Fixes:
 *		Alan Cox	: 	Numerous verify_area() problems
 *		Alan Cox	:	Connecting on a connecting socket
 *					now returns an error for tcp.
 *		Alan Cox	:	sock->protocol is set correctly.
 *					and is not sometimes left as 0.
 *		Alan Cox	:	connect handles icmp errors on a
 *					connect properly. Unfortunately there
 *					is a restart syscall nasty there. I
 *					can't match BSD without hacking the C
 *					library. Ideas urgently sought!
 *		Alan Cox	:	Disallow bind() to addresses that are
 *					not ours - especially broadcast ones!!
 *		Alan Cox	:	Socket 1024 _IS_ ok for users. (fencepost)
 *		Alan Cox	:	sock_wfree/sock_rfree don't destroy sockets,
 *					instead they leave that for the DESTROY timer.
 *		Alan Cox	:	Clean up error flag in accept
 *		Alan Cox	:	TCP ack handling is buggy, the DESTROY timer
 *					was buggy. Put a remove_sock() in the handler
 *					for memory when we hit 0. Also altered the timer
 *					code. The ACK stuff can wait and needs major
 *					TCP layer surgery.
 *		Alan Cox	:	Fixed TCP ack bug, removed remove sock
 *					and fixed timer/inet_bh race.
 *		Alan Cox	:	Added zapped flag for TCP
 *		Alan Cox	:	Move kfree_skb into skbuff.c and tidied up surplus code
 *		Alan Cox	:	for new sk_buff allocations wmalloc/rmalloc now call alloc_skb
 *		Alan Cox	:	kfree_s calls now are kfree_skbmem so we can track skb resources
 *		Alan Cox	:	Supports socket option broadcast now as does udp. Packet and raw need fixing.
 *		Alan Cox	:	Added RCVBUF,SNDBUF size setting. It suddenly occurred to me how easy it was so...
 *		Rick Sladkey	:	Relaxed UDP rules for matching packets.
 *		C.E.Hawkins	:	IFF_PROMISC/SIOCGHWADDR support
 *	Pauline Middelink	:	identd support
 *		Alan Cox	:	Fixed connect() taking signals I think.
 *		Alan Cox	:	SO_LINGER supported
 *		Alan Cox	:	Error reporting fixes
 *		Anonymous	:	inet_create tidied up (sk->reuse setting)
 *		Alan Cox	:	inet sockets don't set sk->type!
 *		Alan Cox	:	Split socket option code
 *		Alan Cox	:	Callbacks
 *		Alan Cox	:	Nagle flag for Charles & Johannes stuff
 *		Alex		:	Removed restriction on inet fioctl
 *		Alan Cox	:	Splitting INET from NET core
 *		Alan Cox	:	Fixed bogus SO_TYPE handling in getsockopt()
 *		Adam Caldwell	:	Missing return in SO_DONTROUTE/SO_DEBUG code
 *		Alan Cox	:	Split IP from generic code
 *		Alan Cox	:	New kfree_skbmem()
 *		Alan Cox	:	Make SO_DEBUG superuser only.
 *		Alan Cox	:	Allow anyone to clear SO_DEBUG
 *					(compatibility fix)
 *		Alan Cox	:	Added optimistic memory grabbing for AF_UNIX throughput.
 *		Alan Cox	:	Allocator for a socket is settable.
 *		Alan Cox	:	SO_ERROR includes soft errors.
 *		Alan Cox	:	Allow NULL arguments on some SO_ opts
 *		Alan Cox	: 	Generic socket allocation to make hooks
 *					easier (suggested by Craig Metz).
 *		Michael Pall	:	SO_ERROR returns positive errno again
 *              Steve Whitehouse:       Added default destructor to free
 *                                      protocol private data.
 *              Steve Whitehouse:       Added various other default routines
 *                                      common to several socket families.
 *              Chris Evans     :       Call suser() check last on F_SETOWN
 *		Jay Schulist	:	Added SO_ATTACH_FILTER and SO_DETACH_FILTER.
 *		Andi Kleen	:	Add sock_kmalloc()/sock_kfree_s()
 *		Andi Kleen	:	Fix write_space callback
 *		Chris Evans	:	Security fixes - signedness again
 *		Arnaldo C. Melo :       cleanups, use skb_queue_purge
 *
 * To Fix:
 */

#define pr_fmt(fmt) KBUILD_MODNAME ": " fmt

#include <asm/unaligned.h>
#include <linux/capability.h>
#include <linux/errno.h>
#include <linux/errqueue.h>
#include <linux/types.h>
#include <linux/socket.h>
#include <linux/in.h>
#include <linux/kernel.h>
#include <linux/module.h>
#include <linux/proc_fs.h>
#include <linux/seq_file.h>
#include <linux/sched.h>
#include <linux/sched/mm.h>
#include <linux/timer.h>
#include <linux/string.h>
#include <linux/sockios.h>
#include <linux/net.h>
#include <linux/mm.h>
#include <linux/slab.h>
#include <linux/interrupt.h>
#include <linux/poll.h>
#include <linux/tcp.h>
#include <linux/init.h>
#include <linux/highmem.h>
#include <linux/user_namespace.h>
#include <linux/static_key.h>
#include <linux/memcontrol.h>
#include <linux/prefetch.h>
#include <linux/compat.h>

#include <linux/uaccess.h>

#include <linux/netdevice.h>
#include <net/protocol.h>
#include <linux/skbuff.h>
#include <net/net_namespace.h>
#include <net/request_sock.h>
#include <net/sock.h>
#include <linux/net_tstamp.h>
#include <net/xfrm.h>
#include <linux/ipsec.h>
#include <net/cls_cgroup.h>
#include <net/netprio_cgroup.h>
#include <linux/sock_diag.h>

#include <linux/filter.h>
#include <net/sock_reuseport.h>
#include <net/bpf_sk_storage.h>

#include <trace/events/sock.h>

#include <net/tcp.h>
#include <net/busy_poll.h>

#include <linux/ethtool.h>

#include "dev.h"

static DEFINE_MUTEX(proto_list_mutex);
static LIST_HEAD(proto_list);

static void sock_def_write_space_wfree(struct sock *sk);
static void sock_def_write_space(struct sock *sk);

/**
 * sk_ns_capable - General socket capability test
 * @sk: Socket to use a capability on or through
 * @user_ns: The user namespace of the capability to use
 * @cap: The capability to use
 *
 * Test to see if the opener of the socket had when the socket was
 * created and the current process has the capability @cap in the user
 * namespace @user_ns.
 */
bool sk_ns_capable(const struct sock *sk,
		   struct user_namespace *user_ns, int cap)
{
	return file_ns_capable(sk->sk_socket->file, user_ns, cap) &&
		ns_capable(user_ns, cap);
}
EXPORT_SYMBOL(sk_ns_capable);

/**
 * sk_capable - Socket global capability test
 * @sk: Socket to use a capability on or through
 * @cap: The global capability to use
 *
 * Test to see if the opener of the socket had when the socket was
 * created and the current process has the capability @cap in all user
 * namespaces.
 */
bool sk_capable(const struct sock *sk, int cap)
{
	return sk_ns_capable(sk, &init_user_ns, cap);
}
EXPORT_SYMBOL(sk_capable);

/**
 * sk_net_capable - Network namespace socket capability test
 * @sk: Socket to use a capability on or through
 * @cap: The capability to use
 *
 * Test to see if the opener of the socket had when the socket was created
 * and the current process has the capability @cap over the network namespace
 * the socket is a member of.
 */
bool sk_net_capable(const struct sock *sk, int cap)
{
	return sk_ns_capable(sk, sock_net(sk)->user_ns, cap);
}
EXPORT_SYMBOL(sk_net_capable);

/*
 * Each address family might have different locking rules, so we have
 * one slock key per address family and separate keys for internal and
 * userspace sockets.
 */
static struct lock_class_key af_family_keys[AF_MAX];
static struct lock_class_key af_family_kern_keys[AF_MAX];
static struct lock_class_key af_family_slock_keys[AF_MAX];
static struct lock_class_key af_family_kern_slock_keys[AF_MAX];

/*
 * Make lock validator output more readable. (we pre-construct these
 * strings build-time, so that runtime initialization of socket
 * locks is fast):
 */

#define _sock_locks(x)						  \
  x "AF_UNSPEC",	x "AF_UNIX"     ,	x "AF_INET"     , \
  x "AF_AX25"  ,	x "AF_IPX"      ,	x "AF_APPLETALK", \
  x "AF_NETROM",	x "AF_BRIDGE"   ,	x "AF_ATMPVC"   , \
  x "AF_X25"   ,	x "AF_INET6"    ,	x "AF_ROSE"     , \
  x "AF_DECnet",	x "AF_NETBEUI"  ,	x "AF_SECURITY" , \
  x "AF_KEY"   ,	x "AF_NETLINK"  ,	x "AF_PACKET"   , \
  x "AF_ASH"   ,	x "AF_ECONET"   ,	x "AF_ATMSVC"   , \
  x "AF_RDS"   ,	x "AF_SNA"      ,	x "AF_IRDA"     , \
  x "AF_PPPOX" ,	x "AF_WANPIPE"  ,	x "AF_LLC"      , \
  x "27"       ,	x "28"          ,	x "AF_CAN"      , \
  x "AF_TIPC"  ,	x "AF_BLUETOOTH",	x "IUCV"        , \
  x "AF_RXRPC" ,	x "AF_ISDN"     ,	x "AF_PHONET"   , \
  x "AF_IEEE802154",	x "AF_CAIF"	,	x "AF_ALG"      , \
  x "AF_NFC"   ,	x "AF_VSOCK"    ,	x "AF_KCM"      , \
  x "AF_QIPCRTR",	x "AF_SMC"	,	x "AF_XDP"	, \
  x "AF_MCTP"  , \
  x "AF_MAX"

static const char *const af_family_key_strings[AF_MAX+1] = {
	_sock_locks("sk_lock-")
};
static const char *const af_family_slock_key_strings[AF_MAX+1] = {
	_sock_locks("slock-")
};
static const char *const af_family_clock_key_strings[AF_MAX+1] = {
	_sock_locks("clock-")
};

static const char *const af_family_kern_key_strings[AF_MAX+1] = {
	_sock_locks("k-sk_lock-")
};
static const char *const af_family_kern_slock_key_strings[AF_MAX+1] = {
	_sock_locks("k-slock-")
};
static const char *const af_family_kern_clock_key_strings[AF_MAX+1] = {
	_sock_locks("k-clock-")
};
static const char *const af_family_rlock_key_strings[AF_MAX+1] = {
	_sock_locks("rlock-")
};
static const char *const af_family_wlock_key_strings[AF_MAX+1] = {
	_sock_locks("wlock-")
};
static const char *const af_family_elock_key_strings[AF_MAX+1] = {
	_sock_locks("elock-")
};

/*
 * sk_callback_lock and sk queues locking rules are per-address-family,
 * so split the lock classes by using a per-AF key:
 */
static struct lock_class_key af_callback_keys[AF_MAX];
static struct lock_class_key af_rlock_keys[AF_MAX];
static struct lock_class_key af_wlock_keys[AF_MAX];
static struct lock_class_key af_elock_keys[AF_MAX];
static struct lock_class_key af_kern_callback_keys[AF_MAX];

/* Run time adjustable parameters. */
__u32 sysctl_wmem_max __read_mostly = SK_WMEM_MAX;
EXPORT_SYMBOL(sysctl_wmem_max);
__u32 sysctl_rmem_max __read_mostly = SK_RMEM_MAX;
EXPORT_SYMBOL(sysctl_rmem_max);
__u32 sysctl_wmem_default __read_mostly = SK_WMEM_MAX;
__u32 sysctl_rmem_default __read_mostly = SK_RMEM_MAX;

/* Maximal space eaten by iovec or ancillary data plus some space */
int sysctl_optmem_max __read_mostly = sizeof(unsigned long)*(2*UIO_MAXIOV+512);
EXPORT_SYMBOL(sysctl_optmem_max);

int sysctl_tstamp_allow_data __read_mostly = 1;

DEFINE_STATIC_KEY_FALSE(memalloc_socks_key);
EXPORT_SYMBOL_GPL(memalloc_socks_key);

/**
 * sk_set_memalloc - sets %SOCK_MEMALLOC
 * @sk: socket to set it on
 *
 * Set %SOCK_MEMALLOC on a socket for access to emergency reserves.
 * It's the responsibility of the admin to adjust min_free_kbytes
 * to meet the requirements
 */
void sk_set_memalloc(struct sock *sk)
{
	sock_set_flag(sk, SOCK_MEMALLOC);
	sk->sk_allocation |= __GFP_MEMALLOC;
	static_branch_inc(&memalloc_socks_key);
}
EXPORT_SYMBOL_GPL(sk_set_memalloc);

void sk_clear_memalloc(struct sock *sk)
{
	sock_reset_flag(sk, SOCK_MEMALLOC);
	sk->sk_allocation &= ~__GFP_MEMALLOC;
	static_branch_dec(&memalloc_socks_key);

	/*
	 * SOCK_MEMALLOC is allowed to ignore rmem limits to ensure forward
	 * progress of swapping. SOCK_MEMALLOC may be cleared while
	 * it has rmem allocations due to the last swapfile being deactivated
	 * but there is a risk that the socket is unusable due to exceeding
	 * the rmem limits. Reclaim the reserves and obey rmem limits again.
	 */
	sk_mem_reclaim(sk);
}
EXPORT_SYMBOL_GPL(sk_clear_memalloc);

int __sk_backlog_rcv(struct sock *sk, struct sk_buff *skb)
{
	int ret;
	unsigned int noreclaim_flag;

	/* these should have been dropped before queueing */
	BUG_ON(!sock_flag(sk, SOCK_MEMALLOC));

	noreclaim_flag = memalloc_noreclaim_save();
	ret = INDIRECT_CALL_INET(sk->sk_backlog_rcv,
				 tcp_v6_do_rcv,
				 tcp_v4_do_rcv,
				 sk, skb);
	memalloc_noreclaim_restore(noreclaim_flag);

	return ret;
}
EXPORT_SYMBOL(__sk_backlog_rcv);

void sk_error_report(struct sock *sk)
{
	sk->sk_error_report(sk);

	switch (sk->sk_family) {
	case AF_INET:
		fallthrough;
	case AF_INET6:
		trace_inet_sk_error_report(sk);
		break;
	default:
		break;
	}
}
EXPORT_SYMBOL(sk_error_report);

int sock_get_timeout(long timeo, void *optval, bool old_timeval)
{
	struct __kernel_sock_timeval tv;

	if (timeo == MAX_SCHEDULE_TIMEOUT) {
		tv.tv_sec = 0;
		tv.tv_usec = 0;
	} else {
		tv.tv_sec = timeo / HZ;
		tv.tv_usec = ((timeo % HZ) * USEC_PER_SEC) / HZ;
	}

	if (old_timeval && in_compat_syscall() && !COMPAT_USE_64BIT_TIME) {
		struct old_timeval32 tv32 = { tv.tv_sec, tv.tv_usec };
		*(struct old_timeval32 *)optval = tv32;
		return sizeof(tv32);
	}

	if (old_timeval) {
		struct __kernel_old_timeval old_tv;
		old_tv.tv_sec = tv.tv_sec;
		old_tv.tv_usec = tv.tv_usec;
		*(struct __kernel_old_timeval *)optval = old_tv;
		return sizeof(old_tv);
	}

	*(struct __kernel_sock_timeval *)optval = tv;
	return sizeof(tv);
}
EXPORT_SYMBOL(sock_get_timeout);

int sock_copy_user_timeval(struct __kernel_sock_timeval *tv,
			   sockptr_t optval, int optlen, bool old_timeval)
{
	if (old_timeval && in_compat_syscall() && !COMPAT_USE_64BIT_TIME) {
		struct old_timeval32 tv32;

		if (optlen < sizeof(tv32))
			return -EINVAL;

		if (copy_from_sockptr(&tv32, optval, sizeof(tv32)))
			return -EFAULT;
		tv->tv_sec = tv32.tv_sec;
		tv->tv_usec = tv32.tv_usec;
	} else if (old_timeval) {
		struct __kernel_old_timeval old_tv;

		if (optlen < sizeof(old_tv))
			return -EINVAL;
		if (copy_from_sockptr(&old_tv, optval, sizeof(old_tv)))
			return -EFAULT;
		tv->tv_sec = old_tv.tv_sec;
		tv->tv_usec = old_tv.tv_usec;
	} else {
		if (optlen < sizeof(*tv))
			return -EINVAL;
		if (copy_from_sockptr(tv, optval, sizeof(*tv)))
			return -EFAULT;
	}

	return 0;
}
EXPORT_SYMBOL(sock_copy_user_timeval);

static int sock_set_timeout(long *timeo_p, sockptr_t optval, int optlen,
			    bool old_timeval)
{
	struct __kernel_sock_timeval tv;
	int err = sock_copy_user_timeval(&tv, optval, optlen, old_timeval);

	if (err)
		return err;

	if (tv.tv_usec < 0 || tv.tv_usec >= USEC_PER_SEC)
		return -EDOM;

	if (tv.tv_sec < 0) {
		static int warned __read_mostly;

		*timeo_p = 0;
		if (warned < 10 && net_ratelimit()) {
			warned++;
			pr_info("%s: `%s' (pid %d) tries to set negative timeout\n",
				__func__, current->comm, task_pid_nr(current));
		}
		return 0;
	}
	*timeo_p = MAX_SCHEDULE_TIMEOUT;
	if (tv.tv_sec == 0 && tv.tv_usec == 0)
		return 0;
	if (tv.tv_sec < (MAX_SCHEDULE_TIMEOUT / HZ - 1))
		*timeo_p = tv.tv_sec * HZ + DIV_ROUND_UP((unsigned long)tv.tv_usec, USEC_PER_SEC / HZ);
	return 0;
}

static bool sock_needs_netstamp(const struct sock *sk)
{
	switch (sk->sk_family) {
	case AF_UNSPEC:
	case AF_UNIX:
		return false;
	default:
		return true;
	}
}

static void sock_disable_timestamp(struct sock *sk, unsigned long flags)
{
	if (sk->sk_flags & flags) {
		sk->sk_flags &= ~flags;
		if (sock_needs_netstamp(sk) &&
		    !(sk->sk_flags & SK_FLAGS_TIMESTAMP))
			net_disable_timestamp();
	}
}


int __sock_queue_rcv_skb(struct sock *sk, struct sk_buff *skb)
{
	unsigned long flags;
	struct sk_buff_head *list = &sk->sk_receive_queue;

	if (atomic_read(&sk->sk_rmem_alloc) >= sk->sk_rcvbuf) {
		atomic_inc(&sk->sk_drops);
		trace_sock_rcvqueue_full(sk, skb);
		return -ENOMEM;
	}

	if (!sk_rmem_schedule(sk, skb, skb->truesize)) {
		atomic_inc(&sk->sk_drops);
		return -ENOBUFS;
	}

	skb->dev = NULL;
	skb_set_owner_r(skb, sk);

	/* we escape from rcu protected region, make sure we dont leak
	 * a norefcounted dst
	 */
	skb_dst_force(skb);

	spin_lock_irqsave(&list->lock, flags);
	sock_skb_set_dropcount(sk, skb);
	__skb_queue_tail(list, skb);
	spin_unlock_irqrestore(&list->lock, flags);

	if (!sock_flag(sk, SOCK_DEAD))
		sk->sk_data_ready(sk);
	return 0;
}
EXPORT_SYMBOL(__sock_queue_rcv_skb);

int sock_queue_rcv_skb_reason(struct sock *sk, struct sk_buff *skb,
			      enum skb_drop_reason *reason)
{
	enum skb_drop_reason drop_reason;
	int err;

	err = sk_filter(sk, skb);
	if (err) {
		drop_reason = SKB_DROP_REASON_SOCKET_FILTER;
		goto out;
	}
	err = __sock_queue_rcv_skb(sk, skb);
	switch (err) {
	case -ENOMEM:
		drop_reason = SKB_DROP_REASON_SOCKET_RCVBUFF;
		break;
	case -ENOBUFS:
		drop_reason = SKB_DROP_REASON_PROTO_MEM;
		break;
	default:
		drop_reason = SKB_NOT_DROPPED_YET;
		break;
	}
out:
	if (reason)
		*reason = drop_reason;
	return err;
}
EXPORT_SYMBOL(sock_queue_rcv_skb_reason);

int __sk_receive_skb(struct sock *sk, struct sk_buff *skb,
		     const int nested, unsigned int trim_cap, bool refcounted)
{
	int rc = NET_RX_SUCCESS;

	if (sk_filter_trim_cap(sk, skb, trim_cap))
		goto discard_and_relse;

	skb->dev = NULL;

	if (sk_rcvqueues_full(sk, sk->sk_rcvbuf)) {
		atomic_inc(&sk->sk_drops);
		goto discard_and_relse;
	}
	if (nested)
		bh_lock_sock_nested(sk);
	else
		bh_lock_sock(sk);
	if (!sock_owned_by_user(sk)) {
		/*
		 * trylock + unlock semantics:
		 */
		mutex_acquire(&sk->sk_lock.dep_map, 0, 1, _RET_IP_);

		rc = sk_backlog_rcv(sk, skb);

		mutex_release(&sk->sk_lock.dep_map, _RET_IP_);
	} else if (sk_add_backlog(sk, skb, READ_ONCE(sk->sk_rcvbuf))) {
		bh_unlock_sock(sk);
		atomic_inc(&sk->sk_drops);
		goto discard_and_relse;
	}

	bh_unlock_sock(sk);
out:
	if (refcounted)
		sock_put(sk);
	return rc;
discard_and_relse:
	kfree_skb(skb);
	goto out;
}
EXPORT_SYMBOL(__sk_receive_skb);

INDIRECT_CALLABLE_DECLARE(struct dst_entry *ip6_dst_check(struct dst_entry *,
							  u32));
INDIRECT_CALLABLE_DECLARE(struct dst_entry *ipv4_dst_check(struct dst_entry *,
							   u32));
struct dst_entry *__sk_dst_check(struct sock *sk, u32 cookie)
{
	struct dst_entry *dst = __sk_dst_get(sk);

	if (dst && dst->obsolete &&
	    INDIRECT_CALL_INET(dst->ops->check, ip6_dst_check, ipv4_dst_check,
			       dst, cookie) == NULL) {
		sk_tx_queue_clear(sk);
		sk->sk_dst_pending_confirm = 0;
		RCU_INIT_POINTER(sk->sk_dst_cache, NULL);
		dst_release(dst);
		return NULL;
	}

	return dst;
}
EXPORT_SYMBOL(__sk_dst_check);

struct dst_entry *sk_dst_check(struct sock *sk, u32 cookie)
{
	struct dst_entry *dst = sk_dst_get(sk);

	if (dst && dst->obsolete &&
	    INDIRECT_CALL_INET(dst->ops->check, ip6_dst_check, ipv4_dst_check,
			       dst, cookie) == NULL) {
		sk_dst_reset(sk);
		dst_release(dst);
		return NULL;
	}

	return dst;
}
EXPORT_SYMBOL(sk_dst_check);

static int sock_bindtoindex_locked(struct sock *sk, int ifindex)
{
	int ret = -ENOPROTOOPT;
#ifdef CONFIG_NETDEVICES
	struct net *net = sock_net(sk);

	/* Sorry... */
	ret = -EPERM;
	if (sk->sk_bound_dev_if && !ns_capable(net->user_ns, CAP_NET_RAW))
		goto out;

	ret = -EINVAL;
	if (ifindex < 0)
		goto out;

	/* Paired with all READ_ONCE() done locklessly. */
	WRITE_ONCE(sk->sk_bound_dev_if, ifindex);

	if (sk->sk_prot->rehash)
		sk->sk_prot->rehash(sk);
	sk_dst_reset(sk);

	ret = 0;

out:
#endif

	return ret;
}

int sock_bindtoindex(struct sock *sk, int ifindex, bool lock_sk)
{
	int ret;

	if (lock_sk)
		lock_sock(sk);
	ret = sock_bindtoindex_locked(sk, ifindex);
	if (lock_sk)
		release_sock(sk);

	return ret;
}
EXPORT_SYMBOL(sock_bindtoindex);

static int sock_setbindtodevice(struct sock *sk, sockptr_t optval, int optlen)
{
	int ret = -ENOPROTOOPT;
#ifdef CONFIG_NETDEVICES
	struct net *net = sock_net(sk);
	char devname[IFNAMSIZ];
	int index;

	ret = -EINVAL;
	if (optlen < 0)
		goto out;

	/* Bind this socket to a particular device like "eth0",
	 * as specified in the passed interface name. If the
	 * name is "" or the option length is zero the socket
	 * is not bound.
	 */
	if (optlen > IFNAMSIZ - 1)
		optlen = IFNAMSIZ - 1;
	memset(devname, 0, sizeof(devname));

	ret = -EFAULT;
	if (copy_from_sockptr(devname, optval, optlen))
		goto out;

	index = 0;
	if (devname[0] != '\0') {
		struct net_device *dev;

		rcu_read_lock();
		dev = dev_get_by_name_rcu(net, devname);
		if (dev)
			index = dev->ifindex;
		rcu_read_unlock();
		ret = -ENODEV;
		if (!dev)
			goto out;
	}

	return sock_bindtoindex(sk, index, true);
out:
#endif

	return ret;
}

static int sock_getbindtodevice(struct sock *sk, char __user *optval,
				int __user *optlen, int len)
{
	int ret = -ENOPROTOOPT;
#ifdef CONFIG_NETDEVICES
	int bound_dev_if = READ_ONCE(sk->sk_bound_dev_if);
	struct net *net = sock_net(sk);
	char devname[IFNAMSIZ];

	if (bound_dev_if == 0) {
		len = 0;
		goto zero;
	}

	ret = -EINVAL;
	if (len < IFNAMSIZ)
		goto out;

	ret = netdev_get_name(net, devname, bound_dev_if);
	if (ret)
		goto out;

	len = strlen(devname) + 1;

	ret = -EFAULT;
	if (copy_to_user(optval, devname, len))
		goto out;

zero:
	ret = -EFAULT;
	if (put_user(len, optlen))
		goto out;

	ret = 0;

out:
#endif

	return ret;
}

bool sk_mc_loop(struct sock *sk)
{
	if (dev_recursion_level())
		return false;
	if (!sk)
		return true;
	switch (sk->sk_family) {
	case AF_INET:
		return inet_sk(sk)->mc_loop;
#if IS_ENABLED(CONFIG_IPV6)
	case AF_INET6:
		return inet6_sk(sk)->mc_loop;
#endif
	}
	WARN_ON_ONCE(1);
	return true;
}
EXPORT_SYMBOL(sk_mc_loop);

void sock_set_reuseaddr(struct sock *sk)
{
	lock_sock(sk);
	sk->sk_reuse = SK_CAN_REUSE;
	release_sock(sk);
}
EXPORT_SYMBOL(sock_set_reuseaddr);

void sock_set_reuseport(struct sock *sk)
{
	lock_sock(sk);
	sk->sk_reuseport = true;
	release_sock(sk);
}
EXPORT_SYMBOL(sock_set_reuseport);

void sock_no_linger(struct sock *sk)
{
	lock_sock(sk);
	sk->sk_lingertime = 0;
	sock_set_flag(sk, SOCK_LINGER);
	release_sock(sk);
}
EXPORT_SYMBOL(sock_no_linger);

void sock_set_priority(struct sock *sk, u32 priority)
{
	lock_sock(sk);
	sk->sk_priority = priority;
	release_sock(sk);
}
EXPORT_SYMBOL(sock_set_priority);

void sock_set_sndtimeo(struct sock *sk, s64 secs)
{
	lock_sock(sk);
	if (secs && secs < MAX_SCHEDULE_TIMEOUT / HZ - 1)
		sk->sk_sndtimeo = secs * HZ;
	else
		sk->sk_sndtimeo = MAX_SCHEDULE_TIMEOUT;
	release_sock(sk);
}
EXPORT_SYMBOL(sock_set_sndtimeo);

static void __sock_set_timestamps(struct sock *sk, bool val, bool new, bool ns)
{
	if (val)  {
		sock_valbool_flag(sk, SOCK_TSTAMP_NEW, new);
		sock_valbool_flag(sk, SOCK_RCVTSTAMPNS, ns);
		sock_set_flag(sk, SOCK_RCVTSTAMP);
		sock_enable_timestamp(sk, SOCK_TIMESTAMP);
	} else {
		sock_reset_flag(sk, SOCK_RCVTSTAMP);
		sock_reset_flag(sk, SOCK_RCVTSTAMPNS);
	}
}

void sock_enable_timestamps(struct sock *sk)
{
	lock_sock(sk);
	__sock_set_timestamps(sk, true, false, true);
	release_sock(sk);
}
EXPORT_SYMBOL(sock_enable_timestamps);

void sock_set_timestamp(struct sock *sk, int optname, bool valbool)
{
	switch (optname) {
	case SO_TIMESTAMP_OLD:
		__sock_set_timestamps(sk, valbool, false, false);
		break;
	case SO_TIMESTAMP_NEW:
		__sock_set_timestamps(sk, valbool, true, false);
		break;
	case SO_TIMESTAMPNS_OLD:
		__sock_set_timestamps(sk, valbool, false, true);
		break;
	case SO_TIMESTAMPNS_NEW:
		__sock_set_timestamps(sk, valbool, true, true);
		break;
	}
}

static int sock_timestamping_bind_phc(struct sock *sk, int phc_index)
{
	struct net *net = sock_net(sk);
	struct net_device *dev = NULL;
	bool match = false;
	int *vclock_index;
	int i, num;

	if (sk->sk_bound_dev_if)
		dev = dev_get_by_index(net, sk->sk_bound_dev_if);

	if (!dev) {
		pr_err("%s: sock not bind to device\n", __func__);
		return -EOPNOTSUPP;
	}

	num = ethtool_get_phc_vclocks(dev, &vclock_index);
	dev_put(dev);

	for (i = 0; i < num; i++) {
		if (*(vclock_index + i) == phc_index) {
			match = true;
			break;
		}
	}

	if (num > 0)
		kfree(vclock_index);

	if (!match)
		return -EINVAL;

	sk->sk_bind_phc = phc_index;

	return 0;
}

int sock_set_timestamping(struct sock *sk, int optname,
			  struct so_timestamping timestamping)
{
	int val = timestamping.flags;
	int ret;

	if (val & ~SOF_TIMESTAMPING_MASK)
		return -EINVAL;

	if (val & SOF_TIMESTAMPING_OPT_ID &&
	    !(sk->sk_tsflags & SOF_TIMESTAMPING_OPT_ID)) {
		if (sk_is_tcp(sk)) {
			if ((1 << sk->sk_state) &
			    (TCPF_CLOSE | TCPF_LISTEN))
				return -EINVAL;
			atomic_set(&sk->sk_tskey, tcp_sk(sk)->snd_una);
		} else {
			atomic_set(&sk->sk_tskey, 0);
		}
	}

	if (val & SOF_TIMESTAMPING_OPT_STATS &&
	    !(val & SOF_TIMESTAMPING_OPT_TSONLY))
		return -EINVAL;

	if (val & SOF_TIMESTAMPING_BIND_PHC) {
		ret = sock_timestamping_bind_phc(sk, timestamping.bind_phc);
		if (ret)
			return ret;
	}

	sk->sk_tsflags = val;
	sock_valbool_flag(sk, SOCK_TSTAMP_NEW, optname == SO_TIMESTAMPING_NEW);

	if (val & SOF_TIMESTAMPING_RX_SOFTWARE)
		sock_enable_timestamp(sk,
				      SOCK_TIMESTAMPING_RX_SOFTWARE);
	else
		sock_disable_timestamp(sk,
				       (1UL << SOCK_TIMESTAMPING_RX_SOFTWARE));
	return 0;
}

void sock_set_keepalive(struct sock *sk)
{
	lock_sock(sk);
	if (sk->sk_prot->keepalive)
		sk->sk_prot->keepalive(sk, true);
	sock_valbool_flag(sk, SOCK_KEEPOPEN, true);
	release_sock(sk);
}
EXPORT_SYMBOL(sock_set_keepalive);

static void __sock_set_rcvbuf(struct sock *sk, int val)
{
	/* Ensure val * 2 fits into an int, to prevent max_t() from treating it
	 * as a negative value.
	 */
	val = min_t(int, val, INT_MAX / 2);
	sk->sk_userlocks |= SOCK_RCVBUF_LOCK;

	/* We double it on the way in to account for "struct sk_buff" etc.
	 * overhead.   Applications assume that the SO_RCVBUF setting they make
	 * will allow that much actual data to be received on that socket.
	 *
	 * Applications are unaware that "struct sk_buff" and other overheads
	 * allocate from the receive buffer during socket buffer allocation.
	 *
	 * And after considering the possible alternatives, returning the value
	 * we actually used in getsockopt is the most desirable behavior.
	 */
	WRITE_ONCE(sk->sk_rcvbuf, max_t(int, val * 2, SOCK_MIN_RCVBUF));
}

void sock_set_rcvbuf(struct sock *sk, int val)
{
	lock_sock(sk);
	__sock_set_rcvbuf(sk, val);
	release_sock(sk);
}
EXPORT_SYMBOL(sock_set_rcvbuf);

static void __sock_set_mark(struct sock *sk, u32 val)
{
	if (val != sk->sk_mark) {
		sk->sk_mark = val;
		sk_dst_reset(sk);
	}
}

void sock_set_mark(struct sock *sk, u32 val)
{
	lock_sock(sk);
	__sock_set_mark(sk, val);
	release_sock(sk);
}
EXPORT_SYMBOL(sock_set_mark);

static void sock_release_reserved_memory(struct sock *sk, int bytes)
{
	/* Round down bytes to multiple of pages */
	bytes &= ~(SK_MEM_QUANTUM - 1);

	WARN_ON(bytes > sk->sk_reserved_mem);
	sk->sk_reserved_mem -= bytes;
	sk_mem_reclaim(sk);
}

static int sock_reserve_memory(struct sock *sk, int bytes)
{
	long allocated;
	bool charged;
	int pages;

	if (!mem_cgroup_sockets_enabled || !sk->sk_memcg || !sk_has_account(sk))
		return -EOPNOTSUPP;

	if (!bytes)
		return 0;

	pages = sk_mem_pages(bytes);

	/* pre-charge to memcg */
	charged = mem_cgroup_charge_skmem(sk->sk_memcg, pages,
					  GFP_KERNEL | __GFP_RETRY_MAYFAIL);
	if (!charged)
		return -ENOMEM;

	/* pre-charge to forward_alloc */
	allocated = sk_memory_allocated_add(sk, pages);
	/* If the system goes into memory pressure with this
	 * precharge, give up and return error.
	 */
	if (allocated > sk_prot_mem_limits(sk, 1)) {
		sk_memory_allocated_sub(sk, pages);
		mem_cgroup_uncharge_skmem(sk->sk_memcg, pages);
		return -ENOMEM;
	}
	sk->sk_forward_alloc += pages << SK_MEM_QUANTUM_SHIFT;

	sk->sk_reserved_mem += pages << SK_MEM_QUANTUM_SHIFT;

	return 0;
}

/*
 *	This is meant for all protocols to use and covers goings on
 *	at the socket level. Everything here is generic.
 */

int sock_setsockopt(struct socket *sock, int level, int optname,
		    sockptr_t optval, unsigned int optlen)
{
	struct so_timestamping timestamping;
	struct sock_txtime sk_txtime;
	struct sock *sk = sock->sk;
	int val;
	int valbool;
	struct linger ling;
	int ret = 0;

	/*
	 *	Options without arguments
	 */

	if (optname == SO_BINDTODEVICE)
		return sock_setbindtodevice(sk, optval, optlen);

	if (optlen < sizeof(int))
		return -EINVAL;

	if (copy_from_sockptr(&val, optval, sizeof(val)))
		return -EFAULT;

	valbool = val ? 1 : 0;

	lock_sock(sk);

	switch (optname) {
	case SO_DEBUG:
		if (val && !capable(CAP_NET_ADMIN))
			ret = -EACCES;
		else
			sock_valbool_flag(sk, SOCK_DBG, valbool);
		break;
	case SO_REUSEADDR:
		sk->sk_reuse = (valbool ? SK_CAN_REUSE : SK_NO_REUSE);
		break;
	case SO_REUSEPORT:
		sk->sk_reuseport = valbool;
		break;
	case SO_TYPE:
	case SO_PROTOCOL:
	case SO_DOMAIN:
	case SO_ERROR:
		ret = -ENOPROTOOPT;
		break;
	case SO_DONTROUTE:
		sock_valbool_flag(sk, SOCK_LOCALROUTE, valbool);
		sk_dst_reset(sk);
		break;
	case SO_BROADCAST:
		sock_valbool_flag(sk, SOCK_BROADCAST, valbool);
		break;
	case SO_SNDBUF:
		/* Don't error on this BSD doesn't and if you think
		 * about it this is right. Otherwise apps have to
		 * play 'guess the biggest size' games. RCVBUF/SNDBUF
		 * are treated in BSD as hints
		 */
		val = min_t(u32, val, sysctl_wmem_max);
set_sndbuf:
		/* Ensure val * 2 fits into an int, to prevent max_t()
		 * from treating it as a negative value.
		 */
		val = min_t(int, val, INT_MAX / 2);
		sk->sk_userlocks |= SOCK_SNDBUF_LOCK;
		WRITE_ONCE(sk->sk_sndbuf,
			   max_t(int, val * 2, SOCK_MIN_SNDBUF));
		/* Wake up sending tasks if we upped the value. */
		sk->sk_write_space(sk);
		break;

	case SO_SNDBUFFORCE:
		if (!capable(CAP_NET_ADMIN)) {
			ret = -EPERM;
			break;
		}

		/* No negative values (to prevent underflow, as val will be
		 * multiplied by 2).
		 */
		if (val < 0)
			val = 0;
		goto set_sndbuf;

	case SO_RCVBUF:
		/* Don't error on this BSD doesn't and if you think
		 * about it this is right. Otherwise apps have to
		 * play 'guess the biggest size' games. RCVBUF/SNDBUF
		 * are treated in BSD as hints
		 */
		__sock_set_rcvbuf(sk, min_t(u32, val, sysctl_rmem_max));
		break;

	case SO_RCVBUFFORCE:
		if (!capable(CAP_NET_ADMIN)) {
			ret = -EPERM;
			break;
		}

		/* No negative values (to prevent underflow, as val will be
		 * multiplied by 2).
		 */
		__sock_set_rcvbuf(sk, max(val, 0));
		break;

	case SO_KEEPALIVE:
		if (sk->sk_prot->keepalive)
			sk->sk_prot->keepalive(sk, valbool);
		sock_valbool_flag(sk, SOCK_KEEPOPEN, valbool);
		break;

	case SO_OOBINLINE:
		sock_valbool_flag(sk, SOCK_URGINLINE, valbool);
		break;

	case SO_NO_CHECK:
		sk->sk_no_check_tx = valbool;
		break;

	case SO_PRIORITY:
		if ((val >= 0 && val <= 6) ||
		    ns_capable(sock_net(sk)->user_ns, CAP_NET_RAW) ||
		    ns_capable(sock_net(sk)->user_ns, CAP_NET_ADMIN))
			sk->sk_priority = val;
		else
			ret = -EPERM;
		break;

	case SO_LINGER:
		if (optlen < sizeof(ling)) {
			ret = -EINVAL;	/* 1003.1g */
			break;
		}
		if (copy_from_sockptr(&ling, optval, sizeof(ling))) {
			ret = -EFAULT;
			break;
		}
		if (!ling.l_onoff)
			sock_reset_flag(sk, SOCK_LINGER);
		else {
#if (BITS_PER_LONG == 32)
			if ((unsigned int)ling.l_linger >= MAX_SCHEDULE_TIMEOUT/HZ)
				sk->sk_lingertime = MAX_SCHEDULE_TIMEOUT;
			else
#endif
				sk->sk_lingertime = (unsigned int)ling.l_linger * HZ;
			sock_set_flag(sk, SOCK_LINGER);
		}
		break;

	case SO_BSDCOMPAT:
		break;

	case SO_PASSCRED:
		if (valbool)
			set_bit(SOCK_PASSCRED, &sock->flags);
		else
			clear_bit(SOCK_PASSCRED, &sock->flags);
		break;

	case SO_TIMESTAMP_OLD:
	case SO_TIMESTAMP_NEW:
	case SO_TIMESTAMPNS_OLD:
	case SO_TIMESTAMPNS_NEW:
		sock_set_timestamp(sk, optname, valbool);
		break;

	case SO_TIMESTAMPING_NEW:
	case SO_TIMESTAMPING_OLD:
		if (optlen == sizeof(timestamping)) {
			if (copy_from_sockptr(&timestamping, optval,
					      sizeof(timestamping))) {
				ret = -EFAULT;
				break;
			}
		} else {
			memset(&timestamping, 0, sizeof(timestamping));
			timestamping.flags = val;
		}
		ret = sock_set_timestamping(sk, optname, timestamping);
		break;

	case SO_RCVLOWAT:
		if (val < 0)
			val = INT_MAX;
		if (sock->ops->set_rcvlowat)
			ret = sock->ops->set_rcvlowat(sk, val);
		else
			WRITE_ONCE(sk->sk_rcvlowat, val ? : 1);
		break;

	case SO_RCVTIMEO_OLD:
	case SO_RCVTIMEO_NEW:
		ret = sock_set_timeout(&sk->sk_rcvtimeo, optval,
				       optlen, optname == SO_RCVTIMEO_OLD);
		break;

	case SO_SNDTIMEO_OLD:
	case SO_SNDTIMEO_NEW:
		ret = sock_set_timeout(&sk->sk_sndtimeo, optval,
				       optlen, optname == SO_SNDTIMEO_OLD);
		break;

	case SO_ATTACH_FILTER: {
		struct sock_fprog fprog;

		ret = copy_bpf_fprog_from_user(&fprog, optval, optlen);
		if (!ret)
			ret = sk_attach_filter(&fprog, sk);
		break;
	}
	case SO_ATTACH_BPF:
		ret = -EINVAL;
		if (optlen == sizeof(u32)) {
			u32 ufd;

			ret = -EFAULT;
			if (copy_from_sockptr(&ufd, optval, sizeof(ufd)))
				break;

			ret = sk_attach_bpf(ufd, sk);
		}
		break;

	case SO_ATTACH_REUSEPORT_CBPF: {
		struct sock_fprog fprog;

		ret = copy_bpf_fprog_from_user(&fprog, optval, optlen);
		if (!ret)
			ret = sk_reuseport_attach_filter(&fprog, sk);
		break;
	}
	case SO_ATTACH_REUSEPORT_EBPF:
		ret = -EINVAL;
		if (optlen == sizeof(u32)) {
			u32 ufd;

			ret = -EFAULT;
			if (copy_from_sockptr(&ufd, optval, sizeof(ufd)))
				break;

			ret = sk_reuseport_attach_bpf(ufd, sk);
		}
		break;

	case SO_DETACH_REUSEPORT_BPF:
		ret = reuseport_detach_prog(sk);
		break;

	case SO_DETACH_FILTER:
		ret = sk_detach_filter(sk);
		break;

	case SO_LOCK_FILTER:
		if (sock_flag(sk, SOCK_FILTER_LOCKED) && !valbool)
			ret = -EPERM;
		else
			sock_valbool_flag(sk, SOCK_FILTER_LOCKED, valbool);
		break;

	case SO_PASSSEC:
		if (valbool)
			set_bit(SOCK_PASSSEC, &sock->flags);
		else
			clear_bit(SOCK_PASSSEC, &sock->flags);
		break;
	case SO_MARK:
		if (!ns_capable(sock_net(sk)->user_ns, CAP_NET_RAW) &&
		    !ns_capable(sock_net(sk)->user_ns, CAP_NET_ADMIN)) {
			ret = -EPERM;
			break;
		}

		__sock_set_mark(sk, val);
		break;
	case SO_RCVMARK:
		if (!ns_capable(sock_net(sk)->user_ns, CAP_NET_RAW) &&
		    !ns_capable(sock_net(sk)->user_ns, CAP_NET_ADMIN)) {
			ret = -EPERM;
			break;
		}

		sock_valbool_flag(sk, SOCK_RCVMARK, valbool);
		break;

	case SO_RXQ_OVFL:
		sock_valbool_flag(sk, SOCK_RXQ_OVFL, valbool);
		break;

	case SO_WIFI_STATUS:
		sock_valbool_flag(sk, SOCK_WIFI_STATUS, valbool);
		break;

	case SO_PEEK_OFF:
		if (sock->ops->set_peek_off)
			ret = sock->ops->set_peek_off(sk, val);
		else
			ret = -EOPNOTSUPP;
		break;

	case SO_NOFCS:
		sock_valbool_flag(sk, SOCK_NOFCS, valbool);
		break;

	case SO_SELECT_ERR_QUEUE:
		sock_valbool_flag(sk, SOCK_SELECT_ERR_QUEUE, valbool);
		break;

#ifdef CONFIG_NET_RX_BUSY_POLL
	case SO_BUSY_POLL:
		/* allow unprivileged users to decrease the value */
		if ((val > sk->sk_ll_usec) && !capable(CAP_NET_ADMIN))
			ret = -EPERM;
		else {
			if (val < 0)
				ret = -EINVAL;
			else
				WRITE_ONCE(sk->sk_ll_usec, val);
		}
		break;
	case SO_PREFER_BUSY_POLL:
		if (valbool && !capable(CAP_NET_ADMIN))
			ret = -EPERM;
		else
			WRITE_ONCE(sk->sk_prefer_busy_poll, valbool);
		break;
	case SO_BUSY_POLL_BUDGET:
		if (val > READ_ONCE(sk->sk_busy_poll_budget) && !capable(CAP_NET_ADMIN)) {
			ret = -EPERM;
		} else {
			if (val < 0 || val > U16_MAX)
				ret = -EINVAL;
			else
				WRITE_ONCE(sk->sk_busy_poll_budget, val);
		}
		break;
#endif

	case SO_MAX_PACING_RATE:
		{
		unsigned long ulval = (val == ~0U) ? ~0UL : (unsigned int)val;

		if (sizeof(ulval) != sizeof(val) &&
		    optlen >= sizeof(ulval) &&
		    copy_from_sockptr(&ulval, optval, sizeof(ulval))) {
			ret = -EFAULT;
			break;
		}
		if (ulval != ~0UL)
			cmpxchg(&sk->sk_pacing_status,
				SK_PACING_NONE,
				SK_PACING_NEEDED);
		sk->sk_max_pacing_rate = ulval;
		sk->sk_pacing_rate = min(sk->sk_pacing_rate, ulval);
		break;
		}
	case SO_INCOMING_CPU:
		WRITE_ONCE(sk->sk_incoming_cpu, val);
		break;

	case SO_CNX_ADVICE:
		if (val == 1)
			dst_negative_advice(sk);
		break;

	case SO_ZEROCOPY:
		if (sk->sk_family == PF_INET || sk->sk_family == PF_INET6) {
			if (!(sk_is_tcp(sk) ||
			      (sk->sk_type == SOCK_DGRAM &&
			       sk->sk_protocol == IPPROTO_UDP)))
				ret = -EOPNOTSUPP;
		} else if (sk->sk_family != PF_RDS) {
			ret = -EOPNOTSUPP;
		}
		if (!ret) {
			if (val < 0 || val > 1)
				ret = -EINVAL;
			else
				sock_valbool_flag(sk, SOCK_ZEROCOPY, valbool);
		}
		break;

	case SO_TXTIME:
		if (optlen != sizeof(struct sock_txtime)) {
			ret = -EINVAL;
			break;
		} else if (copy_from_sockptr(&sk_txtime, optval,
			   sizeof(struct sock_txtime))) {
			ret = -EFAULT;
			break;
		} else if (sk_txtime.flags & ~SOF_TXTIME_FLAGS_MASK) {
			ret = -EINVAL;
			break;
		}
		/* CLOCK_MONOTONIC is only used by sch_fq, and this packet
		 * scheduler has enough safe guards.
		 */
		if (sk_txtime.clockid != CLOCK_MONOTONIC &&
		    !ns_capable(sock_net(sk)->user_ns, CAP_NET_ADMIN)) {
			ret = -EPERM;
			break;
		}
		sock_valbool_flag(sk, SOCK_TXTIME, true);
		sk->sk_clockid = sk_txtime.clockid;
		sk->sk_txtime_deadline_mode =
			!!(sk_txtime.flags & SOF_TXTIME_DEADLINE_MODE);
		sk->sk_txtime_report_errors =
			!!(sk_txtime.flags & SOF_TXTIME_REPORT_ERRORS);
		break;

	case SO_BINDTOIFINDEX:
		ret = sock_bindtoindex_locked(sk, val);
		break;

	case SO_BUF_LOCK:
		if (val & ~SOCK_BUF_LOCK_MASK) {
			ret = -EINVAL;
			break;
		}
		sk->sk_userlocks = val | (sk->sk_userlocks &
					  ~SOCK_BUF_LOCK_MASK);
		break;

	case SO_RESERVE_MEM:
	{
		int delta;

		if (val < 0) {
			ret = -EINVAL;
			break;
		}

		delta = val - sk->sk_reserved_mem;
		if (delta < 0)
			sock_release_reserved_memory(sk, -delta);
		else
			ret = sock_reserve_memory(sk, delta);
		break;
	}

	case SO_TXREHASH:
		if (val < -1 || val > 1) {
			ret = -EINVAL;
			break;
		}
		/* Paired with READ_ONCE() in tcp_rtx_synack() */
		WRITE_ONCE(sk->sk_txrehash, (u8)val);
		break;

	default:
		ret = -ENOPROTOOPT;
		break;
	}
	release_sock(sk);
	return ret;
}
EXPORT_SYMBOL(sock_setsockopt);

static const struct cred *sk_get_peer_cred(struct sock *sk)
{
	const struct cred *cred;

	spin_lock(&sk->sk_peer_lock);
	cred = get_cred(sk->sk_peer_cred);
	spin_unlock(&sk->sk_peer_lock);

	return cred;
}

static void cred_to_ucred(struct pid *pid, const struct cred *cred,
			  struct ucred *ucred)
{
	ucred->pid = pid_vnr(pid);
	ucred->uid = ucred->gid = -1;
	if (cred) {
		struct user_namespace *current_ns = current_user_ns();

		ucred->uid = from_kuid_munged(current_ns, cred->euid);
		ucred->gid = from_kgid_munged(current_ns, cred->egid);
	}
}

static int groups_to_user(gid_t __user *dst, const struct group_info *src)
{
	struct user_namespace *user_ns = current_user_ns();
	int i;

	for (i = 0; i < src->ngroups; i++)
		if (put_user(from_kgid_munged(user_ns, src->gid[i]), dst + i))
			return -EFAULT;

	return 0;
}

int sock_getsockopt(struct socket *sock, int level, int optname,
		    char __user *optval, int __user *optlen)
{
	struct sock *sk = sock->sk;

	union {
		int val;
		u64 val64;
		unsigned long ulval;
		struct linger ling;
		struct old_timeval32 tm32;
		struct __kernel_old_timeval tm;
		struct  __kernel_sock_timeval stm;
		struct sock_txtime txtime;
		struct so_timestamping timestamping;
	} v;

	int lv = sizeof(int);
	int len;

	if (get_user(len, optlen))
		return -EFAULT;
	if (len < 0)
		return -EINVAL;

	memset(&v, 0, sizeof(v));

	switch (optname) {
	case SO_DEBUG:
		v.val = sock_flag(sk, SOCK_DBG);
		break;

	case SO_DONTROUTE:
		v.val = sock_flag(sk, SOCK_LOCALROUTE);
		break;

	case SO_BROADCAST:
		v.val = sock_flag(sk, SOCK_BROADCAST);
		break;

	case SO_SNDBUF:
		v.val = sk->sk_sndbuf;
		break;

	case SO_RCVBUF:
		v.val = sk->sk_rcvbuf;
		break;

	case SO_REUSEADDR:
		v.val = sk->sk_reuse;
		break;

	case SO_REUSEPORT:
		v.val = sk->sk_reuseport;
		break;

	case SO_KEEPALIVE:
		v.val = sock_flag(sk, SOCK_KEEPOPEN);
		break;

	case SO_TYPE:
		v.val = sk->sk_type;
		break;

	case SO_PROTOCOL:
		v.val = sk->sk_protocol;
		break;

	case SO_DOMAIN:
		v.val = sk->sk_family;
		break;

	case SO_ERROR:
		v.val = -sock_error(sk);
		if (v.val == 0)
			v.val = xchg(&sk->sk_err_soft, 0);
		break;

	case SO_OOBINLINE:
		v.val = sock_flag(sk, SOCK_URGINLINE);
		break;

	case SO_NO_CHECK:
		v.val = sk->sk_no_check_tx;
		break;

	case SO_PRIORITY:
		v.val = sk->sk_priority;
		break;

	case SO_LINGER:
		lv		= sizeof(v.ling);
		v.ling.l_onoff	= sock_flag(sk, SOCK_LINGER);
		v.ling.l_linger	= sk->sk_lingertime / HZ;
		break;

	case SO_BSDCOMPAT:
		break;

	case SO_TIMESTAMP_OLD:
		v.val = sock_flag(sk, SOCK_RCVTSTAMP) &&
				!sock_flag(sk, SOCK_TSTAMP_NEW) &&
				!sock_flag(sk, SOCK_RCVTSTAMPNS);
		break;

	case SO_TIMESTAMPNS_OLD:
		v.val = sock_flag(sk, SOCK_RCVTSTAMPNS) && !sock_flag(sk, SOCK_TSTAMP_NEW);
		break;

	case SO_TIMESTAMP_NEW:
		v.val = sock_flag(sk, SOCK_RCVTSTAMP) && sock_flag(sk, SOCK_TSTAMP_NEW);
		break;

	case SO_TIMESTAMPNS_NEW:
		v.val = sock_flag(sk, SOCK_RCVTSTAMPNS) && sock_flag(sk, SOCK_TSTAMP_NEW);
		break;

	case SO_TIMESTAMPING_OLD:
		lv = sizeof(v.timestamping);
		v.timestamping.flags = sk->sk_tsflags;
		v.timestamping.bind_phc = sk->sk_bind_phc;
		break;

	case SO_RCVTIMEO_OLD:
	case SO_RCVTIMEO_NEW:
		lv = sock_get_timeout(sk->sk_rcvtimeo, &v, SO_RCVTIMEO_OLD == optname);
		break;

	case SO_SNDTIMEO_OLD:
	case SO_SNDTIMEO_NEW:
		lv = sock_get_timeout(sk->sk_sndtimeo, &v, SO_SNDTIMEO_OLD == optname);
		break;

	case SO_RCVLOWAT:
		v.val = sk->sk_rcvlowat;
		break;

	case SO_SNDLOWAT:
		v.val = 1;
		break;

	case SO_PASSCRED:
		v.val = !!test_bit(SOCK_PASSCRED, &sock->flags);
		break;

	case SO_PEERCRED:
	{
		struct ucred peercred;
		if (len > sizeof(peercred))
			len = sizeof(peercred);

		spin_lock(&sk->sk_peer_lock);
		cred_to_ucred(sk->sk_peer_pid, sk->sk_peer_cred, &peercred);
		spin_unlock(&sk->sk_peer_lock);

		if (copy_to_user(optval, &peercred, len))
			return -EFAULT;
		goto lenout;
	}

	case SO_PEERGROUPS:
	{
		const struct cred *cred;
		int ret, n;

		cred = sk_get_peer_cred(sk);
		if (!cred)
			return -ENODATA;

		n = cred->group_info->ngroups;
		if (len < n * sizeof(gid_t)) {
			len = n * sizeof(gid_t);
			put_cred(cred);
			return put_user(len, optlen) ? -EFAULT : -ERANGE;
		}
		len = n * sizeof(gid_t);

		ret = groups_to_user((gid_t __user *)optval, cred->group_info);
		put_cred(cred);
		if (ret)
			return ret;
		goto lenout;
	}

	case SO_PEERNAME:
	{
		char address[128];

		lv = sock->ops->getname(sock, (struct sockaddr *)address, 2);
		if (lv < 0)
			return -ENOTCONN;
		if (lv < len)
			return -EINVAL;
		if (copy_to_user(optval, address, len))
			return -EFAULT;
		goto lenout;
	}

	/* Dubious BSD thing... Probably nobody even uses it, but
	 * the UNIX standard wants it for whatever reason... -DaveM
	 */
	case SO_ACCEPTCONN:
		v.val = sk->sk_state == TCP_LISTEN;
		break;

	case SO_PASSSEC:
		v.val = !!test_bit(SOCK_PASSSEC, &sock->flags);
		break;

	case SO_PEERSEC:
		return security_socket_getpeersec_stream(sock, optval, optlen, len);

	case SO_MARK:
		v.val = sk->sk_mark;
		break;

	case SO_RCVMARK:
		v.val = sock_flag(sk, SOCK_RCVMARK);
		break;

	case SO_RXQ_OVFL:
		v.val = sock_flag(sk, SOCK_RXQ_OVFL);
		break;

	case SO_WIFI_STATUS:
		v.val = sock_flag(sk, SOCK_WIFI_STATUS);
		break;

	case SO_PEEK_OFF:
		if (!sock->ops->set_peek_off)
			return -EOPNOTSUPP;

		v.val = sk->sk_peek_off;
		break;
	case SO_NOFCS:
		v.val = sock_flag(sk, SOCK_NOFCS);
		break;

	case SO_BINDTODEVICE:
		return sock_getbindtodevice(sk, optval, optlen, len);

	case SO_GET_FILTER:
		len = sk_get_filter(sk, (struct sock_filter __user *)optval, len);
		if (len < 0)
			return len;

		goto lenout;

	case SO_LOCK_FILTER:
		v.val = sock_flag(sk, SOCK_FILTER_LOCKED);
		break;

	case SO_BPF_EXTENSIONS:
		v.val = bpf_tell_extensions();
		break;

	case SO_SELECT_ERR_QUEUE:
		v.val = sock_flag(sk, SOCK_SELECT_ERR_QUEUE);
		break;

#ifdef CONFIG_NET_RX_BUSY_POLL
	case SO_BUSY_POLL:
		v.val = sk->sk_ll_usec;
		break;
	case SO_PREFER_BUSY_POLL:
		v.val = READ_ONCE(sk->sk_prefer_busy_poll);
		break;
#endif

	case SO_MAX_PACING_RATE:
		if (sizeof(v.ulval) != sizeof(v.val) && len >= sizeof(v.ulval)) {
			lv = sizeof(v.ulval);
			v.ulval = sk->sk_max_pacing_rate;
		} else {
			/* 32bit version */
			v.val = min_t(unsigned long, sk->sk_max_pacing_rate, ~0U);
		}
		break;

	case SO_INCOMING_CPU:
		v.val = READ_ONCE(sk->sk_incoming_cpu);
		break;

	case SO_MEMINFO:
	{
		u32 meminfo[SK_MEMINFO_VARS];

		sk_get_meminfo(sk, meminfo);

		len = min_t(unsigned int, len, sizeof(meminfo));
		if (copy_to_user(optval, &meminfo, len))
			return -EFAULT;

		goto lenout;
	}

#ifdef CONFIG_NET_RX_BUSY_POLL
	case SO_INCOMING_NAPI_ID:
		v.val = READ_ONCE(sk->sk_napi_id);

		/* aggregate non-NAPI IDs down to 0 */
		if (v.val < MIN_NAPI_ID)
			v.val = 0;

		break;
#endif

	case SO_COOKIE:
		lv = sizeof(u64);
		if (len < lv)
			return -EINVAL;
		v.val64 = sock_gen_cookie(sk);
		break;

	case SO_ZEROCOPY:
		v.val = sock_flag(sk, SOCK_ZEROCOPY);
		break;

	case SO_TXTIME:
		lv = sizeof(v.txtime);
		v.txtime.clockid = sk->sk_clockid;
		v.txtime.flags |= sk->sk_txtime_deadline_mode ?
				  SOF_TXTIME_DEADLINE_MODE : 0;
		v.txtime.flags |= sk->sk_txtime_report_errors ?
				  SOF_TXTIME_REPORT_ERRORS : 0;
		break;

	case SO_BINDTOIFINDEX:
		v.val = READ_ONCE(sk->sk_bound_dev_if);
		break;

	case SO_NETNS_COOKIE:
		lv = sizeof(u64);
		if (len != lv)
			return -EINVAL;
		v.val64 = sock_net(sk)->net_cookie;
		break;

	case SO_BUF_LOCK:
		v.val = sk->sk_userlocks & SOCK_BUF_LOCK_MASK;
		break;

	case SO_RESERVE_MEM:
		v.val = sk->sk_reserved_mem;
		break;

	case SO_TXREHASH:
		v.val = sk->sk_txrehash;
		break;

	default:
		/* We implement the SO_SNDLOWAT etc to not be settable
		 * (1003.1g 7).
		 */
		return -ENOPROTOOPT;
	}

	if (len > lv)
		len = lv;
	if (copy_to_user(optval, &v, len))
		return -EFAULT;
lenout:
	if (put_user(len, optlen))
		return -EFAULT;
	return 0;
}

/*
 * Initialize an sk_lock.
 *
 * (We also register the sk_lock with the lock validator.)
 */
static inline void sock_lock_init(struct sock *sk)
{
	if (sk->sk_kern_sock)
		sock_lock_init_class_and_name(
			sk,
			af_family_kern_slock_key_strings[sk->sk_family],
			af_family_kern_slock_keys + sk->sk_family,
			af_family_kern_key_strings[sk->sk_family],
			af_family_kern_keys + sk->sk_family);
	else
		sock_lock_init_class_and_name(
			sk,
			af_family_slock_key_strings[sk->sk_family],
			af_family_slock_keys + sk->sk_family,
			af_family_key_strings[sk->sk_family],
			af_family_keys + sk->sk_family);
}

/*
 * Copy all fields from osk to nsk but nsk->sk_refcnt must not change yet,
 * even temporarly, because of RCU lookups. sk_node should also be left as is.
 * We must not copy fields between sk_dontcopy_begin and sk_dontcopy_end
 */
static void sock_copy(struct sock *nsk, const struct sock *osk)
{
	const struct proto *prot = READ_ONCE(osk->sk_prot);
#ifdef CONFIG_SECURITY_NETWORK
	void *sptr = nsk->sk_security;
#endif

	/* If we move sk_tx_queue_mapping out of the private section,
	 * we must check if sk_tx_queue_clear() is called after
	 * sock_copy() in sk_clone_lock().
	 */
	BUILD_BUG_ON(offsetof(struct sock, sk_tx_queue_mapping) <
		     offsetof(struct sock, sk_dontcopy_begin) ||
		     offsetof(struct sock, sk_tx_queue_mapping) >=
		     offsetof(struct sock, sk_dontcopy_end));

	memcpy(nsk, osk, offsetof(struct sock, sk_dontcopy_begin));

	memcpy(&nsk->sk_dontcopy_end, &osk->sk_dontcopy_end,
	       prot->obj_size - offsetof(struct sock, sk_dontcopy_end));

#ifdef CONFIG_SECURITY_NETWORK
	nsk->sk_security = sptr;
	security_sk_clone(osk, nsk);
#endif
}

static struct sock *sk_prot_alloc(struct proto *prot, gfp_t priority,
		int family)
{
	struct sock *sk;
	struct kmem_cache *slab;

	slab = prot->slab;
	if (slab != NULL) {
		sk = kmem_cache_alloc(slab, priority & ~__GFP_ZERO);
		if (!sk)
			return sk;
		if (want_init_on_alloc(priority))
			sk_prot_clear_nulls(sk, prot->obj_size);
	} else
		sk = kmalloc(prot->obj_size, priority);

	if (sk != NULL) {
		if (security_sk_alloc(sk, family, priority))
			goto out_free;

		if (!try_module_get(prot->owner))
			goto out_free_sec;
	}

	return sk;

out_free_sec:
	security_sk_free(sk);
out_free:
	if (slab != NULL)
		kmem_cache_free(slab, sk);
	else
		kfree(sk);
	return NULL;
}

static void sk_prot_free(struct proto *prot, struct sock *sk)
{
	struct kmem_cache *slab;
	struct module *owner;

	owner = prot->owner;
	slab = prot->slab;

	cgroup_sk_free(&sk->sk_cgrp_data);
	mem_cgroup_sk_free(sk);
	security_sk_free(sk);
	if (slab != NULL)
		kmem_cache_free(slab, sk);
	else
		kfree(sk);
	module_put(owner);
}

/**
 *	sk_alloc - All socket objects are allocated here
 *	@net: the applicable net namespace
 *	@family: protocol family
 *	@priority: for allocation (%GFP_KERNEL, %GFP_ATOMIC, etc)
 *	@prot: struct proto associated with this new sock instance
 *	@kern: is this to be a kernel socket?
 */
struct sock *sk_alloc(struct net *net, int family, gfp_t priority,
		      struct proto *prot, int kern)
{
	struct sock *sk;

	sk = sk_prot_alloc(prot, priority | __GFP_ZERO, family);
	if (sk) {
		sk->sk_family = family;
		/*
		 * See comment in struct sock definition to understand
		 * why we need sk_prot_creator -acme
		 */
		sk->sk_prot = sk->sk_prot_creator = prot;
		sk->sk_kern_sock = kern;
		sock_lock_init(sk);
		sk->sk_net_refcnt = kern ? 0 : 1;
		if (likely(sk->sk_net_refcnt)) {
			get_net_track(net, &sk->ns_tracker, priority);
			sock_inuse_add(net, 1);
		}

		sock_net_set(sk, net);
		refcount_set(&sk->sk_wmem_alloc, 1);

		mem_cgroup_sk_alloc(sk);
		cgroup_sk_alloc(&sk->sk_cgrp_data);
		sock_update_classid(&sk->sk_cgrp_data);
		sock_update_netprioidx(&sk->sk_cgrp_data);
		sk_tx_queue_clear(sk);
	}

	return sk;
}
EXPORT_SYMBOL(sk_alloc);

/* Sockets having SOCK_RCU_FREE will call this function after one RCU
 * grace period. This is the case for UDP sockets and TCP listeners.
 */
static void __sk_destruct(struct rcu_head *head)
{
	struct sock *sk = container_of(head, struct sock, sk_rcu);
	struct sk_filter *filter;

	if (sk->sk_destruct)
		sk->sk_destruct(sk);

	filter = rcu_dereference_check(sk->sk_filter,
				       refcount_read(&sk->sk_wmem_alloc) == 0);
	if (filter) {
		sk_filter_uncharge(sk, filter);
		RCU_INIT_POINTER(sk->sk_filter, NULL);
	}

	sock_disable_timestamp(sk, SK_FLAGS_TIMESTAMP);

#ifdef CONFIG_BPF_SYSCALL
	bpf_sk_storage_free(sk);
#endif

	if (atomic_read(&sk->sk_omem_alloc))
		pr_debug("%s: optmem leakage (%d bytes) detected\n",
			 __func__, atomic_read(&sk->sk_omem_alloc));

	if (sk->sk_frag.page) {
		put_page(sk->sk_frag.page);
		sk->sk_frag.page = NULL;
	}

	/* We do not need to acquire sk->sk_peer_lock, we are the last user. */
	put_cred(sk->sk_peer_cred);
	put_pid(sk->sk_peer_pid);

	if (likely(sk->sk_net_refcnt))
		put_net_track(sock_net(sk), &sk->ns_tracker);
	sk_prot_free(sk->sk_prot_creator, sk);
}

void sk_destruct(struct sock *sk)
{
	bool use_call_rcu = sock_flag(sk, SOCK_RCU_FREE);

	if (rcu_access_pointer(sk->sk_reuseport_cb)) {
		reuseport_detach_sock(sk);
		use_call_rcu = true;
	}

	if (use_call_rcu)
		call_rcu(&sk->sk_rcu, __sk_destruct);
	else
		__sk_destruct(&sk->sk_rcu);
}

static void __sk_free(struct sock *sk)
{
	if (likely(sk->sk_net_refcnt))
		sock_inuse_add(sock_net(sk), -1);

	if (unlikely(sk->sk_net_refcnt && sock_diag_has_destroy_listeners(sk)))
		sock_diag_broadcast_destroy(sk);
	else
		sk_destruct(sk);
}

void sk_free(struct sock *sk)
{
	/*
	 * We subtract one from sk_wmem_alloc and can know if
	 * some packets are still in some tx queue.
	 * If not null, sock_wfree() will call __sk_free(sk) later
	 */
	if (refcount_dec_and_test(&sk->sk_wmem_alloc))
		__sk_free(sk);
}
EXPORT_SYMBOL(sk_free);

static void sk_init_common(struct sock *sk)
{
	skb_queue_head_init(&sk->sk_receive_queue);
	skb_queue_head_init(&sk->sk_write_queue);
	skb_queue_head_init(&sk->sk_error_queue);

	rwlock_init(&sk->sk_callback_lock);
	lockdep_set_class_and_name(&sk->sk_receive_queue.lock,
			af_rlock_keys + sk->sk_family,
			af_family_rlock_key_strings[sk->sk_family]);
	lockdep_set_class_and_name(&sk->sk_write_queue.lock,
			af_wlock_keys + sk->sk_family,
			af_family_wlock_key_strings[sk->sk_family]);
	lockdep_set_class_and_name(&sk->sk_error_queue.lock,
			af_elock_keys + sk->sk_family,
			af_family_elock_key_strings[sk->sk_family]);
	lockdep_set_class_and_name(&sk->sk_callback_lock,
			af_callback_keys + sk->sk_family,
			af_family_clock_key_strings[sk->sk_family]);
}

/**
 *	sk_clone_lock - clone a socket, and lock its clone
 *	@sk: the socket to clone
 *	@priority: for allocation (%GFP_KERNEL, %GFP_ATOMIC, etc)
 *
 *	Caller must unlock socket even in error path (bh_unlock_sock(newsk))
 */
struct sock *sk_clone_lock(const struct sock *sk, const gfp_t priority)
{
	struct proto *prot = READ_ONCE(sk->sk_prot);
	struct sk_filter *filter;
	bool is_charged = true;
	struct sock *newsk;

	newsk = sk_prot_alloc(prot, priority, sk->sk_family);
	if (!newsk)
		goto out;

	sock_copy(newsk, sk);

	newsk->sk_prot_creator = prot;

	/* SANITY */
	if (likely(newsk->sk_net_refcnt)) {
		get_net_track(sock_net(newsk), &newsk->ns_tracker, priority);
		sock_inuse_add(sock_net(newsk), 1);
	}
	sk_node_init(&newsk->sk_node);
	sock_lock_init(newsk);
	bh_lock_sock(newsk);
	newsk->sk_backlog.head	= newsk->sk_backlog.tail = NULL;
	newsk->sk_backlog.len = 0;

	atomic_set(&newsk->sk_rmem_alloc, 0);

	/* sk_wmem_alloc set to one (see sk_free() and sock_wfree()) */
	refcount_set(&newsk->sk_wmem_alloc, 1);

	atomic_set(&newsk->sk_omem_alloc, 0);
	sk_init_common(newsk);

	newsk->sk_dst_cache	= NULL;
	newsk->sk_dst_pending_confirm = 0;
	newsk->sk_wmem_queued	= 0;
	newsk->sk_forward_alloc = 0;
	newsk->sk_reserved_mem  = 0;
	atomic_set(&newsk->sk_drops, 0);
	newsk->sk_send_head	= NULL;
	newsk->sk_userlocks	= sk->sk_userlocks & ~SOCK_BINDPORT_LOCK;
	atomic_set(&newsk->sk_zckey, 0);

	sock_reset_flag(newsk, SOCK_DONE);

	/* sk->sk_memcg will be populated at accept() time */
	newsk->sk_memcg = NULL;

	cgroup_sk_clone(&newsk->sk_cgrp_data);

	rcu_read_lock();
	filter = rcu_dereference(sk->sk_filter);
	if (filter != NULL)
		/* though it's an empty new sock, the charging may fail
		 * if sysctl_optmem_max was changed between creation of
		 * original socket and cloning
		 */
		is_charged = sk_filter_charge(newsk, filter);
	RCU_INIT_POINTER(newsk->sk_filter, filter);
	rcu_read_unlock();

	if (unlikely(!is_charged || xfrm_sk_clone_policy(newsk, sk))) {
		/* We need to make sure that we don't uncharge the new
		 * socket if we couldn't charge it in the first place
		 * as otherwise we uncharge the parent's filter.
		 */
		if (!is_charged)
			RCU_INIT_POINTER(newsk->sk_filter, NULL);
		sk_free_unlock_clone(newsk);
		newsk = NULL;
		goto out;
	}
	RCU_INIT_POINTER(newsk->sk_reuseport_cb, NULL);

	if (bpf_sk_storage_clone(sk, newsk)) {
		sk_free_unlock_clone(newsk);
		newsk = NULL;
		goto out;
	}

	/* Clear sk_user_data if parent had the pointer tagged
	 * as not suitable for copying when cloning.
	 */
	if (sk_user_data_is_nocopy(newsk))
		newsk->sk_user_data = NULL;

	newsk->sk_err	   = 0;
	newsk->sk_err_soft = 0;
	newsk->sk_priority = 0;
	newsk->sk_incoming_cpu = raw_smp_processor_id();

	/* Before updating sk_refcnt, we must commit prior changes to memory
	 * (Documentation/RCU/rculist_nulls.rst for details)
	 */
	smp_wmb();
	refcount_set(&newsk->sk_refcnt, 2);

	/* Increment the counter in the same struct proto as the master
	 * sock (sk_refcnt_debug_inc uses newsk->sk_prot->socks, that
	 * is the same as sk->sk_prot->socks, as this field was copied
	 * with memcpy).
	 *
	 * This _changes_ the previous behaviour, where
	 * tcp_create_openreq_child always was incrementing the
	 * equivalent to tcp_prot->socks (inet_sock_nr), so this have
	 * to be taken into account in all callers. -acme
	 */
	sk_refcnt_debug_inc(newsk);
	sk_set_socket(newsk, NULL);
	sk_tx_queue_clear(newsk);
	RCU_INIT_POINTER(newsk->sk_wq, NULL);

	if (newsk->sk_prot->sockets_allocated)
		sk_sockets_allocated_inc(newsk);

	if (sock_needs_netstamp(sk) && newsk->sk_flags & SK_FLAGS_TIMESTAMP)
		net_enable_timestamp();
out:
	return newsk;
}
EXPORT_SYMBOL_GPL(sk_clone_lock);

void sk_free_unlock_clone(struct sock *sk)
{
	/* It is still raw copy of parent, so invalidate
	 * destructor and make plain sk_free() */
	sk->sk_destruct = NULL;
	bh_unlock_sock(sk);
	sk_free(sk);
}
EXPORT_SYMBOL_GPL(sk_free_unlock_clone);

static void sk_trim_gso_size(struct sock *sk)
{
	if (sk->sk_gso_max_size <= GSO_LEGACY_MAX_SIZE)
		return;
#if IS_ENABLED(CONFIG_IPV6)
	if (sk->sk_family == AF_INET6 &&
	    sk_is_tcp(sk) &&
	    !ipv6_addr_v4mapped(&sk->sk_v6_rcv_saddr))
		return;
#endif
	sk->sk_gso_max_size = GSO_LEGACY_MAX_SIZE;
}

void sk_setup_caps(struct sock *sk, struct dst_entry *dst)
{
	u32 max_segs = 1;

	sk_dst_set(sk, dst);
	sk->sk_route_caps = dst->dev->features;
	if (sk_is_tcp(sk))
		sk->sk_route_caps |= NETIF_F_GSO;
	if (sk->sk_route_caps & NETIF_F_GSO)
		sk->sk_route_caps |= NETIF_F_GSO_SOFTWARE;
	if (unlikely(sk->sk_gso_disabled))
		sk->sk_route_caps &= ~NETIF_F_GSO_MASK;
	if (sk_can_gso(sk)) {
		if (dst->header_len && !xfrm_dst_offload_ok(dst)) {
			sk->sk_route_caps &= ~NETIF_F_GSO_MASK;
		} else {
			sk->sk_route_caps |= NETIF_F_SG | NETIF_F_HW_CSUM;
			/* pairs with the WRITE_ONCE() in netif_set_gso_max_size() */
			sk->sk_gso_max_size = READ_ONCE(dst->dev->gso_max_size);
<<<<<<< HEAD
=======
			sk_trim_gso_size(sk);
>>>>>>> 88084a3d
			sk->sk_gso_max_size -= (MAX_TCP_HEADER + 1);
			/* pairs with the WRITE_ONCE() in netif_set_gso_max_segs() */
			max_segs = max_t(u32, READ_ONCE(dst->dev->gso_max_segs), 1);
		}
	}
	sk->sk_gso_max_segs = max_segs;
}
EXPORT_SYMBOL_GPL(sk_setup_caps);

/*
 *	Simple resource managers for sockets.
 */


/*
 * Write buffer destructor automatically called from kfree_skb.
 */
void sock_wfree(struct sk_buff *skb)
{
	struct sock *sk = skb->sk;
	unsigned int len = skb->truesize;
	bool free;

	if (!sock_flag(sk, SOCK_USE_WRITE_QUEUE)) {
		if (sock_flag(sk, SOCK_RCU_FREE) &&
		    sk->sk_write_space == sock_def_write_space) {
			rcu_read_lock();
			free = refcount_sub_and_test(len, &sk->sk_wmem_alloc);
			sock_def_write_space_wfree(sk);
			rcu_read_unlock();
			if (unlikely(free))
				__sk_free(sk);
			return;
		}

		/*
		 * Keep a reference on sk_wmem_alloc, this will be released
		 * after sk_write_space() call
		 */
		WARN_ON(refcount_sub_and_test(len - 1, &sk->sk_wmem_alloc));
		sk->sk_write_space(sk);
		len = 1;
	}
	/*
	 * if sk_wmem_alloc reaches 0, we must finish what sk_free()
	 * could not do because of in-flight packets
	 */
	if (refcount_sub_and_test(len, &sk->sk_wmem_alloc))
		__sk_free(sk);
}
EXPORT_SYMBOL(sock_wfree);

/* This variant of sock_wfree() is used by TCP,
 * since it sets SOCK_USE_WRITE_QUEUE.
 */
void __sock_wfree(struct sk_buff *skb)
{
	struct sock *sk = skb->sk;

	if (refcount_sub_and_test(skb->truesize, &sk->sk_wmem_alloc))
		__sk_free(sk);
}

void skb_set_owner_w(struct sk_buff *skb, struct sock *sk)
{
	skb_orphan(skb);
	skb->sk = sk;
#ifdef CONFIG_INET
	if (unlikely(!sk_fullsock(sk))) {
		skb->destructor = sock_edemux;
		sock_hold(sk);
		return;
	}
#endif
	skb->destructor = sock_wfree;
	skb_set_hash_from_sk(skb, sk);
	/*
	 * We used to take a refcount on sk, but following operation
	 * is enough to guarantee sk_free() wont free this sock until
	 * all in-flight packets are completed
	 */
	refcount_add(skb->truesize, &sk->sk_wmem_alloc);
}
EXPORT_SYMBOL(skb_set_owner_w);

static bool can_skb_orphan_partial(const struct sk_buff *skb)
{
#ifdef CONFIG_TLS_DEVICE
	/* Drivers depend on in-order delivery for crypto offload,
	 * partial orphan breaks out-of-order-OK logic.
	 */
	if (skb->decrypted)
		return false;
#endif
	return (skb->destructor == sock_wfree ||
		(IS_ENABLED(CONFIG_INET) && skb->destructor == tcp_wfree));
}

/* This helper is used by netem, as it can hold packets in its
 * delay queue. We want to allow the owner socket to send more
 * packets, as if they were already TX completed by a typical driver.
 * But we also want to keep skb->sk set because some packet schedulers
 * rely on it (sch_fq for example).
 */
void skb_orphan_partial(struct sk_buff *skb)
{
	if (skb_is_tcp_pure_ack(skb))
		return;

	if (can_skb_orphan_partial(skb) && skb_set_owner_sk_safe(skb, skb->sk))
		return;

	skb_orphan(skb);
}
EXPORT_SYMBOL(skb_orphan_partial);

/*
 * Read buffer destructor automatically called from kfree_skb.
 */
void sock_rfree(struct sk_buff *skb)
{
	struct sock *sk = skb->sk;
	unsigned int len = skb->truesize;

	atomic_sub(len, &sk->sk_rmem_alloc);
	sk_mem_uncharge(sk, len);
}
EXPORT_SYMBOL(sock_rfree);

/*
 * Buffer destructor for skbs that are not used directly in read or write
 * path, e.g. for error handler skbs. Automatically called from kfree_skb.
 */
void sock_efree(struct sk_buff *skb)
{
	sock_put(skb->sk);
}
EXPORT_SYMBOL(sock_efree);

/* Buffer destructor for prefetch/receive path where reference count may
 * not be held, e.g. for listen sockets.
 */
#ifdef CONFIG_INET
void sock_pfree(struct sk_buff *skb)
{
	if (sk_is_refcounted(skb->sk))
		sock_gen_put(skb->sk);
}
EXPORT_SYMBOL(sock_pfree);
#endif /* CONFIG_INET */

kuid_t sock_i_uid(struct sock *sk)
{
	kuid_t uid;

	read_lock_bh(&sk->sk_callback_lock);
	uid = sk->sk_socket ? SOCK_INODE(sk->sk_socket)->i_uid : GLOBAL_ROOT_UID;
	read_unlock_bh(&sk->sk_callback_lock);
	return uid;
}
EXPORT_SYMBOL(sock_i_uid);

unsigned long sock_i_ino(struct sock *sk)
{
	unsigned long ino;

	read_lock_bh(&sk->sk_callback_lock);
	ino = sk->sk_socket ? SOCK_INODE(sk->sk_socket)->i_ino : 0;
	read_unlock_bh(&sk->sk_callback_lock);
	return ino;
}
EXPORT_SYMBOL(sock_i_ino);

/*
 * Allocate a skb from the socket's send buffer.
 */
struct sk_buff *sock_wmalloc(struct sock *sk, unsigned long size, int force,
			     gfp_t priority)
{
	if (force ||
	    refcount_read(&sk->sk_wmem_alloc) < READ_ONCE(sk->sk_sndbuf)) {
		struct sk_buff *skb = alloc_skb(size, priority);

		if (skb) {
			skb_set_owner_w(skb, sk);
			return skb;
		}
	}
	return NULL;
}
EXPORT_SYMBOL(sock_wmalloc);

static void sock_ofree(struct sk_buff *skb)
{
	struct sock *sk = skb->sk;

	atomic_sub(skb->truesize, &sk->sk_omem_alloc);
}

struct sk_buff *sock_omalloc(struct sock *sk, unsigned long size,
			     gfp_t priority)
{
	struct sk_buff *skb;

	/* small safe race: SKB_TRUESIZE may differ from final skb->truesize */
	if (atomic_read(&sk->sk_omem_alloc) + SKB_TRUESIZE(size) >
	    sysctl_optmem_max)
		return NULL;

	skb = alloc_skb(size, priority);
	if (!skb)
		return NULL;

	atomic_add(skb->truesize, &sk->sk_omem_alloc);
	skb->sk = sk;
	skb->destructor = sock_ofree;
	return skb;
}

/*
 * Allocate a memory block from the socket's option memory buffer.
 */
void *sock_kmalloc(struct sock *sk, int size, gfp_t priority)
{
	if ((unsigned int)size <= sysctl_optmem_max &&
	    atomic_read(&sk->sk_omem_alloc) + size < sysctl_optmem_max) {
		void *mem;
		/* First do the add, to avoid the race if kmalloc
		 * might sleep.
		 */
		atomic_add(size, &sk->sk_omem_alloc);
		mem = kmalloc(size, priority);
		if (mem)
			return mem;
		atomic_sub(size, &sk->sk_omem_alloc);
	}
	return NULL;
}
EXPORT_SYMBOL(sock_kmalloc);

/* Free an option memory block. Note, we actually want the inline
 * here as this allows gcc to detect the nullify and fold away the
 * condition entirely.
 */
static inline void __sock_kfree_s(struct sock *sk, void *mem, int size,
				  const bool nullify)
{
	if (WARN_ON_ONCE(!mem))
		return;
	if (nullify)
		kfree_sensitive(mem);
	else
		kfree(mem);
	atomic_sub(size, &sk->sk_omem_alloc);
}

void sock_kfree_s(struct sock *sk, void *mem, int size)
{
	__sock_kfree_s(sk, mem, size, false);
}
EXPORT_SYMBOL(sock_kfree_s);

void sock_kzfree_s(struct sock *sk, void *mem, int size)
{
	__sock_kfree_s(sk, mem, size, true);
}
EXPORT_SYMBOL(sock_kzfree_s);

/* It is almost wait_for_tcp_memory minus release_sock/lock_sock.
   I think, these locks should be removed for datagram sockets.
 */
static long sock_wait_for_wmem(struct sock *sk, long timeo)
{
	DEFINE_WAIT(wait);

	sk_clear_bit(SOCKWQ_ASYNC_NOSPACE, sk);
	for (;;) {
		if (!timeo)
			break;
		if (signal_pending(current))
			break;
		set_bit(SOCK_NOSPACE, &sk->sk_socket->flags);
		prepare_to_wait(sk_sleep(sk), &wait, TASK_INTERRUPTIBLE);
		if (refcount_read(&sk->sk_wmem_alloc) < READ_ONCE(sk->sk_sndbuf))
			break;
		if (sk->sk_shutdown & SEND_SHUTDOWN)
			break;
		if (sk->sk_err)
			break;
		timeo = schedule_timeout(timeo);
	}
	finish_wait(sk_sleep(sk), &wait);
	return timeo;
}


/*
 *	Generic send/receive buffer handlers
 */

struct sk_buff *sock_alloc_send_pskb(struct sock *sk, unsigned long header_len,
				     unsigned long data_len, int noblock,
				     int *errcode, int max_page_order)
{
	struct sk_buff *skb;
	long timeo;
	int err;

	timeo = sock_sndtimeo(sk, noblock);
	for (;;) {
		err = sock_error(sk);
		if (err != 0)
			goto failure;

		err = -EPIPE;
		if (sk->sk_shutdown & SEND_SHUTDOWN)
			goto failure;

		if (sk_wmem_alloc_get(sk) < READ_ONCE(sk->sk_sndbuf))
			break;

		sk_set_bit(SOCKWQ_ASYNC_NOSPACE, sk);
		set_bit(SOCK_NOSPACE, &sk->sk_socket->flags);
		err = -EAGAIN;
		if (!timeo)
			goto failure;
		if (signal_pending(current))
			goto interrupted;
		timeo = sock_wait_for_wmem(sk, timeo);
	}
	skb = alloc_skb_with_frags(header_len, data_len, max_page_order,
				   errcode, sk->sk_allocation);
	if (skb)
		skb_set_owner_w(skb, sk);
	return skb;

interrupted:
	err = sock_intr_errno(timeo);
failure:
	*errcode = err;
	return NULL;
}
EXPORT_SYMBOL(sock_alloc_send_pskb);

int __sock_cmsg_send(struct sock *sk, struct msghdr *msg, struct cmsghdr *cmsg,
		     struct sockcm_cookie *sockc)
{
	u32 tsflags;

	switch (cmsg->cmsg_type) {
	case SO_MARK:
		if (!ns_capable(sock_net(sk)->user_ns, CAP_NET_RAW) &&
		    !ns_capable(sock_net(sk)->user_ns, CAP_NET_ADMIN))
			return -EPERM;
		if (cmsg->cmsg_len != CMSG_LEN(sizeof(u32)))
			return -EINVAL;
		sockc->mark = *(u32 *)CMSG_DATA(cmsg);
		break;
	case SO_TIMESTAMPING_OLD:
		if (cmsg->cmsg_len != CMSG_LEN(sizeof(u32)))
			return -EINVAL;

		tsflags = *(u32 *)CMSG_DATA(cmsg);
		if (tsflags & ~SOF_TIMESTAMPING_TX_RECORD_MASK)
			return -EINVAL;

		sockc->tsflags &= ~SOF_TIMESTAMPING_TX_RECORD_MASK;
		sockc->tsflags |= tsflags;
		break;
	case SCM_TXTIME:
		if (!sock_flag(sk, SOCK_TXTIME))
			return -EINVAL;
		if (cmsg->cmsg_len != CMSG_LEN(sizeof(u64)))
			return -EINVAL;
		sockc->transmit_time = get_unaligned((u64 *)CMSG_DATA(cmsg));
		break;
	/* SCM_RIGHTS and SCM_CREDENTIALS are semantically in SOL_UNIX. */
	case SCM_RIGHTS:
	case SCM_CREDENTIALS:
		break;
	default:
		return -EINVAL;
	}
	return 0;
}
EXPORT_SYMBOL(__sock_cmsg_send);

int sock_cmsg_send(struct sock *sk, struct msghdr *msg,
		   struct sockcm_cookie *sockc)
{
	struct cmsghdr *cmsg;
	int ret;

	for_each_cmsghdr(cmsg, msg) {
		if (!CMSG_OK(msg, cmsg))
			return -EINVAL;
		if (cmsg->cmsg_level != SOL_SOCKET)
			continue;
		ret = __sock_cmsg_send(sk, msg, cmsg, sockc);
		if (ret)
			return ret;
	}
	return 0;
}
EXPORT_SYMBOL(sock_cmsg_send);

static void sk_enter_memory_pressure(struct sock *sk)
{
	if (!sk->sk_prot->enter_memory_pressure)
		return;

	sk->sk_prot->enter_memory_pressure(sk);
}

static void sk_leave_memory_pressure(struct sock *sk)
{
	if (sk->sk_prot->leave_memory_pressure) {
		sk->sk_prot->leave_memory_pressure(sk);
	} else {
		unsigned long *memory_pressure = sk->sk_prot->memory_pressure;

		if (memory_pressure && READ_ONCE(*memory_pressure))
			WRITE_ONCE(*memory_pressure, 0);
	}
}

DEFINE_STATIC_KEY_FALSE(net_high_order_alloc_disable_key);

/**
 * skb_page_frag_refill - check that a page_frag contains enough room
 * @sz: minimum size of the fragment we want to get
 * @pfrag: pointer to page_frag
 * @gfp: priority for memory allocation
 *
 * Note: While this allocator tries to use high order pages, there is
 * no guarantee that allocations succeed. Therefore, @sz MUST be
 * less or equal than PAGE_SIZE.
 */
bool skb_page_frag_refill(unsigned int sz, struct page_frag *pfrag, gfp_t gfp)
{
	if (pfrag->page) {
		if (page_ref_count(pfrag->page) == 1) {
			pfrag->offset = 0;
			return true;
		}
		if (pfrag->offset + sz <= pfrag->size)
			return true;
		put_page(pfrag->page);
	}

	pfrag->offset = 0;
	if (SKB_FRAG_PAGE_ORDER &&
	    !static_branch_unlikely(&net_high_order_alloc_disable_key)) {
		/* Avoid direct reclaim but allow kswapd to wake */
		pfrag->page = alloc_pages((gfp & ~__GFP_DIRECT_RECLAIM) |
					  __GFP_COMP | __GFP_NOWARN |
					  __GFP_NORETRY,
					  SKB_FRAG_PAGE_ORDER);
		if (likely(pfrag->page)) {
			pfrag->size = PAGE_SIZE << SKB_FRAG_PAGE_ORDER;
			return true;
		}
	}
	pfrag->page = alloc_page(gfp);
	if (likely(pfrag->page)) {
		pfrag->size = PAGE_SIZE;
		return true;
	}
	return false;
}
EXPORT_SYMBOL(skb_page_frag_refill);

bool sk_page_frag_refill(struct sock *sk, struct page_frag *pfrag)
{
	if (likely(skb_page_frag_refill(32U, pfrag, sk->sk_allocation)))
		return true;

	sk_enter_memory_pressure(sk);
	sk_stream_moderate_sndbuf(sk);
	return false;
}
EXPORT_SYMBOL(sk_page_frag_refill);

void __lock_sock(struct sock *sk)
	__releases(&sk->sk_lock.slock)
	__acquires(&sk->sk_lock.slock)
{
	DEFINE_WAIT(wait);

	for (;;) {
		prepare_to_wait_exclusive(&sk->sk_lock.wq, &wait,
					TASK_UNINTERRUPTIBLE);
		spin_unlock_bh(&sk->sk_lock.slock);
		schedule();
		spin_lock_bh(&sk->sk_lock.slock);
		if (!sock_owned_by_user(sk))
			break;
	}
	finish_wait(&sk->sk_lock.wq, &wait);
}

void __release_sock(struct sock *sk)
	__releases(&sk->sk_lock.slock)
	__acquires(&sk->sk_lock.slock)
{
	struct sk_buff *skb, *next;

	while ((skb = sk->sk_backlog.head) != NULL) {
		sk->sk_backlog.head = sk->sk_backlog.tail = NULL;

		spin_unlock_bh(&sk->sk_lock.slock);

		do {
			next = skb->next;
			prefetch(next);
			WARN_ON_ONCE(skb_dst_is_noref(skb));
			skb_mark_not_on_list(skb);
			sk_backlog_rcv(sk, skb);

			cond_resched();

			skb = next;
		} while (skb != NULL);

		spin_lock_bh(&sk->sk_lock.slock);
	}

	/*
	 * Doing the zeroing here guarantee we can not loop forever
	 * while a wild producer attempts to flood us.
	 */
	sk->sk_backlog.len = 0;
}

void __sk_flush_backlog(struct sock *sk)
{
	spin_lock_bh(&sk->sk_lock.slock);
	__release_sock(sk);
	spin_unlock_bh(&sk->sk_lock.slock);
}

/**
 * sk_wait_data - wait for data to arrive at sk_receive_queue
 * @sk:    sock to wait on
 * @timeo: for how long
 * @skb:   last skb seen on sk_receive_queue
 *
 * Now socket state including sk->sk_err is changed only under lock,
 * hence we may omit checks after joining wait queue.
 * We check receive queue before schedule() only as optimization;
 * it is very likely that release_sock() added new data.
 */
int sk_wait_data(struct sock *sk, long *timeo, const struct sk_buff *skb)
{
	DEFINE_WAIT_FUNC(wait, woken_wake_function);
	int rc;

	add_wait_queue(sk_sleep(sk), &wait);
	sk_set_bit(SOCKWQ_ASYNC_WAITDATA, sk);
	rc = sk_wait_event(sk, timeo, skb_peek_tail(&sk->sk_receive_queue) != skb, &wait);
	sk_clear_bit(SOCKWQ_ASYNC_WAITDATA, sk);
	remove_wait_queue(sk_sleep(sk), &wait);
	return rc;
}
EXPORT_SYMBOL(sk_wait_data);

/**
 *	__sk_mem_raise_allocated - increase memory_allocated
 *	@sk: socket
 *	@size: memory size to allocate
 *	@amt: pages to allocate
 *	@kind: allocation type
 *
 *	Similar to __sk_mem_schedule(), but does not update sk_forward_alloc
 */
int __sk_mem_raise_allocated(struct sock *sk, int size, int amt, int kind)
{
	struct proto *prot = sk->sk_prot;
	long allocated = sk_memory_allocated_add(sk, amt);
	bool memcg_charge = mem_cgroup_sockets_enabled && sk->sk_memcg;
	bool charged = true;

	if (memcg_charge &&
	    !(charged = mem_cgroup_charge_skmem(sk->sk_memcg, amt,
						gfp_memcg_charge())))
		goto suppress_allocation;

	/* Under limit. */
	if (allocated <= sk_prot_mem_limits(sk, 0)) {
		sk_leave_memory_pressure(sk);
		return 1;
	}

	/* Under pressure. */
	if (allocated > sk_prot_mem_limits(sk, 1))
		sk_enter_memory_pressure(sk);

	/* Over hard limit. */
	if (allocated > sk_prot_mem_limits(sk, 2))
		goto suppress_allocation;

	/* guarantee minimum buffer size under pressure */
	if (kind == SK_MEM_RECV) {
		if (atomic_read(&sk->sk_rmem_alloc) < sk_get_rmem0(sk, prot))
			return 1;

	} else { /* SK_MEM_SEND */
		int wmem0 = sk_get_wmem0(sk, prot);

		if (sk->sk_type == SOCK_STREAM) {
			if (sk->sk_wmem_queued < wmem0)
				return 1;
		} else if (refcount_read(&sk->sk_wmem_alloc) < wmem0) {
				return 1;
		}
	}

	if (sk_has_memory_pressure(sk)) {
		u64 alloc;

		if (!sk_under_memory_pressure(sk))
			return 1;
		alloc = sk_sockets_allocated_read_positive(sk);
		if (sk_prot_mem_limits(sk, 2) > alloc *
		    sk_mem_pages(sk->sk_wmem_queued +
				 atomic_read(&sk->sk_rmem_alloc) +
				 sk->sk_forward_alloc))
			return 1;
	}

suppress_allocation:

	if (kind == SK_MEM_SEND && sk->sk_type == SOCK_STREAM) {
		sk_stream_moderate_sndbuf(sk);

		/* Fail only if socket is _under_ its sndbuf.
		 * In this case we cannot block, so that we have to fail.
		 */
		if (sk->sk_wmem_queued + size >= sk->sk_sndbuf) {
			/* Force charge with __GFP_NOFAIL */
			if (memcg_charge && !charged) {
				mem_cgroup_charge_skmem(sk->sk_memcg, amt,
					gfp_memcg_charge() | __GFP_NOFAIL);
			}
			return 1;
		}
	}

	if (kind == SK_MEM_SEND || (kind == SK_MEM_RECV && charged))
		trace_sock_exceed_buf_limit(sk, prot, allocated, kind);

	sk_memory_allocated_sub(sk, amt);

	if (memcg_charge && charged)
		mem_cgroup_uncharge_skmem(sk->sk_memcg, amt);

	return 0;
}
EXPORT_SYMBOL(__sk_mem_raise_allocated);

/**
 *	__sk_mem_schedule - increase sk_forward_alloc and memory_allocated
 *	@sk: socket
 *	@size: memory size to allocate
 *	@kind: allocation type
 *
 *	If kind is SK_MEM_SEND, it means wmem allocation. Otherwise it means
 *	rmem allocation. This function assumes that protocols which have
 *	memory_pressure use sk_wmem_queued as write buffer accounting.
 */
int __sk_mem_schedule(struct sock *sk, int size, int kind)
{
	int ret, amt = sk_mem_pages(size);

	sk->sk_forward_alloc += amt << SK_MEM_QUANTUM_SHIFT;
	ret = __sk_mem_raise_allocated(sk, size, amt, kind);
	if (!ret)
		sk->sk_forward_alloc -= amt << SK_MEM_QUANTUM_SHIFT;
	return ret;
}
EXPORT_SYMBOL(__sk_mem_schedule);

/**
 *	__sk_mem_reduce_allocated - reclaim memory_allocated
 *	@sk: socket
 *	@amount: number of quanta
 *
 *	Similar to __sk_mem_reclaim(), but does not update sk_forward_alloc
 */
void __sk_mem_reduce_allocated(struct sock *sk, int amount)
{
	sk_memory_allocated_sub(sk, amount);

	if (mem_cgroup_sockets_enabled && sk->sk_memcg)
		mem_cgroup_uncharge_skmem(sk->sk_memcg, amount);

	if (sk_under_memory_pressure(sk) &&
	    (sk_memory_allocated(sk) < sk_prot_mem_limits(sk, 0)))
		sk_leave_memory_pressure(sk);
}
EXPORT_SYMBOL(__sk_mem_reduce_allocated);

/**
 *	__sk_mem_reclaim - reclaim sk_forward_alloc and memory_allocated
 *	@sk: socket
 *	@amount: number of bytes (rounded down to a SK_MEM_QUANTUM multiple)
 */
void __sk_mem_reclaim(struct sock *sk, int amount)
{
	amount >>= SK_MEM_QUANTUM_SHIFT;
	sk->sk_forward_alloc -= amount << SK_MEM_QUANTUM_SHIFT;
	__sk_mem_reduce_allocated(sk, amount);
}
EXPORT_SYMBOL(__sk_mem_reclaim);

int sk_set_peek_off(struct sock *sk, int val)
{
	sk->sk_peek_off = val;
	return 0;
}
EXPORT_SYMBOL_GPL(sk_set_peek_off);

/*
 * Set of default routines for initialising struct proto_ops when
 * the protocol does not support a particular function. In certain
 * cases where it makes no sense for a protocol to have a "do nothing"
 * function, some default processing is provided.
 */

int sock_no_bind(struct socket *sock, struct sockaddr *saddr, int len)
{
	return -EOPNOTSUPP;
}
EXPORT_SYMBOL(sock_no_bind);

int sock_no_connect(struct socket *sock, struct sockaddr *saddr,
		    int len, int flags)
{
	return -EOPNOTSUPP;
}
EXPORT_SYMBOL(sock_no_connect);

int sock_no_socketpair(struct socket *sock1, struct socket *sock2)
{
	return -EOPNOTSUPP;
}
EXPORT_SYMBOL(sock_no_socketpair);

int sock_no_accept(struct socket *sock, struct socket *newsock, int flags,
		   bool kern)
{
	return -EOPNOTSUPP;
}
EXPORT_SYMBOL(sock_no_accept);

int sock_no_getname(struct socket *sock, struct sockaddr *saddr,
		    int peer)
{
	return -EOPNOTSUPP;
}
EXPORT_SYMBOL(sock_no_getname);

int sock_no_ioctl(struct socket *sock, unsigned int cmd, unsigned long arg)
{
	return -EOPNOTSUPP;
}
EXPORT_SYMBOL(sock_no_ioctl);

int sock_no_listen(struct socket *sock, int backlog)
{
	return -EOPNOTSUPP;
}
EXPORT_SYMBOL(sock_no_listen);

int sock_no_shutdown(struct socket *sock, int how)
{
	return -EOPNOTSUPP;
}
EXPORT_SYMBOL(sock_no_shutdown);

int sock_no_sendmsg(struct socket *sock, struct msghdr *m, size_t len)
{
	return -EOPNOTSUPP;
}
EXPORT_SYMBOL(sock_no_sendmsg);

int sock_no_sendmsg_locked(struct sock *sk, struct msghdr *m, size_t len)
{
	return -EOPNOTSUPP;
}
EXPORT_SYMBOL(sock_no_sendmsg_locked);

int sock_no_recvmsg(struct socket *sock, struct msghdr *m, size_t len,
		    int flags)
{
	return -EOPNOTSUPP;
}
EXPORT_SYMBOL(sock_no_recvmsg);

int sock_no_mmap(struct file *file, struct socket *sock, struct vm_area_struct *vma)
{
	/* Mirror missing mmap method error code */
	return -ENODEV;
}
EXPORT_SYMBOL(sock_no_mmap);

/*
 * When a file is received (via SCM_RIGHTS, etc), we must bump the
 * various sock-based usage counts.
 */
void __receive_sock(struct file *file)
{
	struct socket *sock;

	sock = sock_from_file(file);
	if (sock) {
		sock_update_netprioidx(&sock->sk->sk_cgrp_data);
		sock_update_classid(&sock->sk->sk_cgrp_data);
	}
}

ssize_t sock_no_sendpage(struct socket *sock, struct page *page, int offset, size_t size, int flags)
{
	ssize_t res;
	struct msghdr msg = {.msg_flags = flags};
	struct kvec iov;
	char *kaddr = kmap(page);
	iov.iov_base = kaddr + offset;
	iov.iov_len = size;
	res = kernel_sendmsg(sock, &msg, &iov, 1, size);
	kunmap(page);
	return res;
}
EXPORT_SYMBOL(sock_no_sendpage);

ssize_t sock_no_sendpage_locked(struct sock *sk, struct page *page,
				int offset, size_t size, int flags)
{
	ssize_t res;
	struct msghdr msg = {.msg_flags = flags};
	struct kvec iov;
	char *kaddr = kmap(page);

	iov.iov_base = kaddr + offset;
	iov.iov_len = size;
	res = kernel_sendmsg_locked(sk, &msg, &iov, 1, size);
	kunmap(page);
	return res;
}
EXPORT_SYMBOL(sock_no_sendpage_locked);

/*
 *	Default Socket Callbacks
 */

static void sock_def_wakeup(struct sock *sk)
{
	struct socket_wq *wq;

	rcu_read_lock();
	wq = rcu_dereference(sk->sk_wq);
	if (skwq_has_sleeper(wq))
		wake_up_interruptible_all(&wq->wait);
	rcu_read_unlock();
}

static void sock_def_error_report(struct sock *sk)
{
	struct socket_wq *wq;

	rcu_read_lock();
	wq = rcu_dereference(sk->sk_wq);
	if (skwq_has_sleeper(wq))
		wake_up_interruptible_poll(&wq->wait, EPOLLERR);
	sk_wake_async(sk, SOCK_WAKE_IO, POLL_ERR);
	rcu_read_unlock();
}

void sock_def_readable(struct sock *sk)
{
	struct socket_wq *wq;

	rcu_read_lock();
	wq = rcu_dereference(sk->sk_wq);
	if (skwq_has_sleeper(wq))
		wake_up_interruptible_sync_poll(&wq->wait, EPOLLIN | EPOLLPRI |
						EPOLLRDNORM | EPOLLRDBAND);
	sk_wake_async(sk, SOCK_WAKE_WAITD, POLL_IN);
	rcu_read_unlock();
}

static void sock_def_write_space(struct sock *sk)
{
	struct socket_wq *wq;

	rcu_read_lock();

	/* Do not wake up a writer until he can make "significant"
	 * progress.  --DaveM
	 */
	if (sock_writeable(sk)) {
		wq = rcu_dereference(sk->sk_wq);
		if (skwq_has_sleeper(wq))
			wake_up_interruptible_sync_poll(&wq->wait, EPOLLOUT |
						EPOLLWRNORM | EPOLLWRBAND);

		/* Should agree with poll, otherwise some programs break */
		sk_wake_async(sk, SOCK_WAKE_SPACE, POLL_OUT);
	}

	rcu_read_unlock();
}

/* An optimised version of sock_def_write_space(), should only be called
 * for SOCK_RCU_FREE sockets under RCU read section and after putting
 * ->sk_wmem_alloc.
 */
static void sock_def_write_space_wfree(struct sock *sk)
{
	/* Do not wake up a writer until he can make "significant"
	 * progress.  --DaveM
	 */
	if (sock_writeable(sk)) {
		struct socket_wq *wq = rcu_dereference(sk->sk_wq);

		/* rely on refcount_sub from sock_wfree() */
		smp_mb__after_atomic();
		if (wq && waitqueue_active(&wq->wait))
			wake_up_interruptible_sync_poll(&wq->wait, EPOLLOUT |
						EPOLLWRNORM | EPOLLWRBAND);

		/* Should agree with poll, otherwise some programs break */
		sk_wake_async(sk, SOCK_WAKE_SPACE, POLL_OUT);
	}
}

static void sock_def_destruct(struct sock *sk)
{
}

void sk_send_sigurg(struct sock *sk)
{
	if (sk->sk_socket && sk->sk_socket->file)
		if (send_sigurg(&sk->sk_socket->file->f_owner))
			sk_wake_async(sk, SOCK_WAKE_URG, POLL_PRI);
}
EXPORT_SYMBOL(sk_send_sigurg);

void sk_reset_timer(struct sock *sk, struct timer_list* timer,
		    unsigned long expires)
{
	if (!mod_timer(timer, expires))
		sock_hold(sk);
}
EXPORT_SYMBOL(sk_reset_timer);

void sk_stop_timer(struct sock *sk, struct timer_list* timer)
{
	if (del_timer(timer))
		__sock_put(sk);
}
EXPORT_SYMBOL(sk_stop_timer);

void sk_stop_timer_sync(struct sock *sk, struct timer_list *timer)
{
	if (del_timer_sync(timer))
		__sock_put(sk);
}
EXPORT_SYMBOL(sk_stop_timer_sync);

void sock_init_data(struct socket *sock, struct sock *sk)
{
	sk_init_common(sk);
	sk->sk_send_head	=	NULL;

	timer_setup(&sk->sk_timer, NULL, 0);

	sk->sk_allocation	=	GFP_KERNEL;
	sk->sk_rcvbuf		=	sysctl_rmem_default;
	sk->sk_sndbuf		=	sysctl_wmem_default;
	sk->sk_state		=	TCP_CLOSE;
	sk_set_socket(sk, sock);

	sock_set_flag(sk, SOCK_ZAPPED);

	if (sock) {
		sk->sk_type	=	sock->type;
		RCU_INIT_POINTER(sk->sk_wq, &sock->wq);
		sock->sk	=	sk;
		sk->sk_uid	=	SOCK_INODE(sock)->i_uid;
	} else {
		RCU_INIT_POINTER(sk->sk_wq, NULL);
		sk->sk_uid	=	make_kuid(sock_net(sk)->user_ns, 0);
	}

	rwlock_init(&sk->sk_callback_lock);
	if (sk->sk_kern_sock)
		lockdep_set_class_and_name(
			&sk->sk_callback_lock,
			af_kern_callback_keys + sk->sk_family,
			af_family_kern_clock_key_strings[sk->sk_family]);
	else
		lockdep_set_class_and_name(
			&sk->sk_callback_lock,
			af_callback_keys + sk->sk_family,
			af_family_clock_key_strings[sk->sk_family]);

	sk->sk_state_change	=	sock_def_wakeup;
	sk->sk_data_ready	=	sock_def_readable;
	sk->sk_write_space	=	sock_def_write_space;
	sk->sk_error_report	=	sock_def_error_report;
	sk->sk_destruct		=	sock_def_destruct;

	sk->sk_frag.page	=	NULL;
	sk->sk_frag.offset	=	0;
	sk->sk_peek_off		=	-1;

	sk->sk_peer_pid 	=	NULL;
	sk->sk_peer_cred	=	NULL;
	spin_lock_init(&sk->sk_peer_lock);

	sk->sk_write_pending	=	0;
	sk->sk_rcvlowat		=	1;
	sk->sk_rcvtimeo		=	MAX_SCHEDULE_TIMEOUT;
	sk->sk_sndtimeo		=	MAX_SCHEDULE_TIMEOUT;

	sk->sk_stamp = SK_DEFAULT_STAMP;
#if BITS_PER_LONG==32
	seqlock_init(&sk->sk_stamp_seq);
#endif
	atomic_set(&sk->sk_zckey, 0);

#ifdef CONFIG_NET_RX_BUSY_POLL
	sk->sk_napi_id		=	0;
	sk->sk_ll_usec		=	sysctl_net_busy_read;
#endif

	sk->sk_max_pacing_rate = ~0UL;
	sk->sk_pacing_rate = ~0UL;
	WRITE_ONCE(sk->sk_pacing_shift, 10);
	sk->sk_incoming_cpu = -1;
	sk->sk_txrehash = SOCK_TXREHASH_DEFAULT;

	sk_rx_queue_clear(sk);
	/*
	 * Before updating sk_refcnt, we must commit prior changes to memory
	 * (Documentation/RCU/rculist_nulls.rst for details)
	 */
	smp_wmb();
	refcount_set(&sk->sk_refcnt, 1);
	atomic_set(&sk->sk_drops, 0);
}
EXPORT_SYMBOL(sock_init_data);

void lock_sock_nested(struct sock *sk, int subclass)
{
	/* The sk_lock has mutex_lock() semantics here. */
	mutex_acquire(&sk->sk_lock.dep_map, subclass, 0, _RET_IP_);

	might_sleep();
	spin_lock_bh(&sk->sk_lock.slock);
	if (sock_owned_by_user_nocheck(sk))
		__lock_sock(sk);
	sk->sk_lock.owned = 1;
	spin_unlock_bh(&sk->sk_lock.slock);
}
EXPORT_SYMBOL(lock_sock_nested);

void release_sock(struct sock *sk)
{
	spin_lock_bh(&sk->sk_lock.slock);
	if (sk->sk_backlog.tail)
		__release_sock(sk);

	/* Warning : release_cb() might need to release sk ownership,
	 * ie call sock_release_ownership(sk) before us.
	 */
	if (sk->sk_prot->release_cb)
		sk->sk_prot->release_cb(sk);

	sock_release_ownership(sk);
	if (waitqueue_active(&sk->sk_lock.wq))
		wake_up(&sk->sk_lock.wq);
	spin_unlock_bh(&sk->sk_lock.slock);
}
EXPORT_SYMBOL(release_sock);

bool __lock_sock_fast(struct sock *sk) __acquires(&sk->sk_lock.slock)
{
	might_sleep();
	spin_lock_bh(&sk->sk_lock.slock);

	if (!sock_owned_by_user_nocheck(sk)) {
		/*
		 * Fast path return with bottom halves disabled and
		 * sock::sk_lock.slock held.
		 *
		 * The 'mutex' is not contended and holding
		 * sock::sk_lock.slock prevents all other lockers to
		 * proceed so the corresponding unlock_sock_fast() can
		 * avoid the slow path of release_sock() completely and
		 * just release slock.
		 *
		 * From a semantical POV this is equivalent to 'acquiring'
		 * the 'mutex', hence the corresponding lockdep
		 * mutex_release() has to happen in the fast path of
		 * unlock_sock_fast().
		 */
		return false;
	}

	__lock_sock(sk);
	sk->sk_lock.owned = 1;
	__acquire(&sk->sk_lock.slock);
	spin_unlock_bh(&sk->sk_lock.slock);
	return true;
}
EXPORT_SYMBOL(__lock_sock_fast);

int sock_gettstamp(struct socket *sock, void __user *userstamp,
		   bool timeval, bool time32)
{
	struct sock *sk = sock->sk;
	struct timespec64 ts;

	sock_enable_timestamp(sk, SOCK_TIMESTAMP);
	ts = ktime_to_timespec64(sock_read_timestamp(sk));
	if (ts.tv_sec == -1)
		return -ENOENT;
	if (ts.tv_sec == 0) {
		ktime_t kt = ktime_get_real();
		sock_write_timestamp(sk, kt);
		ts = ktime_to_timespec64(kt);
	}

	if (timeval)
		ts.tv_nsec /= 1000;

#ifdef CONFIG_COMPAT_32BIT_TIME
	if (time32)
		return put_old_timespec32(&ts, userstamp);
#endif
#ifdef CONFIG_SPARC64
	/* beware of padding in sparc64 timeval */
	if (timeval && !in_compat_syscall()) {
		struct __kernel_old_timeval __user tv = {
			.tv_sec = ts.tv_sec,
			.tv_usec = ts.tv_nsec,
		};
		if (copy_to_user(userstamp, &tv, sizeof(tv)))
			return -EFAULT;
		return 0;
	}
#endif
	return put_timespec64(&ts, userstamp);
}
EXPORT_SYMBOL(sock_gettstamp);

void sock_enable_timestamp(struct sock *sk, enum sock_flags flag)
{
	if (!sock_flag(sk, flag)) {
		unsigned long previous_flags = sk->sk_flags;

		sock_set_flag(sk, flag);
		/*
		 * we just set one of the two flags which require net
		 * time stamping, but time stamping might have been on
		 * already because of the other one
		 */
		if (sock_needs_netstamp(sk) &&
		    !(previous_flags & SK_FLAGS_TIMESTAMP))
			net_enable_timestamp();
	}
}

int sock_recv_errqueue(struct sock *sk, struct msghdr *msg, int len,
		       int level, int type)
{
	struct sock_exterr_skb *serr;
	struct sk_buff *skb;
	int copied, err;

	err = -EAGAIN;
	skb = sock_dequeue_err_skb(sk);
	if (skb == NULL)
		goto out;

	copied = skb->len;
	if (copied > len) {
		msg->msg_flags |= MSG_TRUNC;
		copied = len;
	}
	err = skb_copy_datagram_msg(skb, 0, msg, copied);
	if (err)
		goto out_free_skb;

	sock_recv_timestamp(msg, sk, skb);

	serr = SKB_EXT_ERR(skb);
	put_cmsg(msg, level, type, sizeof(serr->ee), &serr->ee);

	msg->msg_flags |= MSG_ERRQUEUE;
	err = copied;

out_free_skb:
	kfree_skb(skb);
out:
	return err;
}
EXPORT_SYMBOL(sock_recv_errqueue);

/*
 *	Get a socket option on an socket.
 *
 *	FIX: POSIX 1003.1g is very ambiguous here. It states that
 *	asynchronous errors should be reported by getsockopt. We assume
 *	this means if you specify SO_ERROR (otherwise whats the point of it).
 */
int sock_common_getsockopt(struct socket *sock, int level, int optname,
			   char __user *optval, int __user *optlen)
{
	struct sock *sk = sock->sk;

	return sk->sk_prot->getsockopt(sk, level, optname, optval, optlen);
}
EXPORT_SYMBOL(sock_common_getsockopt);

int sock_common_recvmsg(struct socket *sock, struct msghdr *msg, size_t size,
			int flags)
{
	struct sock *sk = sock->sk;
	int addr_len = 0;
	int err;

	err = sk->sk_prot->recvmsg(sk, msg, size, flags, &addr_len);
	if (err >= 0)
		msg->msg_namelen = addr_len;
	return err;
}
EXPORT_SYMBOL(sock_common_recvmsg);

/*
 *	Set socket options on an inet socket.
 */
int sock_common_setsockopt(struct socket *sock, int level, int optname,
			   sockptr_t optval, unsigned int optlen)
{
	struct sock *sk = sock->sk;

	return sk->sk_prot->setsockopt(sk, level, optname, optval, optlen);
}
EXPORT_SYMBOL(sock_common_setsockopt);

void sk_common_release(struct sock *sk)
{
	if (sk->sk_prot->destroy)
		sk->sk_prot->destroy(sk);

	/*
	 * Observation: when sk_common_release is called, processes have
	 * no access to socket. But net still has.
	 * Step one, detach it from networking:
	 *
	 * A. Remove from hash tables.
	 */

	sk->sk_prot->unhash(sk);

	/*
	 * In this point socket cannot receive new packets, but it is possible
	 * that some packets are in flight because some CPU runs receiver and
	 * did hash table lookup before we unhashed socket. They will achieve
	 * receive queue and will be purged by socket destructor.
	 *
	 * Also we still have packets pending on receive queue and probably,
	 * our own packets waiting in device queues. sock_destroy will drain
	 * receive queue, but transmitted packets will delay socket destruction
	 * until the last reference will be released.
	 */

	sock_orphan(sk);

	xfrm_sk_free_policy(sk);

	sk_refcnt_debug_release(sk);

	sock_put(sk);
}
EXPORT_SYMBOL(sk_common_release);

void sk_get_meminfo(const struct sock *sk, u32 *mem)
{
	memset(mem, 0, sizeof(*mem) * SK_MEMINFO_VARS);

	mem[SK_MEMINFO_RMEM_ALLOC] = sk_rmem_alloc_get(sk);
	mem[SK_MEMINFO_RCVBUF] = READ_ONCE(sk->sk_rcvbuf);
	mem[SK_MEMINFO_WMEM_ALLOC] = sk_wmem_alloc_get(sk);
	mem[SK_MEMINFO_SNDBUF] = READ_ONCE(sk->sk_sndbuf);
	mem[SK_MEMINFO_FWD_ALLOC] = sk->sk_forward_alloc;
	mem[SK_MEMINFO_WMEM_QUEUED] = READ_ONCE(sk->sk_wmem_queued);
	mem[SK_MEMINFO_OPTMEM] = atomic_read(&sk->sk_omem_alloc);
	mem[SK_MEMINFO_BACKLOG] = READ_ONCE(sk->sk_backlog.len);
	mem[SK_MEMINFO_DROPS] = atomic_read(&sk->sk_drops);
}

#ifdef CONFIG_PROC_FS
static DECLARE_BITMAP(proto_inuse_idx, PROTO_INUSE_NR);

int sock_prot_inuse_get(struct net *net, struct proto *prot)
{
	int cpu, idx = prot->inuse_idx;
	int res = 0;

	for_each_possible_cpu(cpu)
		res += per_cpu_ptr(net->core.prot_inuse, cpu)->val[idx];

	return res >= 0 ? res : 0;
}
EXPORT_SYMBOL_GPL(sock_prot_inuse_get);

int sock_inuse_get(struct net *net)
{
	int cpu, res = 0;

	for_each_possible_cpu(cpu)
		res += per_cpu_ptr(net->core.prot_inuse, cpu)->all;

	return res;
}

EXPORT_SYMBOL_GPL(sock_inuse_get);

static int __net_init sock_inuse_init_net(struct net *net)
{
	net->core.prot_inuse = alloc_percpu(struct prot_inuse);
	if (net->core.prot_inuse == NULL)
		return -ENOMEM;
	return 0;
}

static void __net_exit sock_inuse_exit_net(struct net *net)
{
	free_percpu(net->core.prot_inuse);
}

static struct pernet_operations net_inuse_ops = {
	.init = sock_inuse_init_net,
	.exit = sock_inuse_exit_net,
};

static __init int net_inuse_init(void)
{
	if (register_pernet_subsys(&net_inuse_ops))
		panic("Cannot initialize net inuse counters");

	return 0;
}

core_initcall(net_inuse_init);

static int assign_proto_idx(struct proto *prot)
{
	prot->inuse_idx = find_first_zero_bit(proto_inuse_idx, PROTO_INUSE_NR);

	if (unlikely(prot->inuse_idx == PROTO_INUSE_NR - 1)) {
		pr_err("PROTO_INUSE_NR exhausted\n");
		return -ENOSPC;
	}

	set_bit(prot->inuse_idx, proto_inuse_idx);
	return 0;
}

static void release_proto_idx(struct proto *prot)
{
	if (prot->inuse_idx != PROTO_INUSE_NR - 1)
		clear_bit(prot->inuse_idx, proto_inuse_idx);
}
#else
static inline int assign_proto_idx(struct proto *prot)
{
	return 0;
}

static inline void release_proto_idx(struct proto *prot)
{
}

#endif

static void tw_prot_cleanup(struct timewait_sock_ops *twsk_prot)
{
	if (!twsk_prot)
		return;
	kfree(twsk_prot->twsk_slab_name);
	twsk_prot->twsk_slab_name = NULL;
	kmem_cache_destroy(twsk_prot->twsk_slab);
	twsk_prot->twsk_slab = NULL;
}

static int tw_prot_init(const struct proto *prot)
{
	struct timewait_sock_ops *twsk_prot = prot->twsk_prot;

	if (!twsk_prot)
		return 0;

	twsk_prot->twsk_slab_name = kasprintf(GFP_KERNEL, "tw_sock_%s",
					      prot->name);
	if (!twsk_prot->twsk_slab_name)
		return -ENOMEM;

	twsk_prot->twsk_slab =
		kmem_cache_create(twsk_prot->twsk_slab_name,
				  twsk_prot->twsk_obj_size, 0,
				  SLAB_ACCOUNT | prot->slab_flags,
				  NULL);
	if (!twsk_prot->twsk_slab) {
		pr_crit("%s: Can't create timewait sock SLAB cache!\n",
			prot->name);
		return -ENOMEM;
	}

	return 0;
}

static void req_prot_cleanup(struct request_sock_ops *rsk_prot)
{
	if (!rsk_prot)
		return;
	kfree(rsk_prot->slab_name);
	rsk_prot->slab_name = NULL;
	kmem_cache_destroy(rsk_prot->slab);
	rsk_prot->slab = NULL;
}

static int req_prot_init(const struct proto *prot)
{
	struct request_sock_ops *rsk_prot = prot->rsk_prot;

	if (!rsk_prot)
		return 0;

	rsk_prot->slab_name = kasprintf(GFP_KERNEL, "request_sock_%s",
					prot->name);
	if (!rsk_prot->slab_name)
		return -ENOMEM;

	rsk_prot->slab = kmem_cache_create(rsk_prot->slab_name,
					   rsk_prot->obj_size, 0,
					   SLAB_ACCOUNT | prot->slab_flags,
					   NULL);

	if (!rsk_prot->slab) {
		pr_crit("%s: Can't create request sock SLAB cache!\n",
			prot->name);
		return -ENOMEM;
	}
	return 0;
}

int proto_register(struct proto *prot, int alloc_slab)
{
	int ret = -ENOBUFS;

	if (prot->memory_allocated && !prot->sysctl_mem) {
		pr_err("%s: missing sysctl_mem\n", prot->name);
		return -EINVAL;
	}
	if (alloc_slab) {
		prot->slab = kmem_cache_create_usercopy(prot->name,
					prot->obj_size, 0,
					SLAB_HWCACHE_ALIGN | SLAB_ACCOUNT |
					prot->slab_flags,
					prot->useroffset, prot->usersize,
					NULL);

		if (prot->slab == NULL) {
			pr_crit("%s: Can't create sock SLAB cache!\n",
				prot->name);
			goto out;
		}

		if (req_prot_init(prot))
			goto out_free_request_sock_slab;

		if (tw_prot_init(prot))
			goto out_free_timewait_sock_slab;
	}

	mutex_lock(&proto_list_mutex);
	ret = assign_proto_idx(prot);
	if (ret) {
		mutex_unlock(&proto_list_mutex);
		goto out_free_timewait_sock_slab;
	}
	list_add(&prot->node, &proto_list);
	mutex_unlock(&proto_list_mutex);
	return ret;

out_free_timewait_sock_slab:
	if (alloc_slab)
		tw_prot_cleanup(prot->twsk_prot);
out_free_request_sock_slab:
	if (alloc_slab) {
		req_prot_cleanup(prot->rsk_prot);

		kmem_cache_destroy(prot->slab);
		prot->slab = NULL;
	}
out:
	return ret;
}
EXPORT_SYMBOL(proto_register);

void proto_unregister(struct proto *prot)
{
	mutex_lock(&proto_list_mutex);
	release_proto_idx(prot);
	list_del(&prot->node);
	mutex_unlock(&proto_list_mutex);

	kmem_cache_destroy(prot->slab);
	prot->slab = NULL;

	req_prot_cleanup(prot->rsk_prot);
	tw_prot_cleanup(prot->twsk_prot);
}
EXPORT_SYMBOL(proto_unregister);

int sock_load_diag_module(int family, int protocol)
{
	if (!protocol) {
		if (!sock_is_registered(family))
			return -ENOENT;

		return request_module("net-pf-%d-proto-%d-type-%d", PF_NETLINK,
				      NETLINK_SOCK_DIAG, family);
	}

#ifdef CONFIG_INET
	if (family == AF_INET &&
	    protocol != IPPROTO_RAW &&
	    protocol < MAX_INET_PROTOS &&
	    !rcu_access_pointer(inet_protos[protocol]))
		return -ENOENT;
#endif

	return request_module("net-pf-%d-proto-%d-type-%d-%d", PF_NETLINK,
			      NETLINK_SOCK_DIAG, family, protocol);
}
EXPORT_SYMBOL(sock_load_diag_module);

#ifdef CONFIG_PROC_FS
static void *proto_seq_start(struct seq_file *seq, loff_t *pos)
	__acquires(proto_list_mutex)
{
	mutex_lock(&proto_list_mutex);
	return seq_list_start_head(&proto_list, *pos);
}

static void *proto_seq_next(struct seq_file *seq, void *v, loff_t *pos)
{
	return seq_list_next(v, &proto_list, pos);
}

static void proto_seq_stop(struct seq_file *seq, void *v)
	__releases(proto_list_mutex)
{
	mutex_unlock(&proto_list_mutex);
}

static char proto_method_implemented(const void *method)
{
	return method == NULL ? 'n' : 'y';
}
static long sock_prot_memory_allocated(struct proto *proto)
{
	return proto->memory_allocated != NULL ? proto_memory_allocated(proto) : -1L;
}

static const char *sock_prot_memory_pressure(struct proto *proto)
{
	return proto->memory_pressure != NULL ?
	proto_memory_pressure(proto) ? "yes" : "no" : "NI";
}

static void proto_seq_printf(struct seq_file *seq, struct proto *proto)
{

	seq_printf(seq, "%-9s %4u %6d  %6ld   %-3s %6u   %-3s  %-10s "
			"%2c %2c %2c %2c %2c %2c %2c %2c %2c %2c %2c %2c %2c %2c %2c %2c %2c %2c %2c\n",
		   proto->name,
		   proto->obj_size,
		   sock_prot_inuse_get(seq_file_net(seq), proto),
		   sock_prot_memory_allocated(proto),
		   sock_prot_memory_pressure(proto),
		   proto->max_header,
		   proto->slab == NULL ? "no" : "yes",
		   module_name(proto->owner),
		   proto_method_implemented(proto->close),
		   proto_method_implemented(proto->connect),
		   proto_method_implemented(proto->disconnect),
		   proto_method_implemented(proto->accept),
		   proto_method_implemented(proto->ioctl),
		   proto_method_implemented(proto->init),
		   proto_method_implemented(proto->destroy),
		   proto_method_implemented(proto->shutdown),
		   proto_method_implemented(proto->setsockopt),
		   proto_method_implemented(proto->getsockopt),
		   proto_method_implemented(proto->sendmsg),
		   proto_method_implemented(proto->recvmsg),
		   proto_method_implemented(proto->sendpage),
		   proto_method_implemented(proto->bind),
		   proto_method_implemented(proto->backlog_rcv),
		   proto_method_implemented(proto->hash),
		   proto_method_implemented(proto->unhash),
		   proto_method_implemented(proto->get_port),
		   proto_method_implemented(proto->enter_memory_pressure));
}

static int proto_seq_show(struct seq_file *seq, void *v)
{
	if (v == &proto_list)
		seq_printf(seq, "%-9s %-4s %-8s %-6s %-5s %-7s %-4s %-10s %s",
			   "protocol",
			   "size",
			   "sockets",
			   "memory",
			   "press",
			   "maxhdr",
			   "slab",
			   "module",
			   "cl co di ac io in de sh ss gs se re sp bi br ha uh gp em\n");
	else
		proto_seq_printf(seq, list_entry(v, struct proto, node));
	return 0;
}

static const struct seq_operations proto_seq_ops = {
	.start  = proto_seq_start,
	.next   = proto_seq_next,
	.stop   = proto_seq_stop,
	.show   = proto_seq_show,
};

static __net_init int proto_init_net(struct net *net)
{
	if (!proc_create_net("protocols", 0444, net->proc_net, &proto_seq_ops,
			sizeof(struct seq_net_private)))
		return -ENOMEM;

	return 0;
}

static __net_exit void proto_exit_net(struct net *net)
{
	remove_proc_entry("protocols", net->proc_net);
}


static __net_initdata struct pernet_operations proto_net_ops = {
	.init = proto_init_net,
	.exit = proto_exit_net,
};

static int __init proto_init(void)
{
	return register_pernet_subsys(&proto_net_ops);
}

subsys_initcall(proto_init);

#endif /* PROC_FS */

#ifdef CONFIG_NET_RX_BUSY_POLL
bool sk_busy_loop_end(void *p, unsigned long start_time)
{
	struct sock *sk = p;

	return !skb_queue_empty_lockless(&sk->sk_receive_queue) ||
	       sk_busy_loop_timeout(sk, start_time);
}
EXPORT_SYMBOL(sk_busy_loop_end);
#endif /* CONFIG_NET_RX_BUSY_POLL */

int sock_bind_add(struct sock *sk, struct sockaddr *addr, int addr_len)
{
	if (!sk->sk_prot->bind_add)
		return -EOPNOTSUPP;
	return sk->sk_prot->bind_add(sk, addr, addr_len);
}
EXPORT_SYMBOL(sock_bind_add);<|MERGE_RESOLUTION|>--- conflicted
+++ resolved
@@ -2328,10 +2328,7 @@
 			sk->sk_route_caps |= NETIF_F_SG | NETIF_F_HW_CSUM;
 			/* pairs with the WRITE_ONCE() in netif_set_gso_max_size() */
 			sk->sk_gso_max_size = READ_ONCE(dst->dev->gso_max_size);
-<<<<<<< HEAD
-=======
 			sk_trim_gso_size(sk);
->>>>>>> 88084a3d
 			sk->sk_gso_max_size -= (MAX_TCP_HEADER + 1);
 			/* pairs with the WRITE_ONCE() in netif_set_gso_max_segs() */
 			max_segs = max_t(u32, READ_ONCE(dst->dev->gso_max_segs), 1);
