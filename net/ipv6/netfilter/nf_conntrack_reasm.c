/*
 * IPv6 fragment reassembly for connection tracking
 *
 * Copyright (C)2004 USAGI/WIDE Project
 *
 * Author:
 *	Yasuyuki Kozakai @USAGI <yasuyuki.kozakai@toshiba.co.jp>
 *
 * Based on: net/ipv6/reassembly.c
 *
 * This program is free software; you can redistribute it and/or
 * modify it under the terms of the GNU General Public License
 * as published by the Free Software Foundation; either version
 * 2 of the License, or (at your option) any later version.
 */

#define pr_fmt(fmt) "IPv6-nf: " fmt

#include <linux/errno.h>
#include <linux/types.h>
#include <linux/string.h>
#include <linux/socket.h>
#include <linux/sockios.h>
#include <linux/jiffies.h>
#include <linux/net.h>
#include <linux/list.h>
#include <linux/netdevice.h>
#include <linux/in6.h>
#include <linux/ipv6.h>
#include <linux/icmpv6.h>
#include <linux/random.h>
#include <linux/slab.h>

#include <net/sock.h>
#include <net/snmp.h>
#include <net/inet_frag.h>

#include <net/ipv6.h>
#include <net/protocol.h>
#include <net/transp_v6.h>
#include <net/rawv6.h>
#include <net/ndisc.h>
#include <net/addrconf.h>
#include <net/inet_ecn.h>
#include <net/netfilter/ipv6/nf_conntrack_ipv6.h>
#include <linux/sysctl.h>
#include <linux/netfilter.h>
#include <linux/netfilter_ipv6.h>
#include <linux/kernel.h>
#include <linux/module.h>
#include <net/netfilter/ipv6/nf_defrag_ipv6.h>

static const char nf_frags_cache_name[] = "nf-frags";

struct nf_ct_frag6_skb_cb
{
	struct inet6_skb_parm	h;
	int			offset;
};

#define NFCT_FRAG6_CB(skb)	((struct nf_ct_frag6_skb_cb *)((skb)->cb))

static struct inet_frags nf_frags;

#ifdef CONFIG_SYSCTL
static int zero;

static struct ctl_table nf_ct_frag6_sysctl_table[] = {
	{
		.procname	= "nf_conntrack_frag6_timeout",
		.data		= &init_net.nf_frag.frags.timeout,
		.maxlen		= sizeof(unsigned int),
		.mode		= 0644,
		.proc_handler	= proc_dointvec_jiffies,
	},
	{
		.procname	= "nf_conntrack_frag6_low_thresh",
		.data		= &init_net.nf_frag.frags.low_thresh,
		.maxlen		= sizeof(unsigned int),
		.mode		= 0644,
		.proc_handler	= proc_dointvec_minmax,
		.extra1		= &zero,
		.extra2		= &init_net.nf_frag.frags.high_thresh
	},
	{
		.procname	= "nf_conntrack_frag6_high_thresh",
		.data		= &init_net.nf_frag.frags.high_thresh,
		.maxlen		= sizeof(unsigned int),
		.mode		= 0644,
		.proc_handler	= proc_dointvec_minmax,
		.extra1		= &init_net.nf_frag.frags.low_thresh
	},
	{ }
};

static int nf_ct_frag6_sysctl_register(struct net *net)
{
	struct ctl_table *table;
	struct ctl_table_header *hdr;

	table = nf_ct_frag6_sysctl_table;
	if (!net_eq(net, &init_net)) {
		table = kmemdup(table, sizeof(nf_ct_frag6_sysctl_table),
				GFP_KERNEL);
		if (table == NULL)
			goto err_alloc;

		table[0].data = &net->nf_frag.frags.timeout;
		table[1].data = &net->nf_frag.frags.low_thresh;
		table[1].extra2 = &net->nf_frag.frags.high_thresh;
		table[2].data = &net->nf_frag.frags.high_thresh;
		table[2].extra1 = &net->nf_frag.frags.low_thresh;
		table[2].extra2 = &init_net.nf_frag.frags.high_thresh;
	}

	hdr = register_net_sysctl(net, "net/netfilter", table);
	if (hdr == NULL)
		goto err_reg;

	net->nf_frag.sysctl.frags_hdr = hdr;
	return 0;

err_reg:
	if (!net_eq(net, &init_net))
		kfree(table);
err_alloc:
	return -ENOMEM;
}

static void __net_exit nf_ct_frags6_sysctl_unregister(struct net *net)
{
	struct ctl_table *table;

	table = net->nf_frag.sysctl.frags_hdr->ctl_table_arg;
	unregister_net_sysctl_table(net->nf_frag.sysctl.frags_hdr);
	if (!net_eq(net, &init_net))
		kfree(table);
}

#else
static int nf_ct_frag6_sysctl_register(struct net *net)
{
	return 0;
}
static void __net_exit nf_ct_frags6_sysctl_unregister(struct net *net)
{
}
#endif

static inline u8 ip6_frag_ecn(const struct ipv6hdr *ipv6h)
{
	return 1 << (ipv6_get_dsfield(ipv6h) & INET_ECN_MASK);
}

static unsigned int nf_hash_frag(__be32 id, const struct in6_addr *saddr,
				 const struct in6_addr *daddr)
{
	net_get_random_once(&nf_frags.rnd, sizeof(nf_frags.rnd));
	return jhash_3words(ipv6_addr_hash(saddr), ipv6_addr_hash(daddr),
			    (__force u32)id, nf_frags.rnd);
}


static unsigned int nf_hashfn(const struct inet_frag_queue *q)
{
	const struct frag_queue *nq;

	nq = container_of(q, struct frag_queue, q);
	return nf_hash_frag(nq->id, &nq->saddr, &nq->daddr);
}

static void nf_ct_frag6_expire(unsigned long data)
{
	struct frag_queue *fq;
	struct net *net;

	fq = container_of((struct inet_frag_queue *)data, struct frag_queue, q);
	net = container_of(fq->q.net, struct net, nf_frag.frags);

	ip6_expire_frag_queue(net, fq, &nf_frags);
}

/* Creation primitives. */
static inline struct frag_queue *fq_find(struct net *net, __be32 id,
					 u32 user, struct in6_addr *src,
					 struct in6_addr *dst, int iif, u8 ecn)
{
	struct inet_frag_queue *q;
	struct ip6_create_arg arg;
	unsigned int hash;

	arg.id = id;
	arg.user = user;
	arg.src = src;
	arg.dst = dst;
	arg.iif = iif;
	arg.ecn = ecn;

	local_bh_disable();
	hash = nf_hash_frag(id, src, dst);

	q = inet_frag_find(&net->nf_frag.frags, &nf_frags, &arg, hash);
	local_bh_enable();
	if (IS_ERR_OR_NULL(q)) {
		inet_frag_maybe_warn_overflow(q, pr_fmt());
		return NULL;
	}
	return container_of(q, struct frag_queue, q);
}


static int nf_ct_frag6_queue(struct frag_queue *fq, struct sk_buff *skb,
			     const struct frag_hdr *fhdr, int nhoff)
{
	struct sk_buff *prev, *next;
	unsigned int payload_len;
	int offset, end;
	u8 ecn;

	if (fq->q.flags & INET_FRAG_COMPLETE) {
		pr_debug("Already completed\n");
		goto err;
	}

	payload_len = ntohs(ipv6_hdr(skb)->payload_len);

	offset = ntohs(fhdr->frag_off) & ~0x7;
	end = offset + (payload_len -
			((u8 *)(fhdr + 1) - (u8 *)(ipv6_hdr(skb) + 1)));

	if ((unsigned int)end > IPV6_MAXPLEN) {
		pr_debug("offset is too large.\n");
		return -1;
	}

	ecn = ip6_frag_ecn(ipv6_hdr(skb));

	if (skb->ip_summed == CHECKSUM_COMPLETE) {
		const unsigned char *nh = skb_network_header(skb);
		skb->csum = csum_sub(skb->csum,
				     csum_partial(nh, (u8 *)(fhdr + 1) - nh,
						  0));
	}

	/* Is this the final fragment? */
	if (!(fhdr->frag_off & htons(IP6_MF))) {
		/* If we already have some bits beyond end
		 * or have different end, the segment is corrupted.
		 */
		if (end < fq->q.len ||
		    ((fq->q.flags & INET_FRAG_LAST_IN) && end != fq->q.len)) {
			pr_debug("already received last fragment\n");
			goto err;
		}
		fq->q.flags |= INET_FRAG_LAST_IN;
		fq->q.len = end;
	} else {
		/* Check if the fragment is rounded to 8 bytes.
		 * Required by the RFC.
		 */
		if (end & 0x7) {
			/* RFC2460 says always send parameter problem in
			 * this case. -DaveM
			 */
			pr_debug("end of fragment not rounded to 8 bytes.\n");
			return -1;
		}
		if (end > fq->q.len) {
			/* Some bits beyond end -> corruption. */
			if (fq->q.flags & INET_FRAG_LAST_IN) {
				pr_debug("last packet already reached.\n");
				goto err;
			}
			fq->q.len = end;
		}
	}

	if (end == offset)
		goto err;

	/* Point into the IP datagram 'data' part. */
	if (!pskb_pull(skb, (u8 *) (fhdr + 1) - skb->data)) {
		pr_debug("queue: message is too short.\n");
		goto err;
	}
	if (pskb_trim_rcsum(skb, end - offset)) {
		pr_debug("Can't trim\n");
		goto err;
	}

	/* Find out which fragments are in front and at the back of us
	 * in the chain of fragments so far.  We must know where to put
	 * this fragment, right?
	 */
	prev = fq->q.fragments_tail;
	if (!prev || NFCT_FRAG6_CB(prev)->offset < offset) {
		next = NULL;
		goto found;
	}
	prev = NULL;
	for (next = fq->q.fragments; next != NULL; next = next->next) {
		if (NFCT_FRAG6_CB(next)->offset >= offset)
			break;	/* bingo! */
		prev = next;
	}

found:
	/* RFC5722, Section 4:
	 *                                  When reassembling an IPv6 datagram, if
	 *   one or more its constituent fragments is determined to be an
	 *   overlapping fragment, the entire datagram (and any constituent
	 *   fragments, including those not yet received) MUST be silently
	 *   discarded.
	 */

	/* Check for overlap with preceding fragment. */
	if (prev &&
	    (NFCT_FRAG6_CB(prev)->offset + prev->len) > offset)
		goto discard_fq;

	/* Look for overlap with succeeding segment. */
	if (next && NFCT_FRAG6_CB(next)->offset < end)
		goto discard_fq;

	NFCT_FRAG6_CB(skb)->offset = offset;

	/* Insert this fragment in the chain of fragments. */
	skb->next = next;
	if (!next)
		fq->q.fragments_tail = skb;
	if (prev)
		prev->next = skb;
	else
		fq->q.fragments = skb;

	if (skb->dev) {
		fq->iif = skb->dev->ifindex;
		skb->dev = NULL;
	}
	fq->q.stamp = skb->tstamp;
	fq->q.meat += skb->len;
	fq->ecn |= ecn;
	if (payload_len > fq->q.max_size)
		fq->q.max_size = payload_len;
	add_frag_mem_limit(fq->q.net, skb->truesize);

	/* The first fragment.
	 * nhoffset is obtained from the first fragment, of course.
	 */
	if (offset == 0) {
		fq->nhoffset = nhoff;
		fq->q.flags |= INET_FRAG_FIRST_IN;
	}

	return 0;

discard_fq:
	inet_frag_kill(&fq->q, &nf_frags);
err:
	return -1;
}

/*
 *	Check if this packet is complete.
 *
 *	It is called with locked fq, and caller must check that
 *	queue is eligible for reassembly i.e. it is not COMPLETE,
 *	the last and the first frames arrived and all the bits are here.
 *
 *	returns true if *prev skb has been transformed into the reassembled
 *	skb, false otherwise.
 */
static bool
nf_ct_frag6_reasm(struct frag_queue *fq, struct sk_buff *prev,  struct net_device *dev)
{
	struct sk_buff *fp, *head = fq->q.fragments;
	int    payload_len;
	u8 ecn;

	inet_frag_kill(&fq->q, &nf_frags);

	WARN_ON(head == NULL);
	WARN_ON(NFCT_FRAG6_CB(head)->offset != 0);

	ecn = ip_frag_ecn_table[fq->ecn];
	if (unlikely(ecn == 0xff))
		return false;

	/* Unfragmented part is taken from the first segment. */
	payload_len = ((head->data - skb_network_header(head)) -
		       sizeof(struct ipv6hdr) + fq->q.len -
		       sizeof(struct frag_hdr));
	if (payload_len > IPV6_MAXPLEN) {
		net_dbg_ratelimited("nf_ct_frag6_reasm: payload len = %d\n",
				    payload_len);
		return false;
	}

	/* Head of list must not be cloned. */
	if (skb_unclone(head, GFP_ATOMIC))
		return false;

	/* If the first fragment is fragmented itself, we split
	 * it to two chunks: the first with data and paged part
	 * and the second, holding only fragments. */
	if (skb_has_frag_list(head)) {
		struct sk_buff *clone;
		int i, plen = 0;

		clone = alloc_skb(0, GFP_ATOMIC);
		if (clone == NULL)
			return false;

		clone->next = head->next;
		head->next = clone;
		skb_shinfo(clone)->frag_list = skb_shinfo(head)->frag_list;
		skb_frag_list_init(head);
		for (i = 0; i < skb_shinfo(head)->nr_frags; i++)
			plen += skb_frag_size(&skb_shinfo(head)->frags[i]);
		clone->len = clone->data_len = head->data_len - plen;
		head->data_len -= clone->len;
		head->len -= clone->len;
		clone->csum = 0;
		clone->ip_summed = head->ip_summed;

		add_frag_mem_limit(fq->q.net, clone->truesize);
	}

	/* morph head into last received skb: prev.
	 *
	 * This allows callers of ipv6 conntrack defrag to continue
	 * to use the last skb(frag) passed into the reasm engine.
	 * The last skb frag 'silently' turns into the full reassembled skb.
	 *
	 * Since prev is also part of q->fragments we have to clone it first.
	 */
	if (head != prev) {
		struct sk_buff *iter;

		fp = skb_clone(prev, GFP_ATOMIC);
		if (!fp)
			return false;

		fp->next = prev->next;

		iter = head;
		while (iter) {
			if (iter->next == prev) {
				iter->next = fp;
				break;
			}
			iter = iter->next;
		}

		skb_morph(prev, head);
		prev->next = head->next;
		consume_skb(head);
		head = prev;
	}

	/* We have to remove fragment header from datagram and to relocate
	 * header in order to calculate ICV correctly. */
	skb_network_header(head)[fq->nhoffset] = skb_transport_header(head)[0];
	memmove(head->head + sizeof(struct frag_hdr), head->head,
		(head->data - head->head) - sizeof(struct frag_hdr));
	head->mac_header += sizeof(struct frag_hdr);
	head->network_header += sizeof(struct frag_hdr);

	skb_shinfo(head)->frag_list = head->next;
	skb_reset_transport_header(head);
	skb_push(head, head->data - skb_network_header(head));

	for (fp = head->next; fp; fp = fp->next) {
		head->data_len += fp->len;
		head->len += fp->len;
		if (head->ip_summed != fp->ip_summed)
			head->ip_summed = CHECKSUM_NONE;
		else if (head->ip_summed == CHECKSUM_COMPLETE)
			head->csum = csum_add(head->csum, fp->csum);
		head->truesize += fp->truesize;
	}
	sub_frag_mem_limit(fq->q.net, head->truesize);

	head->ignore_df = 1;
	head->next = NULL;
	head->dev = dev;
	head->tstamp = fq->q.stamp;
	ipv6_hdr(head)->payload_len = htons(payload_len);
	ipv6_change_dsfield(ipv6_hdr(head), 0xff, ecn);
	IP6CB(head)->frag_max_size = sizeof(struct ipv6hdr) + fq->q.max_size;

	/* Yes, and fold redundant checksum back. 8) */
	if (head->ip_summed == CHECKSUM_COMPLETE)
		head->csum = csum_partial(skb_network_header(head),
					  skb_network_header_len(head),
					  head->csum);

	fq->q.fragments = NULL;
	fq->q.fragments_tail = NULL;

	return true;
}

/*
 * find the header just before Fragment Header.
 *
 * if success return 0 and set ...
 * (*prevhdrp): the value of "Next Header Field" in the header
 *		just before Fragment Header.
 * (*prevhoff): the offset of "Next Header Field" in the header
 *		just before Fragment Header.
 * (*fhoff)   : the offset of Fragment Header.
 *
 * Based on ipv6_skip_hdr() in net/ipv6/exthdr.c
 *
 */
static int
find_prev_fhdr(struct sk_buff *skb, u8 *prevhdrp, int *prevhoff, int *fhoff)
{
	u8 nexthdr = ipv6_hdr(skb)->nexthdr;
	const int netoff = skb_network_offset(skb);
	u8 prev_nhoff = netoff + offsetof(struct ipv6hdr, nexthdr);
	int start = netoff + sizeof(struct ipv6hdr);
	int len = skb->len - start;
	u8 prevhdr = NEXTHDR_IPV6;

	while (nexthdr != NEXTHDR_FRAGMENT) {
		struct ipv6_opt_hdr hdr;
		int hdrlen;

		if (!ipv6_ext_hdr(nexthdr)) {
			return -1;
		}
		if (nexthdr == NEXTHDR_NONE) {
			pr_debug("next header is none\n");
			return -1;
		}
		if (len < (int)sizeof(struct ipv6_opt_hdr)) {
			pr_debug("too short\n");
			return -1;
		}
		if (skb_copy_bits(skb, start, &hdr, sizeof(hdr)))
			BUG();
		if (nexthdr == NEXTHDR_AUTH)
			hdrlen = (hdr.hdrlen+2)<<2;
		else
			hdrlen = ipv6_optlen(&hdr);

		prevhdr = nexthdr;
		prev_nhoff = start;

		nexthdr = hdr.nexthdr;
		len -= hdrlen;
		start += hdrlen;
	}

	if (len < 0)
		return -1;

	*prevhdrp = prevhdr;
	*prevhoff = prev_nhoff;
	*fhoff = start;

	return 0;
}

int nf_ct_frag6_gather(struct net *net, struct sk_buff *skb, u32 user)
{
	struct net_device *dev = skb->dev;
	int fhoff, nhoff, ret;
	struct frag_hdr *fhdr;
	struct frag_queue *fq;
	struct ipv6hdr *hdr;
	u8 prevhdr;

	/* Jumbo payload inhibits frag. header */
	if (ipv6_hdr(skb)->payload_len == 0) {
		pr_debug("payload len = 0\n");
		return -EINVAL;
	}

	if (find_prev_fhdr(skb, &prevhdr, &nhoff, &fhoff) < 0)
		return -EINVAL;

	if (!pskb_may_pull(skb, fhoff + sizeof(*fhdr)))
		return -ENOMEM;

	skb_set_transport_header(skb, fhoff);
	hdr = ipv6_hdr(skb);
	fhdr = (struct frag_hdr *)skb_transport_header(skb);

	fq = fq_find(net, fhdr->identification, user, &hdr->saddr, &hdr->daddr,
<<<<<<< HEAD
		     ip6_frag_ecn(hdr));
	if (fq == NULL)
		return -ENOMEM;
=======
		     skb->dev ? skb->dev->ifindex : 0, ip6_frag_ecn(hdr));
	if (fq == NULL) {
		pr_debug("Can't find and can't create new queue\n");
		goto ret_orig;
	}
>>>>>>> cb4396ed

	spin_lock_bh(&fq->q.lock);

	if (nf_ct_frag6_queue(fq, skb, fhdr, nhoff) < 0) {
		ret = -EINVAL;
		goto out_unlock;
	}

	/* after queue has assumed skb ownership, only 0 or -EINPROGRESS
	 * must be returned.
	 */
	ret = -EINPROGRESS;
	if (fq->q.flags == (INET_FRAG_FIRST_IN | INET_FRAG_LAST_IN) &&
	    fq->q.meat == fq->q.len &&
	    nf_ct_frag6_reasm(fq, skb, dev))
		ret = 0;

out_unlock:
	spin_unlock_bh(&fq->q.lock);
	inet_frag_put(&fq->q, &nf_frags);
	return ret;
}
EXPORT_SYMBOL_GPL(nf_ct_frag6_gather);

static int nf_ct_net_init(struct net *net)
{
	int res;

	net->nf_frag.frags.high_thresh = IPV6_FRAG_HIGH_THRESH;
	net->nf_frag.frags.low_thresh = IPV6_FRAG_LOW_THRESH;
	net->nf_frag.frags.timeout = IPV6_FRAG_TIMEOUT;
	res = inet_frags_init_net(&net->nf_frag.frags);
	if (res)
		return res;
	res = nf_ct_frag6_sysctl_register(net);
	if (res)
		inet_frags_uninit_net(&net->nf_frag.frags);
	return res;
}

static void nf_ct_net_exit(struct net *net)
{
	nf_ct_frags6_sysctl_unregister(net);
	inet_frags_exit_net(&net->nf_frag.frags, &nf_frags);
}

static struct pernet_operations nf_ct_net_ops = {
	.init = nf_ct_net_init,
	.exit = nf_ct_net_exit,
};

int nf_ct_frag6_init(void)
{
	int ret = 0;

	nf_frags.hashfn = nf_hashfn;
	nf_frags.constructor = ip6_frag_init;
	nf_frags.destructor = NULL;
	nf_frags.qsize = sizeof(struct frag_queue);
	nf_frags.match = ip6_frag_match;
	nf_frags.frag_expire = nf_ct_frag6_expire;
	nf_frags.frags_cache_name = nf_frags_cache_name;
	ret = inet_frags_init(&nf_frags);
	if (ret)
		goto out;
	ret = register_pernet_subsys(&nf_ct_net_ops);
	if (ret)
		inet_frags_fini(&nf_frags);

out:
	return ret;
}

void nf_ct_frag6_cleanup(void)
{
	unregister_pernet_subsys(&nf_ct_net_ops);
	inet_frags_fini(&nf_frags);
}<|MERGE_RESOLUTION|>--- conflicted
+++ resolved
@@ -590,17 +590,11 @@
 	fhdr = (struct frag_hdr *)skb_transport_header(skb);
 
 	fq = fq_find(net, fhdr->identification, user, &hdr->saddr, &hdr->daddr,
-<<<<<<< HEAD
-		     ip6_frag_ecn(hdr));
-	if (fq == NULL)
-		return -ENOMEM;
-=======
 		     skb->dev ? skb->dev->ifindex : 0, ip6_frag_ecn(hdr));
 	if (fq == NULL) {
 		pr_debug("Can't find and can't create new queue\n");
-		goto ret_orig;
-	}
->>>>>>> cb4396ed
+		return -ENOMEM;
+	}
 
 	spin_lock_bh(&fq->q.lock);
 
