/*
 * Kernel iptables module to track stats for packets based on user tags.
 *
 * (C) 2011 Google, Inc
 *
 * This program is free software; you can redistribute it and/or modify
 * it under the terms of the GNU General Public License version 2 as
 * published by the Free Software Foundation.
 */

/*
 * There are run-time debug flags enabled via the debug_mask module param, or
 * via the DEFAULT_DEBUG_MASK. See xt_qtaguid_internal.h.
 */
#define DEBUG

#include <linux/file.h>
#include <linux/inetdevice.h>
#include <linux/module.h>
#include <linux/netfilter/x_tables.h>
#include <linux/netfilter/xt_qtaguid.h>
#include <linux/ratelimit.h>
#include <linux/seq_file.h>
#include <linux/skbuff.h>
#include <linux/workqueue.h>
#include <net/addrconf.h>
#include <net/sock.h>
#include <net/tcp.h>
#include <net/udp.h>

#if defined(CONFIG_IP6_NF_IPTABLES) || defined(CONFIG_IP6_NF_IPTABLES_MODULE)
#include <linux/netfilter_ipv6/ip6_tables.h>
#endif

#include <linux/netfilter/xt_socket.h>
#include "xt_qtaguid_internal.h"
#include "xt_qtaguid_print.h"
#include "../../fs/proc/internal.h"

/*
 * We only use the xt_socket funcs within a similar context to avoid unexpected
 * return values.
 */
#define XT_SOCKET_SUPPORTED_HOOKS \
	((1 << NF_INET_PRE_ROUTING) | (1 << NF_INET_LOCAL_IN))


static const char *module_procdirname = "xt_qtaguid";
static struct proc_dir_entry *xt_qtaguid_procdir;

static unsigned int proc_iface_perms = S_IRUGO;
module_param_named(iface_perms, proc_iface_perms, uint, S_IRUGO | S_IWUSR);

static struct proc_dir_entry *xt_qtaguid_stats_file;
static unsigned int proc_stats_perms = S_IRUGO;
module_param_named(stats_perms, proc_stats_perms, uint, S_IRUGO | S_IWUSR);

static struct proc_dir_entry *xt_qtaguid_ctrl_file;

/* Everybody can write. But proc_ctrl_write_limited is true by default which
 * limits what can be controlled. See the can_*() functions.
 */
static unsigned int proc_ctrl_perms = S_IRUGO | S_IWUGO;
module_param_named(ctrl_perms, proc_ctrl_perms, uint, S_IRUGO | S_IWUSR);

/* Limited by default, so the gid of the ctrl and stats proc entries
 * will limit what can be done. See the can_*() functions.
 */
static bool proc_stats_readall_limited = true;
static bool proc_ctrl_write_limited = true;

module_param_named(stats_readall_limited, proc_stats_readall_limited, bool,
		   S_IRUGO | S_IWUSR);
module_param_named(ctrl_write_limited, proc_ctrl_write_limited, bool,
		   S_IRUGO | S_IWUSR);

/*
 * Limit the number of active tags (via socket tags) for a given UID.
 * Multiple processes could share the UID.
 */
static int max_sock_tags = DEFAULT_MAX_SOCK_TAGS;
module_param(max_sock_tags, int, S_IRUGO | S_IWUSR);

/*
 * After the kernel has initiallized this module, it is still possible
 * to make it passive.
 * Setting passive to Y:
 *  - the iface stats handling will not act on notifications.
 *  - iptables matches will never match.
 *  - ctrl commands silently succeed.
 *  - stats are always empty.
 * This is mostly usefull when a bug is suspected.
 */
static bool module_passive;
module_param_named(passive, module_passive, bool, S_IRUGO | S_IWUSR);

/*
 * Control how qtaguid data is tracked per proc/uid.
 * Setting tag_tracking_passive to Y:
 *  - don't create proc specific structs to track tags
 *  - don't check that active tag stats exceed some limits.
 *  - don't clean up socket tags on process exits.
 * This is mostly usefull when a bug is suspected.
 */
static bool qtu_proc_handling_passive;
module_param_named(tag_tracking_passive, qtu_proc_handling_passive, bool,
		   S_IRUGO | S_IWUSR);

#define QTU_DEV_NAME "xt_qtaguid"

uint qtaguid_debug_mask = DEFAULT_DEBUG_MASK;
module_param_named(debug_mask, qtaguid_debug_mask, uint, S_IRUGO | S_IWUSR);

/*---------------------------------------------------------------------------*/
static const char *iface_stat_procdirname = "iface_stat";
static struct proc_dir_entry *iface_stat_procdir;
/*
 * The iface_stat_all* will go away once userspace gets use to the new fields
 * that have a format line.
 */
static const char *iface_stat_all_procfilename = "iface_stat_all";
static struct proc_dir_entry *iface_stat_all_procfile;
static const char *iface_stat_fmt_procfilename = "iface_stat_fmt";
static struct proc_dir_entry *iface_stat_fmt_procfile;


static LIST_HEAD(iface_stat_list);
static DEFINE_SPINLOCK(iface_stat_list_lock);

static struct rb_root sock_tag_tree = RB_ROOT;
static DEFINE_SPINLOCK(sock_tag_list_lock);

static struct rb_root tag_counter_set_tree = RB_ROOT;
static DEFINE_SPINLOCK(tag_counter_set_list_lock);

static struct rb_root uid_tag_data_tree = RB_ROOT;
static DEFINE_SPINLOCK(uid_tag_data_tree_lock);

static struct rb_root proc_qtu_data_tree = RB_ROOT;
/* No proc_qtu_data_tree_lock; use uid_tag_data_tree_lock */

static struct qtaguid_event_counts qtu_events;
/*----------------------------------------------*/
static bool can_manipulate_uids(void)
{
	/* root pwnd */
	return in_egroup_p(xt_qtaguid_ctrl_file->gid)
		|| unlikely(!current_fsuid()) || unlikely(!proc_ctrl_write_limited)
		|| unlikely(current_fsuid() == xt_qtaguid_ctrl_file->uid);
}

static bool can_impersonate_uid(uid_t uid)
{
	return uid == current_fsuid() || can_manipulate_uids();
}

static bool can_read_other_uid_stats(uid_t uid)
{
	/* root pwnd */
	return in_egroup_p(xt_qtaguid_stats_file->gid)
		|| unlikely(!current_fsuid()) || uid == current_fsuid()
		|| unlikely(!proc_stats_readall_limited)
		|| unlikely(current_fsuid() == xt_qtaguid_ctrl_file->uid);
}

static inline void dc_add_byte_packets(struct data_counters *counters, int set,
				  enum ifs_tx_rx direction,
				  enum ifs_proto ifs_proto,
				  int bytes,
				  int packets)
{
	counters->bpc[set][direction][ifs_proto].bytes += bytes;
	counters->bpc[set][direction][ifs_proto].packets += packets;
}

static struct tag_node *tag_node_tree_search(struct rb_root *root, tag_t tag)
{
	struct rb_node *node = root->rb_node;

	while (node) {
		struct tag_node *data = rb_entry(node, struct tag_node, node);
		int result;
		RB_DEBUG("qtaguid: tag_node_tree_search(0x%llx): "
			 " node=%p data=%p\n", tag, node, data);
		result = tag_compare(tag, data->tag);
		RB_DEBUG("qtaguid: tag_node_tree_search(0x%llx): "
			 " data.tag=0x%llx (uid=%u) res=%d\n",
			 tag, data->tag, get_uid_from_tag(data->tag), result);
		if (result < 0)
			node = node->rb_left;
		else if (result > 0)
			node = node->rb_right;
		else
			return data;
	}
	return NULL;
}

static void tag_node_tree_insert(struct tag_node *data, struct rb_root *root)
{
	struct rb_node **new = &(root->rb_node), *parent = NULL;

	/* Figure out where to put new node */
	while (*new) {
		struct tag_node *this = rb_entry(*new, struct tag_node,
						 node);
		int result = tag_compare(data->tag, this->tag);
		RB_DEBUG("qtaguid: %s(): tag=0x%llx"
			 " (uid=%u)\n", __func__,
			 this->tag,
			 get_uid_from_tag(this->tag));
		parent = *new;
		if (result < 0)
			new = &((*new)->rb_left);
		else if (result > 0)
			new = &((*new)->rb_right);
		else
			BUG();
	}

	/* Add new node and rebalance tree. */
	rb_link_node(&data->node, parent, new);
	rb_insert_color(&data->node, root);
}

static void tag_stat_tree_insert(struct tag_stat *data, struct rb_root *root)
{
	tag_node_tree_insert(&data->tn, root);
}

static struct tag_stat *tag_stat_tree_search(struct rb_root *root, tag_t tag)
{
	struct tag_node *node = tag_node_tree_search(root, tag);
	if (!node)
		return NULL;
	return rb_entry(&node->node, struct tag_stat, tn.node);
}

static void tag_counter_set_tree_insert(struct tag_counter_set *data,
					struct rb_root *root)
{
	tag_node_tree_insert(&data->tn, root);
}

static struct tag_counter_set *tag_counter_set_tree_search(struct rb_root *root,
							   tag_t tag)
{
	struct tag_node *node = tag_node_tree_search(root, tag);
	if (!node)
		return NULL;
	return rb_entry(&node->node, struct tag_counter_set, tn.node);

}

static void tag_ref_tree_insert(struct tag_ref *data, struct rb_root *root)
{
	tag_node_tree_insert(&data->tn, root);
}

static struct tag_ref *tag_ref_tree_search(struct rb_root *root, tag_t tag)
{
	struct tag_node *node = tag_node_tree_search(root, tag);
	if (!node)
		return NULL;
	return rb_entry(&node->node, struct tag_ref, tn.node);
}

static struct sock_tag *sock_tag_tree_search(struct rb_root *root,
					     const struct sock *sk)
{
	struct rb_node *node = root->rb_node;

	while (node) {
		struct sock_tag *data = rb_entry(node, struct sock_tag,
						 sock_node);
		if (sk < data->sk)
			node = node->rb_left;
		else if (sk > data->sk)
			node = node->rb_right;
		else
			return data;
	}
	return NULL;
}

static void sock_tag_tree_insert(struct sock_tag *data, struct rb_root *root)
{
	struct rb_node **new = &(root->rb_node), *parent = NULL;

	/* Figure out where to put new node */
	while (*new) {
		struct sock_tag *this = rb_entry(*new, struct sock_tag,
						 sock_node);
		parent = *new;
		if (data->sk < this->sk)
			new = &((*new)->rb_left);
		else if (data->sk > this->sk)
			new = &((*new)->rb_right);
		else
			BUG();
	}

	/* Add new node and rebalance tree. */
	rb_link_node(&data->sock_node, parent, new);
	rb_insert_color(&data->sock_node, root);
}

static void sock_tag_tree_erase(struct rb_root *st_to_free_tree)
{
	struct rb_node *node;
	struct sock_tag *st_entry;

	node = rb_first(st_to_free_tree);
	while (node) {
		st_entry = rb_entry(node, struct sock_tag, sock_node);
		node = rb_next(node);
		CT_DEBUG("qtaguid: %s(): "
			 "erase st: sk=%p tag=0x%llx (uid=%u)\n", __func__,
			 st_entry->sk,
			 st_entry->tag,
			 get_uid_from_tag(st_entry->tag));
		rb_erase(&st_entry->sock_node, st_to_free_tree);
		sockfd_put(st_entry->socket);
		kfree(st_entry);
	}
}

static struct proc_qtu_data *proc_qtu_data_tree_search(struct rb_root *root,
						       const pid_t pid)
{
	struct rb_node *node = root->rb_node;

	while (node) {
		struct proc_qtu_data *data = rb_entry(node,
						      struct proc_qtu_data,
						      node);
		if (pid < data->pid)
			node = node->rb_left;
		else if (pid > data->pid)
			node = node->rb_right;
		else
			return data;
	}
	return NULL;
}

static void proc_qtu_data_tree_insert(struct proc_qtu_data *data,
				      struct rb_root *root)
{
	struct rb_node **new = &(root->rb_node), *parent = NULL;

	/* Figure out where to put new node */
	while (*new) {
		struct proc_qtu_data *this = rb_entry(*new,
						      struct proc_qtu_data,
						      node);
		parent = *new;
		if (data->pid < this->pid)
			new = &((*new)->rb_left);
		else if (data->pid > this->pid)
			new = &((*new)->rb_right);
		else
			BUG();
	}

	/* Add new node and rebalance tree. */
	rb_link_node(&data->node, parent, new);
	rb_insert_color(&data->node, root);
}

static void uid_tag_data_tree_insert(struct uid_tag_data *data,
				     struct rb_root *root)
{
	struct rb_node **new = &(root->rb_node), *parent = NULL;

	/* Figure out where to put new node */
	while (*new) {
		struct uid_tag_data *this = rb_entry(*new,
						     struct uid_tag_data,
						     node);
		parent = *new;
		if (data->uid < this->uid)
			new = &((*new)->rb_left);
		else if (data->uid > this->uid)
			new = &((*new)->rb_right);
		else
			BUG();
	}

	/* Add new node and rebalance tree. */
	rb_link_node(&data->node, parent, new);
	rb_insert_color(&data->node, root);
}

static struct uid_tag_data *uid_tag_data_tree_search(struct rb_root *root,
						     uid_t uid)
{
	struct rb_node *node = root->rb_node;

	while (node) {
		struct uid_tag_data *data = rb_entry(node,
						     struct uid_tag_data,
						     node);
		if (uid < data->uid)
			node = node->rb_left;
		else if (uid > data->uid)
			node = node->rb_right;
		else
			return data;
	}
	return NULL;
}

/*
 * Allocates a new uid_tag_data struct if needed.
 * Returns a pointer to the found or allocated uid_tag_data.
 * Returns a PTR_ERR on failures, and lock is not held.
 * If found is not NULL:
 *   sets *found to true if not allocated.
 *   sets *found to false if allocated.
 */
struct uid_tag_data *get_uid_data(uid_t uid, bool *found_res)
{
	struct uid_tag_data *utd_entry;

	/* Look for top level uid_tag_data for the UID */
	utd_entry = uid_tag_data_tree_search(&uid_tag_data_tree, uid);
	DR_DEBUG("qtaguid: get_uid_data(%u) utd=%p\n", uid, utd_entry);

	if (found_res)
		*found_res = utd_entry;
	if (utd_entry)
		return utd_entry;

	utd_entry = kzalloc(sizeof(*utd_entry), GFP_ATOMIC);
	if (!utd_entry) {
		pr_err("qtaguid: get_uid_data(%u): "
		       "tag data alloc failed\n", uid);
		return ERR_PTR(-ENOMEM);
	}

	utd_entry->uid = uid;
	utd_entry->tag_ref_tree = RB_ROOT;
	uid_tag_data_tree_insert(utd_entry, &uid_tag_data_tree);
	DR_DEBUG("qtaguid: get_uid_data(%u) new utd=%p\n", uid, utd_entry);
	return utd_entry;
}

/* Never returns NULL. Either PTR_ERR or a valid ptr. */
static struct tag_ref *new_tag_ref(tag_t new_tag,
				   struct uid_tag_data *utd_entry)
{
	struct tag_ref *tr_entry;
	int res;

	if (utd_entry->num_active_tags + 1 > max_sock_tags) {
		pr_info("qtaguid: new_tag_ref(0x%llx): "
			"tag ref alloc quota exceeded. max=%d\n",
			new_tag, max_sock_tags);
		res = -EMFILE;
		goto err_res;

	}

	tr_entry = kzalloc(sizeof(*tr_entry), GFP_ATOMIC);
	if (!tr_entry) {
		pr_err("qtaguid: new_tag_ref(0x%llx): "
		       "tag ref alloc failed\n",
		       new_tag);
		res = -ENOMEM;
		goto err_res;
	}
	tr_entry->tn.tag = new_tag;
	/* tr_entry->num_sock_tags  handled by caller */
	utd_entry->num_active_tags++;
	tag_ref_tree_insert(tr_entry, &utd_entry->tag_ref_tree);
	DR_DEBUG("qtaguid: new_tag_ref(0x%llx): "
		 " inserted new tag ref %p\n",
		 new_tag, tr_entry);
	return tr_entry;

err_res:
	return ERR_PTR(res);
}

static struct tag_ref *lookup_tag_ref(tag_t full_tag,
				      struct uid_tag_data **utd_res)
{
	struct uid_tag_data *utd_entry;
	struct tag_ref *tr_entry;
	bool found_utd;
	uid_t uid = get_uid_from_tag(full_tag);

	DR_DEBUG("qtaguid: lookup_tag_ref(tag=0x%llx (uid=%u))\n",
		 full_tag, uid);

	utd_entry = get_uid_data(uid, &found_utd);
	if (IS_ERR_OR_NULL(utd_entry)) {
		if (utd_res)
			*utd_res = utd_entry;
		return NULL;
	}

	tr_entry = tag_ref_tree_search(&utd_entry->tag_ref_tree, full_tag);
	if (utd_res)
		*utd_res = utd_entry;
	DR_DEBUG("qtaguid: lookup_tag_ref(0x%llx) utd_entry=%p tr_entry=%p\n",
		 full_tag, utd_entry, tr_entry);
	return tr_entry;
}

/* Never returns NULL. Either PTR_ERR or a valid ptr. */
static struct tag_ref *get_tag_ref(tag_t full_tag,
				   struct uid_tag_data **utd_res)
{
	struct uid_tag_data *utd_entry;
	struct tag_ref *tr_entry;

	DR_DEBUG("qtaguid: get_tag_ref(0x%llx)\n",
		 full_tag);
	spin_lock_bh(&uid_tag_data_tree_lock);
	tr_entry = lookup_tag_ref(full_tag, &utd_entry);
	BUG_ON(IS_ERR_OR_NULL(utd_entry));
	if (!tr_entry)
		tr_entry = new_tag_ref(full_tag, utd_entry);

	spin_unlock_bh(&uid_tag_data_tree_lock);
	if (utd_res)
		*utd_res = utd_entry;
	DR_DEBUG("qtaguid: get_tag_ref(0x%llx) utd=%p tr=%p\n",
		 full_tag, utd_entry, tr_entry);
	return tr_entry;
}

/* Checks and maybe frees the UID Tag Data entry */
static void put_utd_entry(struct uid_tag_data *utd_entry)
{
	/* Are we done with the UID tag data entry? */
	if (RB_EMPTY_ROOT(&utd_entry->tag_ref_tree) &&
		!utd_entry->num_pqd) {
		DR_DEBUG("qtaguid: %s(): "
			 "erase utd_entry=%p uid=%u "
			 "by pid=%u tgid=%u uid=%u\n", __func__,
			 utd_entry, utd_entry->uid,
			 current->pid, current->tgid, current_fsuid());
		BUG_ON(utd_entry->num_active_tags);
		rb_erase(&utd_entry->node, &uid_tag_data_tree);
		kfree(utd_entry);
	} else {
		DR_DEBUG("qtaguid: %s(): "
			 "utd_entry=%p still has %d tags %d proc_qtu_data\n",
			 __func__, utd_entry, utd_entry->num_active_tags,
			 utd_entry->num_pqd);
		BUG_ON(!(utd_entry->num_active_tags ||
			 utd_entry->num_pqd));
	}
}

/*
 * If no sock_tags are using this tag_ref,
 * decrements refcount of utd_entry, removes tr_entry
 * from utd_entry->tag_ref_tree and frees.
 */
static void free_tag_ref_from_utd_entry(struct tag_ref *tr_entry,
					struct uid_tag_data *utd_entry)
{
	DR_DEBUG("qtaguid: %s(): %p tag=0x%llx (uid=%u)\n", __func__,
		 tr_entry, tr_entry->tn.tag,
		 get_uid_from_tag(tr_entry->tn.tag));
	if (!tr_entry->num_sock_tags) {
		BUG_ON(!utd_entry->num_active_tags);
		utd_entry->num_active_tags--;
		rb_erase(&tr_entry->tn.node, &utd_entry->tag_ref_tree);
		DR_DEBUG("qtaguid: %s(): erased %p\n", __func__, tr_entry);
		kfree(tr_entry);
	}
}

static void put_tag_ref_tree(tag_t full_tag, struct uid_tag_data *utd_entry)
{
	struct rb_node *node;
	struct tag_ref *tr_entry;
	tag_t acct_tag;

	DR_DEBUG("qtaguid: %s(tag=0x%llx (uid=%u))\n", __func__,
		 full_tag, get_uid_from_tag(full_tag));
	acct_tag = get_atag_from_tag(full_tag);
	node = rb_first(&utd_entry->tag_ref_tree);
	while (node) {
		tr_entry = rb_entry(node, struct tag_ref, tn.node);
		node = rb_next(node);
		if (!acct_tag || tr_entry->tn.tag == full_tag)
			free_tag_ref_from_utd_entry(tr_entry, utd_entry);
	}
}

static ssize_t read_proc_u64(struct file *file, char __user *buf,
			 size_t size, loff_t *ppos)
{
	uint64_t *valuep = PDE_DATA(file_inode(file));
	char tmp[24];
	size_t tmp_size;

	tmp_size = scnprintf(tmp, sizeof(tmp), "%llu\n", *valuep);
	return simple_read_from_buffer(buf, size, ppos, tmp, tmp_size);
}

static ssize_t read_proc_bool(struct file *file, char __user *buf,
			  size_t size, loff_t *ppos)
{
	bool *valuep = PDE_DATA(file_inode(file));
	char tmp[24];
	size_t tmp_size;

	tmp_size = scnprintf(tmp, sizeof(tmp), "%u\n", *valuep);
	return simple_read_from_buffer(buf, size, ppos, tmp, tmp_size);
}

static int get_active_counter_set(tag_t tag)
{
	int active_set = 0;
	struct tag_counter_set *tcs;

	MT_DEBUG("qtaguid: get_active_counter_set(tag=0x%llx)"
		 " (uid=%u)\n",
		 tag, get_uid_from_tag(tag));
	/* For now we only handle UID tags for active sets */
	tag = get_utag_from_tag(tag);
	spin_lock_bh(&tag_counter_set_list_lock);
	tcs = tag_counter_set_tree_search(&tag_counter_set_tree, tag);
	if (tcs)
		active_set = tcs->active_set;
	spin_unlock_bh(&tag_counter_set_list_lock);
	return active_set;
}

/*
 * Find the entry for tracking the specified interface.
 * Caller must hold iface_stat_list_lock
 */
static struct iface_stat *get_iface_entry(const char *ifname)
{
	struct iface_stat *iface_entry;

	/* Find the entry for tracking the specified tag within the interface */
	if (ifname == NULL) {
		pr_info("qtaguid: iface_stat: get() NULL device name\n");
		return NULL;
	}

	/* Iterate over interfaces */
	list_for_each_entry(iface_entry, &iface_stat_list, list) {
		if (!strcmp(ifname, iface_entry->ifname))
			goto done;
	}
	iface_entry = NULL;
done:
	return iface_entry;
}

/* This is for fmt2 only */
static void pp_iface_stat_header(struct seq_file *m)
{
	seq_puts(m,
		 "ifname "
		 "total_skb_rx_bytes total_skb_rx_packets "
		 "total_skb_tx_bytes total_skb_tx_packets "
		 "rx_tcp_bytes rx_tcp_packets "
		 "rx_udp_bytes rx_udp_packets "
		 "rx_other_bytes rx_other_packets "
		 "tx_tcp_bytes tx_tcp_packets "
		 "tx_udp_bytes tx_udp_packets "
		 "tx_other_bytes tx_other_packets\n"
	);
}

static void pp_iface_stat_line(struct seq_file *m,
			       struct iface_stat *iface_entry)
{
	struct data_counters *cnts;
	int cnt_set = 0;   /* We only use one set for the device */
	cnts = &iface_entry->totals_via_skb;
	seq_printf(m, "%s %llu %llu %llu %llu %llu %llu %llu %llu "
		   "%llu %llu %llu %llu %llu %llu %llu %llu\n",
		   iface_entry->ifname,
		   dc_sum_bytes(cnts, cnt_set, IFS_RX),
		   dc_sum_packets(cnts, cnt_set, IFS_RX),
		   dc_sum_bytes(cnts, cnt_set, IFS_TX),
		   dc_sum_packets(cnts, cnt_set, IFS_TX),
		   cnts->bpc[cnt_set][IFS_RX][IFS_TCP].bytes,
		   cnts->bpc[cnt_set][IFS_RX][IFS_TCP].packets,
		   cnts->bpc[cnt_set][IFS_RX][IFS_UDP].bytes,
		   cnts->bpc[cnt_set][IFS_RX][IFS_UDP].packets,
		   cnts->bpc[cnt_set][IFS_RX][IFS_PROTO_OTHER].bytes,
		   cnts->bpc[cnt_set][IFS_RX][IFS_PROTO_OTHER].packets,
		   cnts->bpc[cnt_set][IFS_TX][IFS_TCP].bytes,
		   cnts->bpc[cnt_set][IFS_TX][IFS_TCP].packets,
		   cnts->bpc[cnt_set][IFS_TX][IFS_UDP].bytes,
		   cnts->bpc[cnt_set][IFS_TX][IFS_UDP].packets,
		   cnts->bpc[cnt_set][IFS_TX][IFS_PROTO_OTHER].bytes,
		   cnts->bpc[cnt_set][IFS_TX][IFS_PROTO_OTHER].packets);
}

struct proc_iface_stat_fmt_info {
	long fmt;
};

static void *iface_stat_fmt_proc_start(struct seq_file *m, loff_t *pos)
{
	struct proc_iface_stat_fmt_info *p = m->private;
	loff_t n = *pos;

	/*
	 * This lock will prevent iface_stat_update() from changing active,
	 * and in turn prevent an interface from unregistering itself.
	 */
	spin_lock_bh(&iface_stat_list_lock);

	if (unlikely(module_passive))
		return NULL;

	if (!n && p->fmt == 2)
		pp_iface_stat_header(m);

	return seq_list_start(&iface_stat_list, n);
}

static void *iface_stat_fmt_proc_next(struct seq_file *m, void *p, loff_t *pos)
{
	return seq_list_next(p, &iface_stat_list, pos);
}

static void iface_stat_fmt_proc_stop(struct seq_file *m, void *p)
{
	spin_unlock_bh(&iface_stat_list_lock);
}

static int iface_stat_fmt_proc_show(struct seq_file *m, void *v)
{
	struct proc_iface_stat_fmt_info *p = m->private;
	struct iface_stat *iface_entry;
	struct rtnl_link_stats64 dev_stats, *stats;
	struct rtnl_link_stats64 no_dev_stats = {0};


	CT_DEBUG("qtaguid:proc iface_stat_fmt pid=%u tgid=%u uid=%u\n",
		 current->pid, current->tgid, current_fsuid());

	iface_entry = list_entry(v, struct iface_stat, list);

	if (iface_entry->active) {
		stats = dev_get_stats(iface_entry->net_dev,
				      &dev_stats);
	} else {
		stats = &no_dev_stats;
	}
	/*
	 * If the meaning of the data changes, then update the fmtX
	 * string.
	 */
	if (p->fmt == 1) {
		seq_printf(m, "%s %d %llu %llu %llu %llu %llu %llu %llu %llu\n",
			   iface_entry->ifname,
			   iface_entry->active,
			   iface_entry->totals_via_dev[IFS_RX].bytes,
			   iface_entry->totals_via_dev[IFS_RX].packets,
			   iface_entry->totals_via_dev[IFS_TX].bytes,
			   iface_entry->totals_via_dev[IFS_TX].packets,
			   stats->rx_bytes, stats->rx_packets,
			   stats->tx_bytes, stats->tx_packets
			   );
	} else {
		pp_iface_stat_line(m, iface_entry);
	}
	return 0;
}

static const struct file_operations read_u64_fops = {
	.read		= read_proc_u64,
	.llseek		= default_llseek,
};

static const struct file_operations read_bool_fops = {
	.read		= read_proc_bool,
	.llseek		= default_llseek,
};

static void iface_create_proc_worker(struct work_struct *work)
{
	struct proc_dir_entry *proc_entry;
	struct iface_stat_work *isw = container_of(work, struct iface_stat_work,
						   iface_work);
	struct iface_stat *new_iface  = isw->iface_entry;

	/* iface_entries are not deleted, so safe to manipulate. */
	proc_entry = proc_mkdir(new_iface->ifname, iface_stat_procdir);
	if (IS_ERR_OR_NULL(proc_entry)) {
		pr_err("qtaguid: iface_stat: create_proc(): alloc failed.\n");
		kfree(isw);
		return;
	}

	new_iface->proc_ptr = proc_entry;

	proc_create_data("tx_bytes", proc_iface_perms, proc_entry,
			 &read_u64_fops,
			 &new_iface->totals_via_dev[IFS_TX].bytes);
	proc_create_data("rx_bytes", proc_iface_perms, proc_entry,
			 &read_u64_fops,
			 &new_iface->totals_via_dev[IFS_RX].bytes);
	proc_create_data("tx_packets", proc_iface_perms, proc_entry,
			 &read_u64_fops,
			 &new_iface->totals_via_dev[IFS_TX].packets);
	proc_create_data("rx_packets", proc_iface_perms, proc_entry,
			 &read_u64_fops,
			 &new_iface->totals_via_dev[IFS_RX].packets);
	proc_create_data("active", proc_iface_perms, proc_entry,
			 &read_bool_fops, &new_iface->active);

	IF_DEBUG("qtaguid: iface_stat: create_proc(): done "
		 "entry=%p dev=%s\n", new_iface, new_iface->ifname);
	kfree(isw);
}

/*
 * Will set the entry's active state, and
 * update the net_dev accordingly also.
 */
static void _iface_stat_set_active(struct iface_stat *entry,
				   struct net_device *net_dev,
				   bool activate)
{
	if (activate) {
		entry->net_dev = net_dev;
		entry->active = true;
		IF_DEBUG("qtaguid: %s(%s): "
			 "enable tracking. rfcnt=%d\n", __func__,
			 entry->ifname,
			 __this_cpu_read(*net_dev->pcpu_refcnt));
	} else {
		entry->active = false;
		entry->net_dev = NULL;
		IF_DEBUG("qtaguid: %s(%s): "
			 "disable tracking. rfcnt=%d\n", __func__,
			 entry->ifname,
			 __this_cpu_read(*net_dev->pcpu_refcnt));

	}
}

/* Caller must hold iface_stat_list_lock */
static struct iface_stat *iface_alloc(struct net_device *net_dev)
{
	struct iface_stat *new_iface;
	struct iface_stat_work *isw;

	new_iface = kzalloc(sizeof(*new_iface), GFP_ATOMIC);
	if (new_iface == NULL) {
		pr_err("qtaguid: iface_stat: create(%s): "
		       "iface_stat alloc failed\n", net_dev->name);
		return NULL;
	}
	new_iface->ifname = kstrdup(net_dev->name, GFP_ATOMIC);
	if (new_iface->ifname == NULL) {
		pr_err("qtaguid: iface_stat: create(%s): "
		       "ifname alloc failed\n", net_dev->name);
		kfree(new_iface);
		return NULL;
	}
	spin_lock_init(&new_iface->tag_stat_list_lock);
	new_iface->tag_stat_tree = RB_ROOT;
	_iface_stat_set_active(new_iface, net_dev, true);

	/*
	 * ipv6 notifier chains are atomic :(
	 * No create_proc_read_entry() for you!
	 */
	isw = kmalloc(sizeof(*isw), GFP_ATOMIC);
	if (!isw) {
		pr_err("qtaguid: iface_stat: create(%s): "
		       "work alloc failed\n", new_iface->ifname);
		_iface_stat_set_active(new_iface, net_dev, false);
		kfree(new_iface->ifname);
		kfree(new_iface);
		return NULL;
	}
	isw->iface_entry = new_iface;
	INIT_WORK(&isw->iface_work, iface_create_proc_worker);
	schedule_work(&isw->iface_work);
	list_add(&new_iface->list, &iface_stat_list);
	return new_iface;
}

static void iface_check_stats_reset_and_adjust(struct net_device *net_dev,
					       struct iface_stat *iface)
{
	struct rtnl_link_stats64 dev_stats, *stats;
	bool stats_rewound;

	stats = dev_get_stats(net_dev, &dev_stats);
	/* No empty packets */
	stats_rewound =
		(stats->rx_bytes < iface->last_known[IFS_RX].bytes)
		|| (stats->tx_bytes < iface->last_known[IFS_TX].bytes);

	IF_DEBUG("qtaguid: %s(%s): iface=%p netdev=%p "
		 "bytes rx/tx=%llu/%llu "
		 "active=%d last_known=%d "
		 "stats_rewound=%d\n", __func__,
		 net_dev ? net_dev->name : "?",
		 iface, net_dev,
		 stats->rx_bytes, stats->tx_bytes,
		 iface->active, iface->last_known_valid, stats_rewound);

	if (iface->active && iface->last_known_valid && stats_rewound) {
		pr_warn_once("qtaguid: iface_stat: %s(%s): "
			     "iface reset its stats unexpectedly\n", __func__,
			     net_dev->name);

		iface->totals_via_dev[IFS_TX].bytes +=
			iface->last_known[IFS_TX].bytes;
		iface->totals_via_dev[IFS_TX].packets +=
			iface->last_known[IFS_TX].packets;
		iface->totals_via_dev[IFS_RX].bytes +=
			iface->last_known[IFS_RX].bytes;
		iface->totals_via_dev[IFS_RX].packets +=
			iface->last_known[IFS_RX].packets;
		iface->last_known_valid = false;
		IF_DEBUG("qtaguid: %s(%s): iface=%p "
			 "used last known bytes rx/tx=%llu/%llu\n", __func__,
			 iface->ifname, iface, iface->last_known[IFS_RX].bytes,
			 iface->last_known[IFS_TX].bytes);
	}
}

/*
 * Create a new entry for tracking the specified interface.
 * Do nothing if the entry already exists.
 * Called when an interface is configured with a valid IP address.
 */
static void iface_stat_create(struct net_device *net_dev,
			      struct in_ifaddr *ifa)
{
	struct in_device *in_dev = NULL;
	const char *ifname;
	struct iface_stat *entry;
	__be32 ipaddr = 0;
	struct iface_stat *new_iface;

	IF_DEBUG("qtaguid: iface_stat: create(%s): ifa=%p netdev=%p\n",
		 net_dev ? net_dev->name : "?",
		 ifa, net_dev);
	if (!net_dev) {
		pr_err("qtaguid: iface_stat: create(): no net dev\n");
		return;
	}

	ifname = net_dev->name;
	if (!ifa) {
		in_dev = in_dev_get(net_dev);
		if (!in_dev) {
			pr_err("qtaguid: iface_stat: create(%s): no inet dev\n",
			       ifname);
			return;
		}
		IF_DEBUG("qtaguid: iface_stat: create(%s): in_dev=%p\n",
			 ifname, in_dev);
		for (ifa = in_dev->ifa_list; ifa; ifa = ifa->ifa_next) {
			IF_DEBUG("qtaguid: iface_stat: create(%s): "
				 "ifa=%p ifa_label=%s\n",
				 ifname, ifa,
				 ifa->ifa_label ? ifa->ifa_label : "(null)");
			if (ifa->ifa_label && !strcmp(ifname, ifa->ifa_label))
				break;
		}
	}

	if (!ifa) {
		IF_DEBUG("qtaguid: iface_stat: create(%s): no matching IP\n",
			 ifname);
		goto done_put;
	}
	ipaddr = ifa->ifa_local;

	spin_lock_bh(&iface_stat_list_lock);
	entry = get_iface_entry(ifname);
	if (entry != NULL) {
		IF_DEBUG("qtaguid: iface_stat: create(%s): entry=%p\n",
			 ifname, entry);
		iface_check_stats_reset_and_adjust(net_dev, entry);
		_iface_stat_set_active(entry, net_dev, true);
		IF_DEBUG("qtaguid: %s(%s): "
			 "tracking now %d on ip=%pI4\n", __func__,
			 entry->ifname, true, &ipaddr);
		goto done_unlock_put;
	}

	new_iface = iface_alloc(net_dev);
	IF_DEBUG("qtaguid: iface_stat: create(%s): done "
		 "entry=%p ip=%pI4\n", ifname, new_iface, &ipaddr);
done_unlock_put:
	spin_unlock_bh(&iface_stat_list_lock);
done_put:
	if (in_dev)
		in_dev_put(in_dev);
}

static void iface_stat_create_ipv6(struct net_device *net_dev,
				   struct inet6_ifaddr *ifa)
{
	struct in_device *in_dev;
	const char *ifname;
	struct iface_stat *entry;
	struct iface_stat *new_iface;
	int addr_type;

	IF_DEBUG("qtaguid: iface_stat: create6(): ifa=%p netdev=%p->name=%s\n",
		 ifa, net_dev, net_dev ? net_dev->name : "");
	if (!net_dev) {
		pr_err("qtaguid: iface_stat: create6(): no net dev!\n");
		return;
	}
	ifname = net_dev->name;

	in_dev = in_dev_get(net_dev);
	if (!in_dev) {
		pr_err("qtaguid: iface_stat: create6(%s): no inet dev\n",
		       ifname);
		return;
	}

	IF_DEBUG("qtaguid: iface_stat: create6(%s): in_dev=%p\n",
		 ifname, in_dev);

	if (!ifa) {
		IF_DEBUG("qtaguid: iface_stat: create6(%s): no matching IP\n",
			 ifname);
		goto done_put;
	}
	addr_type = ipv6_addr_type(&ifa->addr);

	spin_lock_bh(&iface_stat_list_lock);
	entry = get_iface_entry(ifname);
	if (entry != NULL) {
		IF_DEBUG("qtaguid: %s(%s): entry=%p\n", __func__,
			 ifname, entry);
		iface_check_stats_reset_and_adjust(net_dev, entry);
		_iface_stat_set_active(entry, net_dev, true);
		IF_DEBUG("qtaguid: %s(%s): "
			 "tracking now %d on ip=%pI6c\n", __func__,
			 entry->ifname, true, &ifa->addr);
		goto done_unlock_put;
	}

	new_iface = iface_alloc(net_dev);
	IF_DEBUG("qtaguid: iface_stat: create6(%s): done "
		 "entry=%p ip=%pI6c\n", ifname, new_iface, &ifa->addr);

done_unlock_put:
	spin_unlock_bh(&iface_stat_list_lock);
done_put:
	in_dev_put(in_dev);
}

static struct sock_tag *get_sock_stat_nl(const struct sock *sk)
{
	MT_DEBUG("qtaguid: get_sock_stat_nl(sk=%p)\n", sk);
	return sock_tag_tree_search(&sock_tag_tree, sk);
}

static struct sock_tag *get_sock_stat(const struct sock *sk)
{
	struct sock_tag *sock_tag_entry;
	MT_DEBUG("qtaguid: get_sock_stat(sk=%p)\n", sk);
	if (!sk)
		return NULL;
	spin_lock_bh(&sock_tag_list_lock);
	sock_tag_entry = get_sock_stat_nl(sk);
	spin_unlock_bh(&sock_tag_list_lock);
	return sock_tag_entry;
}

static int ipx_proto(const struct sk_buff *skb,
		     struct xt_action_param *par)
{
	int thoff = 0, tproto;

	switch (par->family) {
	case NFPROTO_IPV6:
		tproto = ipv6_find_hdr(skb, &thoff, -1, NULL, NULL);
		if (tproto < 0)
			MT_DEBUG("%s(): transport header not found in ipv6"
				 " skb=%p\n", __func__, skb);
		break;
	case NFPROTO_IPV4:
		tproto = ip_hdr(skb)->protocol;
		break;
	default:
		tproto = IPPROTO_RAW;
	}
	return tproto;
}

static void
data_counters_update(struct data_counters *dc, int set,
		     enum ifs_tx_rx direction, int proto, int bytes)
{
	switch (proto) {
	case IPPROTO_TCP:
		dc_add_byte_packets(dc, set, direction, IFS_TCP, bytes, 1);
		break;
	case IPPROTO_UDP:
		dc_add_byte_packets(dc, set, direction, IFS_UDP, bytes, 1);
		break;
	case IPPROTO_IP:
	default:
		dc_add_byte_packets(dc, set, direction, IFS_PROTO_OTHER, bytes,
				    1);
		break;
	}
}

/*
 * Update stats for the specified interface. Do nothing if the entry
 * does not exist (when a device was never configured with an IP address).
 * Called when an device is being unregistered.
 */
static void iface_stat_update(struct net_device *net_dev, bool stash_only)
{
	struct rtnl_link_stats64 dev_stats, *stats;
	struct iface_stat *entry;

	stats = dev_get_stats(net_dev, &dev_stats);
	spin_lock_bh(&iface_stat_list_lock);
	entry = get_iface_entry(net_dev->name);
	if (entry == NULL) {
		IF_DEBUG("qtaguid: iface_stat: update(%s): not tracked\n",
			 net_dev->name);
		spin_unlock_bh(&iface_stat_list_lock);
		return;
	}

	IF_DEBUG("qtaguid: %s(%s): entry=%p\n", __func__,
		 net_dev->name, entry);
	if (!entry->active) {
		IF_DEBUG("qtaguid: %s(%s): already disabled\n", __func__,
			 net_dev->name);
		spin_unlock_bh(&iface_stat_list_lock);
		return;
	}

	if (stash_only) {
		entry->last_known[IFS_TX].bytes = stats->tx_bytes;
		entry->last_known[IFS_TX].packets = stats->tx_packets;
		entry->last_known[IFS_RX].bytes = stats->rx_bytes;
		entry->last_known[IFS_RX].packets = stats->rx_packets;
		entry->last_known_valid = true;
		IF_DEBUG("qtaguid: %s(%s): "
			 "dev stats stashed rx/tx=%llu/%llu\n", __func__,
			 net_dev->name, stats->rx_bytes, stats->tx_bytes);
		spin_unlock_bh(&iface_stat_list_lock);
		return;
	}
	entry->totals_via_dev[IFS_TX].bytes += stats->tx_bytes;
	entry->totals_via_dev[IFS_TX].packets += stats->tx_packets;
	entry->totals_via_dev[IFS_RX].bytes += stats->rx_bytes;
	entry->totals_via_dev[IFS_RX].packets += stats->rx_packets;
	/* We don't need the last_known[] anymore */
	entry->last_known_valid = false;
	_iface_stat_set_active(entry, net_dev, false);
	IF_DEBUG("qtaguid: %s(%s): "
		 "disable tracking. rx/tx=%llu/%llu\n", __func__,
		 net_dev->name, stats->rx_bytes, stats->tx_bytes);
	spin_unlock_bh(&iface_stat_list_lock);
}

/*
 * Update stats for the specified interface from the skb.
 * Do nothing if the entry
 * does not exist (when a device was never configured with an IP address).
 * Called on each sk.
 */
static void iface_stat_update_from_skb(const struct sk_buff *skb,
				       struct xt_action_param *par)
{
	struct iface_stat *entry;
	const struct net_device *el_dev;
	enum ifs_tx_rx direction = par->in ? IFS_RX : IFS_TX;
	int bytes = skb->len;
	int proto;

	if (!skb->dev) {
		MT_DEBUG("qtaguid[%d]: no skb->dev\n", par->hooknum);
		el_dev = par->in ? : par->out;
	} else {
		const struct net_device *other_dev;
		el_dev = skb->dev;
		other_dev = par->in ? : par->out;
		if (el_dev != other_dev) {
			MT_DEBUG("qtaguid[%d]: skb->dev=%p %s vs "
				 "par->(in/out)=%p %s\n",
				 par->hooknum, el_dev, el_dev->name, other_dev,
				 other_dev->name);
		}
	}

	if (unlikely(!el_dev)) {
		pr_err_ratelimited("qtaguid[%d]: %s(): no par->in/out?!!\n",
				   par->hooknum, __func__);
		BUG();
	} else if (unlikely(!el_dev->name)) {
		pr_err_ratelimited("qtaguid[%d]: %s(): no dev->name?!!\n",
				   par->hooknum, __func__);
		BUG();
	} else {
		proto = ipx_proto(skb, par);
		MT_DEBUG("qtaguid[%d]: dev name=%s type=%d fam=%d proto=%d\n",
			 par->hooknum, el_dev->name, el_dev->type,
			 par->family, proto);
	}

	spin_lock_bh(&iface_stat_list_lock);
	entry = get_iface_entry(el_dev->name);
	if (entry == NULL) {
		IF_DEBUG("qtaguid: iface_stat: %s(%s): not tracked\n",
			 __func__, el_dev->name);
		spin_unlock_bh(&iface_stat_list_lock);
		return;
	}

	IF_DEBUG("qtaguid: %s(%s): entry=%p\n", __func__,
		 el_dev->name, entry);

	data_counters_update(&entry->totals_via_skb, 0, direction, proto,
			     bytes);
	spin_unlock_bh(&iface_stat_list_lock);
}

static void tag_stat_update(struct tag_stat *tag_entry,
			enum ifs_tx_rx direction, int proto, int bytes)
{
	int active_set;
	active_set = get_active_counter_set(tag_entry->tn.tag);
	MT_DEBUG("qtaguid: tag_stat_update(tag=0x%llx (uid=%u) set=%d "
		 "dir=%d proto=%d bytes=%d)\n",
		 tag_entry->tn.tag, get_uid_from_tag(tag_entry->tn.tag),
		 active_set, direction, proto, bytes);
	data_counters_update(&tag_entry->counters, active_set, direction,
			     proto, bytes);
	if (tag_entry->parent_counters)
		data_counters_update(tag_entry->parent_counters, active_set,
				     direction, proto, bytes);
}

/*
 * Create a new entry for tracking the specified {acct_tag,uid_tag} within
 * the interface.
 * iface_entry->tag_stat_list_lock should be held.
 */
static struct tag_stat *create_if_tag_stat(struct iface_stat *iface_entry,
					   tag_t tag)
{
	struct tag_stat *new_tag_stat_entry = NULL;
	IF_DEBUG("qtaguid: iface_stat: %s(): ife=%p tag=0x%llx"
		 " (uid=%u)\n", __func__,
		 iface_entry, tag, get_uid_from_tag(tag));
	new_tag_stat_entry = kzalloc(sizeof(*new_tag_stat_entry), GFP_ATOMIC);
	if (!new_tag_stat_entry) {
		pr_err("qtaguid: iface_stat: tag stat alloc failed\n");
		goto done;
	}
	new_tag_stat_entry->tn.tag = tag;
	tag_stat_tree_insert(new_tag_stat_entry, &iface_entry->tag_stat_tree);
done:
	return new_tag_stat_entry;
}

static void if_tag_stat_update(const char *ifname, uid_t uid,
			       const struct sock *sk, enum ifs_tx_rx direction,
			       int proto, int bytes)
{
	struct tag_stat *tag_stat_entry;
	tag_t tag, acct_tag;
	tag_t uid_tag;
	struct data_counters *uid_tag_counters;
	struct sock_tag *sock_tag_entry;
	struct iface_stat *iface_entry;
	struct tag_stat *new_tag_stat = NULL;
	MT_DEBUG("qtaguid: if_tag_stat_update(ifname=%s "
		"uid=%u sk=%p dir=%d proto=%d bytes=%d)\n",
		 ifname, uid, sk, direction, proto, bytes);


	iface_entry = get_iface_entry(ifname);
	if (!iface_entry) {
		pr_err_ratelimited("qtaguid: iface_stat: stat_update() "
				   "%s not found\n", ifname);
		return;
	}
	/* It is ok to process data when an iface_entry is inactive */

	MT_DEBUG("qtaguid: iface_stat: stat_update() dev=%s entry=%p\n",
		 ifname, iface_entry);

	/*
	 * Look for a tagged sock.
	 * It will have an acct_uid.
	 */
	sock_tag_entry = get_sock_stat(sk);
	if (sock_tag_entry) {
		tag = sock_tag_entry->tag;
		acct_tag = get_atag_from_tag(tag);
		uid_tag = get_utag_from_tag(tag);
	} else {
		acct_tag = make_atag_from_value(0);
		tag = combine_atag_with_uid(acct_tag, uid);
		uid_tag = make_tag_from_uid(uid);
	}
	MT_DEBUG("qtaguid: iface_stat: stat_update(): "
		 " looking for tag=0x%llx (uid=%u) in ife=%p\n",
		 tag, get_uid_from_tag(tag), iface_entry);
	/* Loop over tag list under this interface for {acct_tag,uid_tag} */
	spin_lock_bh(&iface_entry->tag_stat_list_lock);

	tag_stat_entry = tag_stat_tree_search(&iface_entry->tag_stat_tree,
					      tag);
	if (tag_stat_entry) {
		/*
		 * Updating the {acct_tag, uid_tag} entry handles both stats:
		 * {0, uid_tag} will also get updated.
		 */
		tag_stat_update(tag_stat_entry, direction, proto, bytes);
		spin_unlock_bh(&iface_entry->tag_stat_list_lock);
		return;
	}

	/* Loop over tag list under this interface for {0,uid_tag} */
	tag_stat_entry = tag_stat_tree_search(&iface_entry->tag_stat_tree,
					      uid_tag);
	if (!tag_stat_entry) {
		/* Here: the base uid_tag did not exist */
		/*
		 * No parent counters. So
		 *  - No {0, uid_tag} stats and no {acc_tag, uid_tag} stats.
		 */
		new_tag_stat = create_if_tag_stat(iface_entry, uid_tag);
		if (!new_tag_stat)
			goto unlock;
		uid_tag_counters = &new_tag_stat->counters;
	} else {
		uid_tag_counters = &tag_stat_entry->counters;
	}

	if (acct_tag) {
		/* Create the child {acct_tag, uid_tag} and hook up parent. */
		new_tag_stat = create_if_tag_stat(iface_entry, tag);
		if (!new_tag_stat)
			goto unlock;
		new_tag_stat->parent_counters = uid_tag_counters;
	} else {
		/*
		 * For new_tag_stat to be still NULL here would require:
		 *  {0, uid_tag} exists
		 *  and {acct_tag, uid_tag} doesn't exist
		 *  AND acct_tag == 0.
		 * Impossible. This reassures us that new_tag_stat
		 * below will always be assigned.
		 */
		BUG_ON(!new_tag_stat);
	}
	tag_stat_update(new_tag_stat, direction, proto, bytes);
unlock:
	spin_unlock_bh(&iface_entry->tag_stat_list_lock);
}

static int iface_netdev_event_handler(struct notifier_block *nb,
				      unsigned long event, void *ptr) {
	struct net_device *dev = ptr;

	if (unlikely(module_passive))
		return NOTIFY_DONE;

	IF_DEBUG("qtaguid: iface_stat: netdev_event(): "
		 "ev=0x%lx/%s netdev=%p->name=%s\n",
		 event, netdev_evt_str(event), dev, dev ? dev->name : "");

	switch (event) {
	case NETDEV_UP:
		iface_stat_create(dev, NULL);
		atomic64_inc(&qtu_events.iface_events);
		break;
	case NETDEV_DOWN:
	case NETDEV_UNREGISTER:
		iface_stat_update(dev, event == NETDEV_DOWN);
		atomic64_inc(&qtu_events.iface_events);
		break;
	}
	return NOTIFY_DONE;
}

static int iface_inet6addr_event_handler(struct notifier_block *nb,
					 unsigned long event, void *ptr)
{
	struct inet6_ifaddr *ifa = ptr;
	struct net_device *dev;

	if (unlikely(module_passive))
		return NOTIFY_DONE;

	IF_DEBUG("qtaguid: iface_stat: inet6addr_event(): "
		 "ev=0x%lx/%s ifa=%p\n",
		 event, netdev_evt_str(event), ifa);

	switch (event) {
	case NETDEV_UP:
		BUG_ON(!ifa || !ifa->idev);
		dev = (struct net_device *)ifa->idev->dev;
		iface_stat_create_ipv6(dev, ifa);
		atomic64_inc(&qtu_events.iface_events);
		break;
	case NETDEV_DOWN:
	case NETDEV_UNREGISTER:
		BUG_ON(!ifa || !ifa->idev);
		dev = (struct net_device *)ifa->idev->dev;
		iface_stat_update(dev, event == NETDEV_DOWN);
		atomic64_inc(&qtu_events.iface_events);
		break;
	}
	return NOTIFY_DONE;
}

static int iface_inetaddr_event_handler(struct notifier_block *nb,
					unsigned long event, void *ptr)
{
	struct in_ifaddr *ifa = ptr;
	struct net_device *dev;

	if (unlikely(module_passive))
		return NOTIFY_DONE;

	IF_DEBUG("qtaguid: iface_stat: inetaddr_event(): "
		 "ev=0x%lx/%s ifa=%p\n",
		 event, netdev_evt_str(event), ifa);

	switch (event) {
	case NETDEV_UP:
		BUG_ON(!ifa || !ifa->ifa_dev);
		dev = ifa->ifa_dev->dev;
		iface_stat_create(dev, ifa);
		atomic64_inc(&qtu_events.iface_events);
		break;
	case NETDEV_DOWN:
	case NETDEV_UNREGISTER:
		BUG_ON(!ifa || !ifa->ifa_dev);
		dev = ifa->ifa_dev->dev;
		iface_stat_update(dev, event == NETDEV_DOWN);
		atomic64_inc(&qtu_events.iface_events);
		break;
	}
	return NOTIFY_DONE;
}

static struct notifier_block iface_netdev_notifier_blk = {
	.notifier_call = iface_netdev_event_handler,
};

static struct notifier_block iface_inetaddr_notifier_blk = {
	.notifier_call = iface_inetaddr_event_handler,
};

static struct notifier_block iface_inet6addr_notifier_blk = {
	.notifier_call = iface_inet6addr_event_handler,
};

static const struct seq_operations iface_stat_fmt_proc_seq_ops = {
	.start	= iface_stat_fmt_proc_start,
	.next	= iface_stat_fmt_proc_next,
	.stop	= iface_stat_fmt_proc_stop,
	.show	= iface_stat_fmt_proc_show,
};

static int proc_iface_stat_fmt_open(struct inode *inode, struct file *file)
{
	struct proc_iface_stat_fmt_info *s;

	s = __seq_open_private(file, &iface_stat_fmt_proc_seq_ops,
			sizeof(struct proc_iface_stat_fmt_info));
	if (!s)
		return -ENOMEM;

<<<<<<< HEAD
	s->fmt = (long)PDE_DATA(inode);
=======
	s->fmt = (uintptr_t)PDE_DATA(inode);
>>>>>>> a3b71254
	return 0;
}

static const struct file_operations proc_iface_stat_fmt_fops = {
	.open		= proc_iface_stat_fmt_open,
	.read		= seq_read,
	.llseek		= seq_lseek,
	.release	= seq_release_private,
};

static int __init iface_stat_init(struct proc_dir_entry *parent_procdir)
{
	int err;

	iface_stat_procdir = proc_mkdir(iface_stat_procdirname, parent_procdir);
	if (!iface_stat_procdir) {
		pr_err("qtaguid: iface_stat: init failed to create proc entry\n");
		err = -1;
		goto err;
	}

	iface_stat_all_procfile = proc_create_data(iface_stat_all_procfilename,
						   proc_iface_perms,
						   parent_procdir,
						   &proc_iface_stat_fmt_fops,
						   (void *)1 /* fmt1 */);
	if (!iface_stat_all_procfile) {
		pr_err("qtaguid: iface_stat: init "
		       " failed to create stat_old proc entry\n");
		err = -1;
		goto err_zap_entry;
	}

	iface_stat_fmt_procfile = proc_create_data(iface_stat_fmt_procfilename,
						   proc_iface_perms,
						   parent_procdir,
						   &proc_iface_stat_fmt_fops,
						   (void *)2 /* fmt2 */);
	if (!iface_stat_fmt_procfile) {
		pr_err("qtaguid: iface_stat: init "
		       " failed to create stat_all proc entry\n");
		err = -1;
		goto err_zap_all_stats_entry;
	}


	err = register_netdevice_notifier(&iface_netdev_notifier_blk);
	if (err) {
		pr_err("qtaguid: iface_stat: init "
		       "failed to register dev event handler\n");
		goto err_zap_all_stats_entries;
	}
	err = register_inetaddr_notifier(&iface_inetaddr_notifier_blk);
	if (err) {
		pr_err("qtaguid: iface_stat: init "
		       "failed to register ipv4 dev event handler\n");
		goto err_unreg_nd;
	}

	err = register_inet6addr_notifier(&iface_inet6addr_notifier_blk);
	if (err) {
		pr_err("qtaguid: iface_stat: init "
		       "failed to register ipv6 dev event handler\n");
		goto err_unreg_ip4_addr;
	}
	return 0;

err_unreg_ip4_addr:
	unregister_inetaddr_notifier(&iface_inetaddr_notifier_blk);
err_unreg_nd:
	unregister_netdevice_notifier(&iface_netdev_notifier_blk);
err_zap_all_stats_entries:
	remove_proc_entry(iface_stat_fmt_procfilename, parent_procdir);
err_zap_all_stats_entry:
	remove_proc_entry(iface_stat_all_procfilename, parent_procdir);
err_zap_entry:
	remove_proc_entry(iface_stat_procdirname, parent_procdir);
err:
	return err;
}

static struct sock *qtaguid_find_sk(const struct sk_buff *skb,
				    struct xt_action_param *par)
{
	struct sock *sk;
	unsigned int hook_mask = (1 << par->hooknum);

	MT_DEBUG("qtaguid: find_sk(skb=%p) hooknum=%d family=%d\n", skb,
		 par->hooknum, par->family);

	/*
	 * Let's not abuse the the xt_socket_get*_sk(), or else it will
	 * return garbage SKs.
	 */
	if (!(hook_mask & XT_SOCKET_SUPPORTED_HOOKS))
		return NULL;

	switch (par->family) {
	case NFPROTO_IPV6:
		sk = xt_socket_get6_sk(skb, par);
		break;
	case NFPROTO_IPV4:
		sk = xt_socket_get4_sk(skb, par);
		break;
	default:
		return NULL;
	}

	if (sk) {
		MT_DEBUG("qtaguid: %p->sk_proto=%u "
			 "->sk_state=%d\n", sk, sk->sk_protocol, sk->sk_state);
		/*
		 * When in TCP_TIME_WAIT the sk is not a "struct sock" but
		 * "struct inet_timewait_sock" which is missing fields.
		 */
		if (sk->sk_state  == TCP_TIME_WAIT) {
			xt_socket_put_sk(sk);
			sk = NULL;
		}
	}
	return sk;
}

static void account_for_uid(const struct sk_buff *skb,
			    const struct sock *alternate_sk, uid_t uid,
			    struct xt_action_param *par)
{
	const struct net_device *el_dev;

	if (!skb->dev) {
		MT_DEBUG("qtaguid[%d]: no skb->dev\n", par->hooknum);
		el_dev = par->in ? : par->out;
	} else {
		const struct net_device *other_dev;
		el_dev = skb->dev;
		other_dev = par->in ? : par->out;
		if (el_dev != other_dev) {
			MT_DEBUG("qtaguid[%d]: skb->dev=%p %s vs "
				"par->(in/out)=%p %s\n",
				par->hooknum, el_dev, el_dev->name, other_dev,
				other_dev->name);
		}
	}

	if (unlikely(!el_dev)) {
		pr_info("qtaguid[%d]: no par->in/out?!!\n", par->hooknum);
	} else if (unlikely(!el_dev->name)) {
		pr_info("qtaguid[%d]: no dev->name?!!\n", par->hooknum);
	} else {
		int proto = ipx_proto(skb, par);
		MT_DEBUG("qtaguid[%d]: dev name=%s type=%d fam=%d proto=%d\n",
			 par->hooknum, el_dev->name, el_dev->type,
			 par->family, proto);

		if_tag_stat_update(el_dev->name, uid,
				skb->sk ? skb->sk : alternate_sk,
				par->in ? IFS_RX : IFS_TX,
				proto, skb->len);
	}
}

static bool qtaguid_mt(const struct sk_buff *skb, struct xt_action_param *par)
{
	const struct xt_qtaguid_match_info *info = par->matchinfo;
	const struct file *filp;
	bool got_sock = false;
	struct sock *sk;
	uid_t sock_uid;
	bool res;

	if (unlikely(module_passive))
		return (info->match ^ info->invert) == 0;

	MT_DEBUG("qtaguid[%d]: entered skb=%p par->in=%p/out=%p fam=%d\n",
		 par->hooknum, skb, par->in, par->out, par->family);

	atomic64_inc(&qtu_events.match_calls);
	if (skb == NULL) {
		res = (info->match ^ info->invert) == 0;
		goto ret_res;
	}

	switch (par->hooknum) {
	case NF_INET_PRE_ROUTING:
	case NF_INET_POST_ROUTING:
		atomic64_inc(&qtu_events.match_calls_prepost);
		iface_stat_update_from_skb(skb, par);
		/*
		 * We are done in pre/post. The skb will get processed
		 * further alter.
		 */
		res = (info->match ^ info->invert);
		goto ret_res;
		break;
	/* default: Fall through and do UID releated work */
	}

	sk = skb->sk;
	/*
	 * When in TCP_TIME_WAIT the sk is not a "struct sock" but
	 * "struct inet_timewait_sock" which is missing fields.
	 * So we ignore it.
	 */
	if (sk && sk->sk_state == TCP_TIME_WAIT)
		sk = NULL;
	if (sk == NULL) {
		/*
		 * A missing sk->sk_socket happens when packets are in-flight
		 * and the matching socket is already closed and gone.
		 */
		sk = qtaguid_find_sk(skb, par);
		/*
		 * If we got the socket from the find_sk(), we will need to put
		 * it back, as nf_tproxy_get_sock_v4() got it.
		 */
		got_sock = sk;
		if (sk)
			atomic64_inc(&qtu_events.match_found_sk_in_ct);
		else
			atomic64_inc(&qtu_events.match_found_no_sk_in_ct);
	} else {
		atomic64_inc(&qtu_events.match_found_sk);
	}
	MT_DEBUG("qtaguid[%d]: sk=%p got_sock=%d fam=%d proto=%d\n",
		 par->hooknum, sk, got_sock, par->family, ipx_proto(skb, par));
	if (sk != NULL) {
		MT_DEBUG("qtaguid[%d]: sk=%p->sk_socket=%p->file=%p\n",
			par->hooknum, sk, sk->sk_socket,
			sk->sk_socket ? sk->sk_socket->file : (void *)-1LL);
		filp = sk->sk_socket ? sk->sk_socket->file : NULL;
		MT_DEBUG("qtaguid[%d]: filp...uid=%u\n",
			par->hooknum, filp ? filp->f_cred->fsuid : -1);
	}

	if (sk == NULL || sk->sk_socket == NULL) {
		/*
		 * Here, the qtaguid_find_sk() using connection tracking
		 * couldn't find the owner, so for now we just count them
		 * against the system.
		 */
		/*
		 * TODO: unhack how to force just accounting.
		 * For now we only do iface stats when the uid-owner is not
		 * requested.
		 */
		if (!(info->match & XT_QTAGUID_UID))
			account_for_uid(skb, sk, 0, par);
		MT_DEBUG("qtaguid[%d]: leaving (sk?sk->sk_socket)=%p\n",
			par->hooknum,
			sk ? sk->sk_socket : NULL);
		res = (info->match ^ info->invert) == 0;
		atomic64_inc(&qtu_events.match_no_sk);
		goto put_sock_ret_res;
	} else if (info->match & info->invert & XT_QTAGUID_SOCKET) {
		res = false;
		goto put_sock_ret_res;
	}
	filp = sk->sk_socket->file;
	if (filp == NULL) {
		MT_DEBUG("qtaguid[%d]: leaving filp=NULL\n", par->hooknum);
		account_for_uid(skb, sk, 0, par);
		res = ((info->match ^ info->invert) &
			(XT_QTAGUID_UID | XT_QTAGUID_GID)) == 0;
		atomic64_inc(&qtu_events.match_no_sk_file);
		goto put_sock_ret_res;
	}
	sock_uid = filp->f_cred->fsuid;
	/*
	 * TODO: unhack how to force just accounting.
	 * For now we only do iface stats when the uid-owner is not requested
	 */
	if (!(info->match & XT_QTAGUID_UID))
		account_for_uid(skb, sk, sock_uid, par);

	/*
	 * The following two tests fail the match when:
	 *    id not in range AND no inverted condition requested
	 * or id     in range AND    inverted condition requested
	 * Thus (!a && b) || (a && !b) == a ^ b
	 */
	if (info->match & XT_QTAGUID_UID)
		if ((filp->f_cred->fsuid >= info->uid_min &&
		     filp->f_cred->fsuid <= info->uid_max) ^
		    !(info->invert & XT_QTAGUID_UID)) {
			MT_DEBUG("qtaguid[%d]: leaving uid not matching\n",
				 par->hooknum);
			res = false;
			goto put_sock_ret_res;
		}
	if (info->match & XT_QTAGUID_GID)
		if ((filp->f_cred->fsgid >= info->gid_min &&
				filp->f_cred->fsgid <= info->gid_max) ^
			!(info->invert & XT_QTAGUID_GID)) {
			MT_DEBUG("qtaguid[%d]: leaving gid not matching\n",
				par->hooknum);
			res = false;
			goto put_sock_ret_res;
		}

	MT_DEBUG("qtaguid[%d]: leaving matched\n", par->hooknum);
	res = true;

put_sock_ret_res:
	if (got_sock)
		xt_socket_put_sk(sk);
ret_res:
	MT_DEBUG("qtaguid[%d]: left %d\n", par->hooknum, res);
	return res;
}

#ifdef DDEBUG
/* This function is not in xt_qtaguid_print.c because of locks visibility */
static void prdebug_full_state(int indent_level, const char *fmt, ...)
{
	va_list args;
	char *fmt_buff;
	char *buff;

	if (!unlikely(qtaguid_debug_mask & DDEBUG_MASK))
		return;

	fmt_buff = kasprintf(GFP_ATOMIC,
			     "qtaguid: %s(): %s {\n", __func__, fmt);
	BUG_ON(!fmt_buff);
	va_start(args, fmt);
	buff = kvasprintf(GFP_ATOMIC,
			  fmt_buff, args);
	BUG_ON(!buff);
	pr_debug("%s", buff);
	kfree(fmt_buff);
	kfree(buff);
	va_end(args);

	spin_lock_bh(&sock_tag_list_lock);
	prdebug_sock_tag_tree(indent_level, &sock_tag_tree);
	spin_unlock_bh(&sock_tag_list_lock);

	spin_lock_bh(&sock_tag_list_lock);
	spin_lock_bh(&uid_tag_data_tree_lock);
	prdebug_uid_tag_data_tree(indent_level, &uid_tag_data_tree);
	prdebug_proc_qtu_data_tree(indent_level, &proc_qtu_data_tree);
	spin_unlock_bh(&uid_tag_data_tree_lock);
	spin_unlock_bh(&sock_tag_list_lock);

	spin_lock_bh(&iface_stat_list_lock);
	prdebug_iface_stat_list(indent_level, &iface_stat_list);
	spin_unlock_bh(&iface_stat_list_lock);

	pr_debug("qtaguid: %s(): }\n", __func__);
}
#else
static void prdebug_full_state(int indent_level, const char *fmt, ...) {}
#endif

struct proc_ctrl_print_info {
	struct sock *sk; /* socket found by reading to sk_pos */
	loff_t sk_pos;
};

static void *qtaguid_ctrl_proc_next(struct seq_file *m, void *v, loff_t *pos)
{
	struct proc_ctrl_print_info *pcpi = m->private;
	struct sock_tag *sock_tag_entry = v;
	struct rb_node *node;

	(*pos)++;

	if (!v || v  == SEQ_START_TOKEN)
		return NULL;

	node = rb_next(&sock_tag_entry->sock_node);
	if (!node) {
		pcpi->sk = NULL;
		sock_tag_entry = SEQ_START_TOKEN;
	} else {
		sock_tag_entry = rb_entry(node, struct sock_tag, sock_node);
		pcpi->sk = sock_tag_entry->sk;
	}
	pcpi->sk_pos = *pos;
	return sock_tag_entry;
}

static void *qtaguid_ctrl_proc_start(struct seq_file *m, loff_t *pos)
{
	struct proc_ctrl_print_info *pcpi = m->private;
	struct sock_tag *sock_tag_entry;
	struct rb_node *node;

	spin_lock_bh(&sock_tag_list_lock);

	if (unlikely(module_passive))
		return NULL;

	if (*pos == 0) {
		pcpi->sk_pos = 0;
		node = rb_first(&sock_tag_tree);
		if (!node) {
			pcpi->sk = NULL;
			return SEQ_START_TOKEN;
		}
		sock_tag_entry = rb_entry(node, struct sock_tag, sock_node);
		pcpi->sk = sock_tag_entry->sk;
	} else {
		sock_tag_entry = (pcpi->sk ? get_sock_stat_nl(pcpi->sk) :
						NULL) ?: SEQ_START_TOKEN;
		if (*pos != pcpi->sk_pos) {
			/* seq_read skipped a next call */
			*pos = pcpi->sk_pos;
			return qtaguid_ctrl_proc_next(m, sock_tag_entry, pos);
		}
	}
	return sock_tag_entry;
}

static void qtaguid_ctrl_proc_stop(struct seq_file *m, void *v)
{
	spin_unlock_bh(&sock_tag_list_lock);
}

/*
 * Procfs reader to get all active socket tags using style "1)" as described in
 * fs/proc/generic.c
 */
static int qtaguid_ctrl_proc_show(struct seq_file *m, void *v)
{
	struct sock_tag *sock_tag_entry = v;
	uid_t uid;
	long f_count;

	CT_DEBUG("qtaguid: proc ctrl pid=%u tgid=%u uid=%u\n",
		 current->pid, current->tgid, current_fsuid());

	if (sock_tag_entry != SEQ_START_TOKEN) {
		uid = get_uid_from_tag(sock_tag_entry->tag);
		CT_DEBUG("qtaguid: proc_read(): sk=%p tag=0x%llx (uid=%u) "
			 "pid=%u\n",
			 sock_tag_entry->sk,
			 sock_tag_entry->tag,
			 uid,
			 sock_tag_entry->pid
			);
		f_count = atomic_long_read(
			&sock_tag_entry->socket->file->f_count);
		seq_printf(m, "sock=%p tag=0x%llx (uid=%u) pid=%u "
			   "f_count=%lu\n",
			   sock_tag_entry->sk,
			   sock_tag_entry->tag, uid,
			   sock_tag_entry->pid, f_count);
	} else {
		seq_printf(m, "events: sockets_tagged=%llu "
			   "sockets_untagged=%llu "
			   "counter_set_changes=%llu "
			   "delete_cmds=%llu "
			   "iface_events=%llu "
			   "match_calls=%llu "
			   "match_calls_prepost=%llu "
			   "match_found_sk=%llu "
			   "match_found_sk_in_ct=%llu "
			   "match_found_no_sk_in_ct=%llu "
			   "match_no_sk=%llu "
			   "match_no_sk_file=%llu\n",
			   atomic64_read(&qtu_events.sockets_tagged),
			   atomic64_read(&qtu_events.sockets_untagged),
			   atomic64_read(&qtu_events.counter_set_changes),
			   atomic64_read(&qtu_events.delete_cmds),
			   atomic64_read(&qtu_events.iface_events),
			   atomic64_read(&qtu_events.match_calls),
			   atomic64_read(&qtu_events.match_calls_prepost),
			   atomic64_read(&qtu_events.match_found_sk),
			   atomic64_read(&qtu_events.match_found_sk_in_ct),
			   atomic64_read(&qtu_events.match_found_no_sk_in_ct),
			   atomic64_read(&qtu_events.match_no_sk),
			   atomic64_read(&qtu_events.match_no_sk_file));

		/* Count the following as part of the last item_index */
		prdebug_full_state(0, "proc ctrl");
	}

	return 0;
}

/*
 * Delete socket tags, and stat tags associated with a given
 * accouting tag and uid.
 */
static int ctrl_cmd_delete(const char *input)
{
	char cmd;
	uid_t uid;
	uid_t entry_uid;
	tag_t acct_tag;
	tag_t tag;
	int res, argc;
	struct iface_stat *iface_entry;
	struct rb_node *node;
	struct sock_tag *st_entry;
	struct rb_root st_to_free_tree = RB_ROOT;
	struct tag_stat *ts_entry;
	struct tag_counter_set *tcs_entry;
	struct tag_ref *tr_entry;
	struct uid_tag_data *utd_entry;

	argc = sscanf(input, "%c %llu %u", &cmd, &acct_tag, &uid);
	CT_DEBUG("qtaguid: ctrl_delete(%s): argc=%d cmd=%c "
		 "user_tag=0x%llx uid=%u\n", input, argc, cmd,
		 acct_tag, uid);
	if (argc < 2) {
		res = -EINVAL;
		goto err;
	}
	if (!valid_atag(acct_tag)) {
		pr_info("qtaguid: ctrl_delete(%s): invalid tag\n", input);
		res = -EINVAL;
		goto err;
	}
	if (argc < 3) {
		uid = current_fsuid();
	} else if (!can_impersonate_uid(uid)) {
		pr_info("qtaguid: ctrl_delete(%s): "
			"insufficient priv from pid=%u tgid=%u uid=%u\n",
			input, current->pid, current->tgid, current_fsuid());
		res = -EPERM;
		goto err;
	}

	tag = combine_atag_with_uid(acct_tag, uid);
	CT_DEBUG("qtaguid: ctrl_delete(%s): "
		 "looking for tag=0x%llx (uid=%u)\n",
		 input, tag, uid);

	/* Delete socket tags */
	spin_lock_bh(&sock_tag_list_lock);
	node = rb_first(&sock_tag_tree);
	while (node) {
		st_entry = rb_entry(node, struct sock_tag, sock_node);
		entry_uid = get_uid_from_tag(st_entry->tag);
		node = rb_next(node);
		if (entry_uid != uid)
			continue;

		CT_DEBUG("qtaguid: ctrl_delete(%s): st tag=0x%llx (uid=%u)\n",
			 input, st_entry->tag, entry_uid);

		if (!acct_tag || st_entry->tag == tag) {
			rb_erase(&st_entry->sock_node, &sock_tag_tree);
			/* Can't sockfd_put() within spinlock, do it later. */
			sock_tag_tree_insert(st_entry, &st_to_free_tree);
			tr_entry = lookup_tag_ref(st_entry->tag, NULL);
			BUG_ON(tr_entry->num_sock_tags <= 0);
			tr_entry->num_sock_tags--;
			/*
			 * TODO: remove if, and start failing.
			 * This is a hack to work around the fact that in some
			 * places we have "if (IS_ERR_OR_NULL(pqd_entry))"
			 * and are trying to work around apps
			 * that didn't open the /dev/xt_qtaguid.
			 */
			if (st_entry->list.next && st_entry->list.prev)
				list_del(&st_entry->list);
		}
	}
	spin_unlock_bh(&sock_tag_list_lock);

	sock_tag_tree_erase(&st_to_free_tree);

	/* Delete tag counter-sets */
	spin_lock_bh(&tag_counter_set_list_lock);
	/* Counter sets are only on the uid tag, not full tag */
	tcs_entry = tag_counter_set_tree_search(&tag_counter_set_tree, tag);
	if (tcs_entry) {
		CT_DEBUG("qtaguid: ctrl_delete(%s): "
			 "erase tcs: tag=0x%llx (uid=%u) set=%d\n",
			 input,
			 tcs_entry->tn.tag,
			 get_uid_from_tag(tcs_entry->tn.tag),
			 tcs_entry->active_set);
		rb_erase(&tcs_entry->tn.node, &tag_counter_set_tree);
		kfree(tcs_entry);
	}
	spin_unlock_bh(&tag_counter_set_list_lock);

	/*
	 * If acct_tag is 0, then all entries belonging to uid are
	 * erased.
	 */
	spin_lock_bh(&iface_stat_list_lock);
	list_for_each_entry(iface_entry, &iface_stat_list, list) {
		spin_lock_bh(&iface_entry->tag_stat_list_lock);
		node = rb_first(&iface_entry->tag_stat_tree);
		while (node) {
			ts_entry = rb_entry(node, struct tag_stat, tn.node);
			entry_uid = get_uid_from_tag(ts_entry->tn.tag);
			node = rb_next(node);

			CT_DEBUG("qtaguid: ctrl_delete(%s): "
				 "ts tag=0x%llx (uid=%u)\n",
				 input, ts_entry->tn.tag, entry_uid);

			if (entry_uid != uid)
				continue;
			if (!acct_tag || ts_entry->tn.tag == tag) {
				CT_DEBUG("qtaguid: ctrl_delete(%s): "
					 "erase ts: %s 0x%llx %u\n",
					 input, iface_entry->ifname,
					 get_atag_from_tag(ts_entry->tn.tag),
					 entry_uid);
				rb_erase(&ts_entry->tn.node,
					 &iface_entry->tag_stat_tree);
				kfree(ts_entry);
			}
		}
		spin_unlock_bh(&iface_entry->tag_stat_list_lock);
	}
	spin_unlock_bh(&iface_stat_list_lock);

	/* Cleanup the uid_tag_data */
	spin_lock_bh(&uid_tag_data_tree_lock);
	node = rb_first(&uid_tag_data_tree);
	while (node) {
		utd_entry = rb_entry(node, struct uid_tag_data, node);
		entry_uid = utd_entry->uid;
		node = rb_next(node);

		CT_DEBUG("qtaguid: ctrl_delete(%s): "
			 "utd uid=%u\n",
			 input, entry_uid);

		if (entry_uid != uid)
			continue;
		/*
		 * Go over the tag_refs, and those that don't have
		 * sock_tags using them are freed.
		 */
		put_tag_ref_tree(tag, utd_entry);
		put_utd_entry(utd_entry);
	}
	spin_unlock_bh(&uid_tag_data_tree_lock);

	atomic64_inc(&qtu_events.delete_cmds);
	res = 0;

err:
	return res;
}

static int ctrl_cmd_counter_set(const char *input)
{
	char cmd;
	uid_t uid = 0;
	tag_t tag;
	int res, argc;
	struct tag_counter_set *tcs;
	int counter_set;

	argc = sscanf(input, "%c %d %u", &cmd, &counter_set, &uid);
	CT_DEBUG("qtaguid: ctrl_counterset(%s): argc=%d cmd=%c "
		 "set=%d uid=%u\n", input, argc, cmd,
		 counter_set, uid);
	if (argc != 3) {
		res = -EINVAL;
		goto err;
	}
	if (counter_set < 0 || counter_set >= IFS_MAX_COUNTER_SETS) {
		pr_info("qtaguid: ctrl_counterset(%s): invalid counter_set range\n",
			input);
		res = -EINVAL;
		goto err;
	}
	if (!can_manipulate_uids()) {
		pr_info("qtaguid: ctrl_counterset(%s): "
			"insufficient priv from pid=%u tgid=%u uid=%u\n",
			input, current->pid, current->tgid, current_fsuid());
		res = -EPERM;
		goto err;
	}

	tag = make_tag_from_uid(uid);
	spin_lock_bh(&tag_counter_set_list_lock);
	tcs = tag_counter_set_tree_search(&tag_counter_set_tree, tag);
	if (!tcs) {
		tcs = kzalloc(sizeof(*tcs), GFP_ATOMIC);
		if (!tcs) {
			spin_unlock_bh(&tag_counter_set_list_lock);
			pr_err("qtaguid: ctrl_counterset(%s): "
			       "failed to alloc counter set\n",
			       input);
			res = -ENOMEM;
			goto err;
		}
		tcs->tn.tag = tag;
		tag_counter_set_tree_insert(tcs, &tag_counter_set_tree);
		CT_DEBUG("qtaguid: ctrl_counterset(%s): added tcs tag=0x%llx "
			 "(uid=%u) set=%d\n",
			 input, tag, get_uid_from_tag(tag), counter_set);
	}
	tcs->active_set = counter_set;
	spin_unlock_bh(&tag_counter_set_list_lock);
	atomic64_inc(&qtu_events.counter_set_changes);
	res = 0;

err:
	return res;
}

static int ctrl_cmd_tag(const char *input)
{
	char cmd;
	int sock_fd = 0;
	uid_t uid = 0;
	tag_t acct_tag = make_atag_from_value(0);
	tag_t full_tag;
	struct socket *el_socket;
	int res, argc;
	struct sock_tag *sock_tag_entry;
	struct tag_ref *tag_ref_entry;
	struct uid_tag_data *uid_tag_data_entry;
	struct proc_qtu_data *pqd_entry;

	/* Unassigned args will get defaulted later. */
	argc = sscanf(input, "%c %d %llu %u", &cmd, &sock_fd, &acct_tag, &uid);
	CT_DEBUG("qtaguid: ctrl_tag(%s): argc=%d cmd=%c sock_fd=%d "
		 "acct_tag=0x%llx uid=%u\n", input, argc, cmd, sock_fd,
		 acct_tag, uid);
	if (argc < 2) {
		res = -EINVAL;
		goto err;
	}
	el_socket = sockfd_lookup(sock_fd, &res);  /* This locks the file */
	if (!el_socket) {
		pr_info("qtaguid: ctrl_tag(%s): failed to lookup"
			" sock_fd=%d err=%d pid=%u tgid=%u uid=%u\n",
			input, sock_fd, res, current->pid, current->tgid,
			current_fsuid());
		goto err;
	}
	CT_DEBUG("qtaguid: ctrl_tag(%s): socket->...->f_count=%ld ->sk=%p\n",
		 input, atomic_long_read(&el_socket->file->f_count),
		 el_socket->sk);
	if (argc < 3) {
		acct_tag = make_atag_from_value(0);
	} else if (!valid_atag(acct_tag)) {
		pr_info("qtaguid: ctrl_tag(%s): invalid tag\n", input);
		res = -EINVAL;
		goto err_put;
	}
	CT_DEBUG("qtaguid: ctrl_tag(%s): "
		 "pid=%u tgid=%u uid=%u euid=%u fsuid=%u "
		 "ctrl.gid=%u in_group()=%d in_egroup()=%d\n",
		 input, current->pid, current->tgid, current_uid(),
		 current_euid(), current_fsuid(),
		 xt_qtaguid_ctrl_file->gid,
		 in_group_p(xt_qtaguid_ctrl_file->gid),
		 in_egroup_p(xt_qtaguid_ctrl_file->gid));
	if (argc < 4) {
		uid = current_fsuid();
	} else if (!can_impersonate_uid(uid)) {
		pr_info("qtaguid: ctrl_tag(%s): "
			"insufficient priv from pid=%u tgid=%u uid=%u\n",
			input, current->pid, current->tgid, current_fsuid());
		res = -EPERM;
		goto err_put;
	}
	full_tag = combine_atag_with_uid(acct_tag, uid);

	spin_lock_bh(&sock_tag_list_lock);
	sock_tag_entry = get_sock_stat_nl(el_socket->sk);
	tag_ref_entry = get_tag_ref(full_tag, &uid_tag_data_entry);
	if (IS_ERR(tag_ref_entry)) {
		res = PTR_ERR(tag_ref_entry);
		spin_unlock_bh(&sock_tag_list_lock);
		goto err_put;
	}
	tag_ref_entry->num_sock_tags++;
	if (sock_tag_entry) {
		struct tag_ref *prev_tag_ref_entry;

		CT_DEBUG("qtaguid: ctrl_tag(%s): retag for sk=%p "
			 "st@%p ...->f_count=%ld\n",
			 input, el_socket->sk, sock_tag_entry,
			 atomic_long_read(&el_socket->file->f_count));
		/*
		 * This is a re-tagging, so release the sock_fd that was
		 * locked at the time of the 1st tagging.
		 * There is still the ref from this call's sockfd_lookup() so
		 * it can be done within the spinlock.
		 */
		sockfd_put(sock_tag_entry->socket);
		prev_tag_ref_entry = lookup_tag_ref(sock_tag_entry->tag,
						    &uid_tag_data_entry);
		BUG_ON(IS_ERR_OR_NULL(prev_tag_ref_entry));
		BUG_ON(prev_tag_ref_entry->num_sock_tags <= 0);
		prev_tag_ref_entry->num_sock_tags--;
		sock_tag_entry->tag = full_tag;
	} else {
		CT_DEBUG("qtaguid: ctrl_tag(%s): newtag for sk=%p\n",
			 input, el_socket->sk);
		sock_tag_entry = kzalloc(sizeof(*sock_tag_entry),
					 GFP_ATOMIC);
		if (!sock_tag_entry) {
			pr_err("qtaguid: ctrl_tag(%s): "
			       "socket tag alloc failed\n",
			       input);
			spin_unlock_bh(&sock_tag_list_lock);
			res = -ENOMEM;
			goto err_tag_unref_put;
		}
		sock_tag_entry->sk = el_socket->sk;
		sock_tag_entry->socket = el_socket;
		sock_tag_entry->pid = current->tgid;
		sock_tag_entry->tag = combine_atag_with_uid(acct_tag,
							    uid);
		spin_lock_bh(&uid_tag_data_tree_lock);
		pqd_entry = proc_qtu_data_tree_search(
			&proc_qtu_data_tree, current->tgid);
		/*
		 * TODO: remove if, and start failing.
		 * At first, we want to catch user-space code that is not
		 * opening the /dev/xt_qtaguid.
		 */
		if (IS_ERR_OR_NULL(pqd_entry))
			pr_warn_once(
				"qtaguid: %s(): "
				"User space forgot to open /dev/xt_qtaguid? "
				"pid=%u tgid=%u uid=%u\n", __func__,
				current->pid, current->tgid,
				current_fsuid());
		else
			list_add(&sock_tag_entry->list,
				 &pqd_entry->sock_tag_list);
		spin_unlock_bh(&uid_tag_data_tree_lock);

		sock_tag_tree_insert(sock_tag_entry, &sock_tag_tree);
		atomic64_inc(&qtu_events.sockets_tagged);
	}
	spin_unlock_bh(&sock_tag_list_lock);
	/* We keep the ref to the socket (file) until it is untagged */
	CT_DEBUG("qtaguid: ctrl_tag(%s): done st@%p ...->f_count=%ld\n",
		 input, sock_tag_entry,
		 atomic_long_read(&el_socket->file->f_count));
	return 0;

err_tag_unref_put:
	BUG_ON(tag_ref_entry->num_sock_tags <= 0);
	tag_ref_entry->num_sock_tags--;
	free_tag_ref_from_utd_entry(tag_ref_entry, uid_tag_data_entry);
err_put:
	CT_DEBUG("qtaguid: ctrl_tag(%s): done. ...->f_count=%ld\n",
		 input, atomic_long_read(&el_socket->file->f_count) - 1);
	/* Release the sock_fd that was grabbed by sockfd_lookup(). */
	sockfd_put(el_socket);
	return res;

err:
	CT_DEBUG("qtaguid: ctrl_tag(%s): done.\n", input);
	return res;
}

static int ctrl_cmd_untag(const char *input)
{
	char cmd;
	int sock_fd = 0;
	struct socket *el_socket;
	int res, argc;
	struct sock_tag *sock_tag_entry;
	struct tag_ref *tag_ref_entry;
	struct uid_tag_data *utd_entry;
	struct proc_qtu_data *pqd_entry;

	argc = sscanf(input, "%c %d", &cmd, &sock_fd);
	CT_DEBUG("qtaguid: ctrl_untag(%s): argc=%d cmd=%c sock_fd=%d\n",
		 input, argc, cmd, sock_fd);
	if (argc < 2) {
		res = -EINVAL;
		goto err;
	}
	el_socket = sockfd_lookup(sock_fd, &res);  /* This locks the file */
	if (!el_socket) {
		pr_info("qtaguid: ctrl_untag(%s): failed to lookup"
			" sock_fd=%d err=%d pid=%u tgid=%u uid=%u\n",
			input, sock_fd, res, current->pid, current->tgid,
			current_fsuid());
		goto err;
	}
	CT_DEBUG("qtaguid: ctrl_untag(%s): socket->...->f_count=%ld ->sk=%p\n",
		 input, atomic_long_read(&el_socket->file->f_count),
		 el_socket->sk);
	spin_lock_bh(&sock_tag_list_lock);
	sock_tag_entry = get_sock_stat_nl(el_socket->sk);
	if (!sock_tag_entry) {
		spin_unlock_bh(&sock_tag_list_lock);
		res = -EINVAL;
		goto err_put;
	}
	/*
	 * The socket already belongs to the current process
	 * so it can do whatever it wants to it.
	 */
	rb_erase(&sock_tag_entry->sock_node, &sock_tag_tree);

	tag_ref_entry = lookup_tag_ref(sock_tag_entry->tag, &utd_entry);
	BUG_ON(!tag_ref_entry);
	BUG_ON(tag_ref_entry->num_sock_tags <= 0);
	spin_lock_bh(&uid_tag_data_tree_lock);
	pqd_entry = proc_qtu_data_tree_search(
		&proc_qtu_data_tree, current->tgid);
	/*
	 * TODO: remove if, and start failing.
	 * At first, we want to catch user-space code that is not
	 * opening the /dev/xt_qtaguid.
	 */
	if (IS_ERR_OR_NULL(pqd_entry))
		pr_warn_once("qtaguid: %s(): "
			     "User space forgot to open /dev/xt_qtaguid? "
			     "pid=%u tgid=%u uid=%u\n", __func__,
			     current->pid, current->tgid, current_fsuid());
	else
		list_del(&sock_tag_entry->list);
	spin_unlock_bh(&uid_tag_data_tree_lock);
	/*
	 * We don't free tag_ref from the utd_entry here,
	 * only during a cmd_delete().
	 */
	tag_ref_entry->num_sock_tags--;
	spin_unlock_bh(&sock_tag_list_lock);
	/*
	 * Release the sock_fd that was grabbed at tag time,
	 * and once more for the sockfd_lookup() here.
	 */
	sockfd_put(sock_tag_entry->socket);
	CT_DEBUG("qtaguid: ctrl_untag(%s): done. st@%p ...->f_count=%ld\n",
		 input, sock_tag_entry,
		 atomic_long_read(&el_socket->file->f_count) - 1);
	sockfd_put(el_socket);

	kfree(sock_tag_entry);
	atomic64_inc(&qtu_events.sockets_untagged);

	return 0;

err_put:
	CT_DEBUG("qtaguid: ctrl_untag(%s): done. socket->...->f_count=%ld\n",
		 input, atomic_long_read(&el_socket->file->f_count) - 1);
	/* Release the sock_fd that was grabbed by sockfd_lookup(). */
	sockfd_put(el_socket);
	return res;

err:
	CT_DEBUG("qtaguid: ctrl_untag(%s): done.\n", input);
	return res;
}

static ssize_t qtaguid_ctrl_parse(const char *input, size_t count)
{
	char cmd;
	ssize_t res;

	CT_DEBUG("qtaguid: ctrl(%s): pid=%u tgid=%u uid=%u\n",
		 input, current->pid, current->tgid, current_fsuid());

	cmd = input[0];
	/* Collect params for commands */
	switch (cmd) {
	case 'd':
		res = ctrl_cmd_delete(input);
		break;

	case 's':
		res = ctrl_cmd_counter_set(input);
		break;

	case 't':
		res = ctrl_cmd_tag(input);
		break;

	case 'u':
		res = ctrl_cmd_untag(input);
		break;

	default:
		res = -EINVAL;
		goto err;
	}
	if (!res)
		res = count;
err:
	CT_DEBUG("qtaguid: ctrl(%s): res=%zd\n", input, res);
	return res;
}

#define MAX_QTAGUID_CTRL_INPUT_LEN 255
static ssize_t qtaguid_ctrl_proc_write(struct file *file, const char __user *buffer,
				   size_t count, loff_t *offp)
{
	char input_buf[MAX_QTAGUID_CTRL_INPUT_LEN];

	if (unlikely(module_passive))
		return count;

	if (count >= MAX_QTAGUID_CTRL_INPUT_LEN)
		return -EINVAL;

	if (copy_from_user(input_buf, buffer, count))
		return -EFAULT;

	input_buf[count] = '\0';
	return qtaguid_ctrl_parse(input_buf, count);
}

struct proc_print_info {
	struct iface_stat *iface_entry;
	int item_index;
	tag_t tag; /* tag found by reading to tag_pos */
	off_t tag_pos;
	int tag_item_index;
};

static void pp_stats_header(struct seq_file *m)
{
	seq_puts(m,
		 "idx iface acct_tag_hex uid_tag_int cnt_set "
		 "rx_bytes rx_packets "
		 "tx_bytes tx_packets "
		 "rx_tcp_bytes rx_tcp_packets "
		 "rx_udp_bytes rx_udp_packets "
		 "rx_other_bytes rx_other_packets "
		 "tx_tcp_bytes tx_tcp_packets "
		 "tx_udp_bytes tx_udp_packets "
		 "tx_other_bytes tx_other_packets\n");
}

static int pp_stats_line(struct seq_file *m, struct tag_stat *ts_entry,
			 int cnt_set)
{
	int ret;
	struct data_counters *cnts;
	tag_t tag = ts_entry->tn.tag;
	uid_t stat_uid = get_uid_from_tag(tag);
	struct proc_print_info *ppi = m->private;
	/* Detailed tags are not available to everybody */
	if (get_atag_from_tag(tag) && !can_read_other_uid_stats(stat_uid)) {
		CT_DEBUG("qtaguid: stats line: "
			 "%s 0x%llx %u: insufficient priv "
			 "from pid=%u tgid=%u uid=%u stats.gid=%u\n",
			 ppi->iface_entry->ifname,
			 get_atag_from_tag(tag), stat_uid,
			 current->pid, current->tgid, current_fsuid(),
			 xt_qtaguid_stats_file->gid);
		return 0;
	}
	ppi->item_index++;
	cnts = &ts_entry->counters;
	ret = seq_printf(m, "%d %s 0x%llx %u %u "
		"%llu %llu "
		"%llu %llu "
		"%llu %llu "
		"%llu %llu "
		"%llu %llu "
		"%llu %llu "
		"%llu %llu "
		"%llu %llu\n",
		ppi->item_index,
		ppi->iface_entry->ifname,
		get_atag_from_tag(tag),
		stat_uid,
		cnt_set,
		dc_sum_bytes(cnts, cnt_set, IFS_RX),
		dc_sum_packets(cnts, cnt_set, IFS_RX),
		dc_sum_bytes(cnts, cnt_set, IFS_TX),
		dc_sum_packets(cnts, cnt_set, IFS_TX),
		cnts->bpc[cnt_set][IFS_RX][IFS_TCP].bytes,
		cnts->bpc[cnt_set][IFS_RX][IFS_TCP].packets,
		cnts->bpc[cnt_set][IFS_RX][IFS_UDP].bytes,
		cnts->bpc[cnt_set][IFS_RX][IFS_UDP].packets,
		cnts->bpc[cnt_set][IFS_RX][IFS_PROTO_OTHER].bytes,
		cnts->bpc[cnt_set][IFS_RX][IFS_PROTO_OTHER].packets,
		cnts->bpc[cnt_set][IFS_TX][IFS_TCP].bytes,
		cnts->bpc[cnt_set][IFS_TX][IFS_TCP].packets,
		cnts->bpc[cnt_set][IFS_TX][IFS_UDP].bytes,
		cnts->bpc[cnt_set][IFS_TX][IFS_UDP].packets,
		cnts->bpc[cnt_set][IFS_TX][IFS_PROTO_OTHER].bytes,
		cnts->bpc[cnt_set][IFS_TX][IFS_PROTO_OTHER].packets);
	return ret ?: 1;
}

static bool pp_sets(struct seq_file *m, struct tag_stat *ts_entry)
{
	int ret;
	int counter_set;
	for (counter_set = 0; counter_set < IFS_MAX_COUNTER_SETS;
	     counter_set++) {
		ret = pp_stats_line(m, ts_entry, counter_set);
		if (ret < 0)
			return false;
	}
	return true;
}

static int qtaguid_stats_proc_iface_stat_ptr_valid(struct iface_stat *ptr)
{
	struct iface_stat *iface_entry;

	if (!ptr)
		return false;

	list_for_each_entry(iface_entry, &iface_stat_list, list)
		if (iface_entry == ptr)
			return true;
	return false;
}

static void qtaguid_stats_proc_next_iface_entry(struct proc_print_info *ppi)
{
	spin_unlock_bh(&ppi->iface_entry->tag_stat_list_lock);
	list_for_each_entry_continue(ppi->iface_entry, &iface_stat_list, list) {
		spin_lock_bh(&ppi->iface_entry->tag_stat_list_lock);
		return;
	}
	ppi->iface_entry = NULL;
}

static void *qtaguid_stats_proc_next(struct seq_file *m, void *v, loff_t *pos)
{
	struct proc_print_info *ppi = m->private;
	struct tag_stat *ts_entry;
	struct rb_node *node;

	if (!v) {
		pr_err("qtaguid: %s(): unexpected v: NULL\n", __func__);
		return NULL;
	}

	(*pos)++;

	if (!ppi->iface_entry || unlikely(module_passive))
		return NULL;

	if (v == SEQ_START_TOKEN)
		node = rb_first(&ppi->iface_entry->tag_stat_tree);
	else
		node = rb_next(&((struct tag_stat *)v)->tn.node);

	while (!node) {
		qtaguid_stats_proc_next_iface_entry(ppi);
		if (!ppi->iface_entry)
			return NULL;
		node = rb_first(&ppi->iface_entry->tag_stat_tree);
	}

	ts_entry = rb_entry(node, struct tag_stat, tn.node);
	ppi->tag = ts_entry->tn.tag;
	ppi->tag_pos = *pos;
	ppi->tag_item_index = ppi->item_index;
	return ts_entry;
}

static void *qtaguid_stats_proc_start(struct seq_file *m, loff_t *pos)
{
	struct proc_print_info *ppi = m->private;
	struct tag_stat *ts_entry = NULL;

	spin_lock_bh(&iface_stat_list_lock);

	if (*pos == 0) {
		ppi->item_index = 1;
		ppi->tag_pos = 0;
		if (list_empty(&iface_stat_list)) {
			ppi->iface_entry = NULL;
		} else {
			ppi->iface_entry = list_first_entry(&iface_stat_list,
							    struct iface_stat,
							    list);
			spin_lock_bh(&ppi->iface_entry->tag_stat_list_lock);
		}
		return SEQ_START_TOKEN;
	}
	if (!qtaguid_stats_proc_iface_stat_ptr_valid(ppi->iface_entry)) {
		if (ppi->iface_entry) {
			pr_err("qtaguid: %s(): iface_entry %p not found\n",
			       __func__, ppi->iface_entry);
			ppi->iface_entry = NULL;
		}
		return NULL;
	}

	spin_lock_bh(&ppi->iface_entry->tag_stat_list_lock);

	if (!ppi->tag_pos) {
		/* seq_read skipped first next call */
		ts_entry = SEQ_START_TOKEN;
	} else {
		ts_entry = tag_stat_tree_search(
				&ppi->iface_entry->tag_stat_tree, ppi->tag);
		if (!ts_entry) {
			pr_info("qtaguid: %s(): tag_stat.tag 0x%llx not found. Abort.\n",
				__func__, ppi->tag);
			return NULL;
		}
	}

	if (*pos == ppi->tag_pos) { /* normal resume */
		ppi->item_index = ppi->tag_item_index;
	} else {
		/* seq_read skipped a next call */
		*pos = ppi->tag_pos;
		ts_entry = qtaguid_stats_proc_next(m, ts_entry, pos);
	}

	return ts_entry;
}

static void qtaguid_stats_proc_stop(struct seq_file *m, void *v)
{
	struct proc_print_info *ppi = m->private;
	if (ppi->iface_entry)
		spin_unlock_bh(&ppi->iface_entry->tag_stat_list_lock);
	spin_unlock_bh(&iface_stat_list_lock);
}

/*
 * Procfs reader to get all tag stats using style "1)" as described in
 * fs/proc/generic.c
 * Groups all protocols tx/rx bytes.
 */
static int qtaguid_stats_proc_show(struct seq_file *m, void *v)
{
	struct tag_stat *ts_entry = v;

	if (v == SEQ_START_TOKEN)
		pp_stats_header(m);
	else
		pp_sets(m, ts_entry);

	return 0;
}

/*------------------------------------------*/
static int qtudev_open(struct inode *inode, struct file *file)
{
	struct uid_tag_data *utd_entry;
	struct proc_qtu_data  *pqd_entry;
	struct proc_qtu_data  *new_pqd_entry;
	int res;
	bool utd_entry_found;

	if (unlikely(qtu_proc_handling_passive))
		return 0;

	DR_DEBUG("qtaguid: qtudev_open(): pid=%u tgid=%u uid=%u\n",
		 current->pid, current->tgid, current_fsuid());

	spin_lock_bh(&uid_tag_data_tree_lock);

	/* Look for existing uid data, or alloc one. */
	utd_entry = get_uid_data(current_fsuid(), &utd_entry_found);
	if (IS_ERR_OR_NULL(utd_entry)) {
		res = PTR_ERR(utd_entry);
		goto err_unlock;
	}

	/* Look for existing PID based proc_data */
	pqd_entry = proc_qtu_data_tree_search(&proc_qtu_data_tree,
					      current->tgid);
	if (pqd_entry) {
		pr_err("qtaguid: qtudev_open(): %u/%u %u "
		       "%s already opened\n",
		       current->pid, current->tgid, current_fsuid(),
		       QTU_DEV_NAME);
		res = -EBUSY;
		goto err_unlock_free_utd;
	}

	new_pqd_entry = kzalloc(sizeof(*new_pqd_entry), GFP_ATOMIC);
	if (!new_pqd_entry) {
		pr_err("qtaguid: qtudev_open(): %u/%u %u: "
		       "proc data alloc failed\n",
		       current->pid, current->tgid, current_fsuid());
		res = -ENOMEM;
		goto err_unlock_free_utd;
	}
	new_pqd_entry->pid = current->tgid;
	INIT_LIST_HEAD(&new_pqd_entry->sock_tag_list);
	new_pqd_entry->parent_tag_data = utd_entry;
	utd_entry->num_pqd++;

	proc_qtu_data_tree_insert(new_pqd_entry,
				  &proc_qtu_data_tree);

	spin_unlock_bh(&uid_tag_data_tree_lock);
	DR_DEBUG("qtaguid: tracking data for uid=%u in pqd=%p\n",
		 current_fsuid(), new_pqd_entry);
	file->private_data = new_pqd_entry;
	return 0;

err_unlock_free_utd:
	if (!utd_entry_found) {
		rb_erase(&utd_entry->node, &uid_tag_data_tree);
		kfree(utd_entry);
	}
err_unlock:
	spin_unlock_bh(&uid_tag_data_tree_lock);
	return res;
}

static int qtudev_release(struct inode *inode, struct file *file)
{
	struct proc_qtu_data  *pqd_entry = file->private_data;
	struct uid_tag_data  *utd_entry = pqd_entry->parent_tag_data;
	struct sock_tag *st_entry;
	struct rb_root st_to_free_tree = RB_ROOT;
	struct list_head *entry, *next;
	struct tag_ref *tr;

	if (unlikely(qtu_proc_handling_passive))
		return 0;

	/*
	 * Do not trust the current->pid, it might just be a kworker cleaning
	 * up after a dead proc.
	 */
	DR_DEBUG("qtaguid: qtudev_release(): "
		 "pid=%u tgid=%u uid=%u "
		 "pqd_entry=%p->pid=%u utd_entry=%p->active_tags=%d\n",
		 current->pid, current->tgid, pqd_entry->parent_tag_data->uid,
		 pqd_entry, pqd_entry->pid, utd_entry,
		 utd_entry->num_active_tags);

	spin_lock_bh(&sock_tag_list_lock);
	spin_lock_bh(&uid_tag_data_tree_lock);

	list_for_each_safe(entry, next, &pqd_entry->sock_tag_list) {
		st_entry = list_entry(entry, struct sock_tag, list);
		DR_DEBUG("qtaguid: %s(): "
			 "erase sock_tag=%p->sk=%p pid=%u tgid=%u uid=%u\n",
			 __func__,
			 st_entry, st_entry->sk,
			 current->pid, current->tgid,
			 pqd_entry->parent_tag_data->uid);

		utd_entry = uid_tag_data_tree_search(
			&uid_tag_data_tree,
			get_uid_from_tag(st_entry->tag));
		BUG_ON(IS_ERR_OR_NULL(utd_entry));
		DR_DEBUG("qtaguid: %s(): "
			 "looking for tag=0x%llx in utd_entry=%p\n", __func__,
			 st_entry->tag, utd_entry);
		tr = tag_ref_tree_search(&utd_entry->tag_ref_tree,
					 st_entry->tag);
		BUG_ON(!tr);
		BUG_ON(tr->num_sock_tags <= 0);
		tr->num_sock_tags--;
		free_tag_ref_from_utd_entry(tr, utd_entry);

		rb_erase(&st_entry->sock_node, &sock_tag_tree);
		list_del(&st_entry->list);
		/* Can't sockfd_put() within spinlock, do it later. */
		sock_tag_tree_insert(st_entry, &st_to_free_tree);

		/*
		 * Try to free the utd_entry if no other proc_qtu_data is
		 * using it (num_pqd is 0) and it doesn't have active tags
		 * (num_active_tags is 0).
		 */
		put_utd_entry(utd_entry);
	}

	rb_erase(&pqd_entry->node, &proc_qtu_data_tree);
	BUG_ON(pqd_entry->parent_tag_data->num_pqd < 1);
	pqd_entry->parent_tag_data->num_pqd--;
	put_utd_entry(pqd_entry->parent_tag_data);
	kfree(pqd_entry);
	file->private_data = NULL;

	spin_unlock_bh(&uid_tag_data_tree_lock);
	spin_unlock_bh(&sock_tag_list_lock);


	sock_tag_tree_erase(&st_to_free_tree);

	prdebug_full_state(0, "%s(): pid=%u tgid=%u", __func__,
			   current->pid, current->tgid);
	return 0;
}

/*------------------------------------------*/
static const struct file_operations qtudev_fops = {
	.owner = THIS_MODULE,
	.open = qtudev_open,
	.release = qtudev_release,
};

static struct miscdevice qtu_device = {
	.minor = MISC_DYNAMIC_MINOR,
	.name = QTU_DEV_NAME,
	.fops = &qtudev_fops,
	/* How sad it doesn't allow for defaults: .mode = S_IRUGO | S_IWUSR */
};

static const struct seq_operations proc_qtaguid_ctrl_seqops = {
	.start = qtaguid_ctrl_proc_start,
	.next = qtaguid_ctrl_proc_next,
	.stop = qtaguid_ctrl_proc_stop,
	.show = qtaguid_ctrl_proc_show,
};

static int proc_qtaguid_ctrl_open(struct inode *inode, struct file *file)
{
	return seq_open_private(file, &proc_qtaguid_ctrl_seqops,
				sizeof(struct proc_ctrl_print_info));
}

static const struct file_operations proc_qtaguid_ctrl_fops = {
	.open		= proc_qtaguid_ctrl_open,
	.read		= seq_read,
	.write		= qtaguid_ctrl_proc_write,
	.llseek		= seq_lseek,
	.release	= seq_release_private,
};

static const struct seq_operations proc_qtaguid_stats_seqops = {
	.start = qtaguid_stats_proc_start,
	.next = qtaguid_stats_proc_next,
	.stop = qtaguid_stats_proc_stop,
	.show = qtaguid_stats_proc_show,
};

static int proc_qtaguid_stats_open(struct inode *inode, struct file *file)
{
	return seq_open_private(file, &proc_qtaguid_stats_seqops,
				sizeof(struct proc_print_info));
}

static const struct file_operations proc_qtaguid_stats_fops = {
	.open		= proc_qtaguid_stats_open,
	.read		= seq_read,
	.llseek		= seq_lseek,
	.release	= seq_release_private,
};

/*------------------------------------------*/
static int __init qtaguid_proc_register(struct proc_dir_entry **res_procdir)
{
	int ret;
	*res_procdir = proc_mkdir(module_procdirname, init_net.proc_net);
	if (!*res_procdir) {
		pr_err("qtaguid: failed to create proc/.../xt_qtaguid\n");
		ret = -ENOMEM;
		goto no_dir;
	}

	xt_qtaguid_ctrl_file = proc_create_data("ctrl", proc_ctrl_perms,
						*res_procdir,
						&proc_qtaguid_ctrl_fops,
						NULL);
	if (!xt_qtaguid_ctrl_file) {
		pr_err("qtaguid: failed to create xt_qtaguid/ctrl "
			" file\n");
		ret = -ENOMEM;
		goto no_ctrl_entry;
	}

	xt_qtaguid_stats_file = proc_create_data("stats", proc_stats_perms,
						 *res_procdir,
						 &proc_qtaguid_stats_fops,
						 NULL);
	if (!xt_qtaguid_stats_file) {
		pr_err("qtaguid: failed to create xt_qtaguid/stats "
			"file\n");
		ret = -ENOMEM;
		goto no_stats_entry;
	}
	/*
	 * TODO: add support counter hacking
	 * xt_qtaguid_stats_file->write_proc = qtaguid_stats_proc_write;
	 */
	return 0;

no_stats_entry:
	remove_proc_entry("ctrl", *res_procdir);
no_ctrl_entry:
	remove_proc_entry("xt_qtaguid", NULL);
no_dir:
	return ret;
}

static struct xt_match qtaguid_mt_reg __read_mostly = {
	/*
	 * This module masquerades as the "owner" module so that iptables
	 * tools can deal with it.
	 */
	.name       = "owner",
	.revision   = 1,
	.family     = NFPROTO_UNSPEC,
	.match      = qtaguid_mt,
	.matchsize  = sizeof(struct xt_qtaguid_match_info),
	.me         = THIS_MODULE,
};

static int __init qtaguid_mt_init(void)
{
	if (qtaguid_proc_register(&xt_qtaguid_procdir)
	    || iface_stat_init(xt_qtaguid_procdir)
	    || xt_register_match(&qtaguid_mt_reg)
	    || misc_register(&qtu_device))
		return -1;
	return 0;
}

/*
 * TODO: allow unloading of the module.
 * For now stats are permanent.
 * Kconfig forces'y/n' and never an 'm'.
 */

module_init(qtaguid_mt_init);
MODULE_AUTHOR("jpa <jpa@google.com>");
MODULE_DESCRIPTION("Xtables: socket owner+tag matching and associated stats");
MODULE_LICENSE("GPL");
MODULE_ALIAS("ipt_owner");
MODULE_ALIAS("ip6t_owner");
MODULE_ALIAS("ipt_qtaguid");
MODULE_ALIAS("ip6t_qtaguid");<|MERGE_RESOLUTION|>--- conflicted
+++ resolved
@@ -1488,11 +1488,7 @@
 	if (!s)
 		return -ENOMEM;
 
-<<<<<<< HEAD
-	s->fmt = (long)PDE_DATA(inode);
-=======
 	s->fmt = (uintptr_t)PDE_DATA(inode);
->>>>>>> a3b71254
 	return 0;
 }
 
