#ifndef __PERF_RECORD_H
#define __PERF_RECORD_H

#include "../perf.h"
#include "util.h"
#include <linux/list.h>
#include <linux/rbtree.h>

/*
 * PERF_SAMPLE_IP | PERF_SAMPLE_TID | *
 */
struct ip_event {
	struct perf_event_header header;
	u64 ip;
	u32 pid, tid;
	unsigned char __more_data[];
};

struct mmap_event {
	struct perf_event_header header;
	u32 pid, tid;
	u64 start;
	u64 len;
	u64 pgoff;
	char filename[PATH_MAX];
};

struct comm_event {
	struct perf_event_header header;
	u32 pid, tid;
	char comm[16];
};

struct fork_event {
	struct perf_event_header header;
	u32 pid, ppid;
	u32 tid, ptid;
	u64 time;
};

struct lost_event {
	struct perf_event_header header;
	u64 id;
	u64 lost;
};

/*
 * PERF_FORMAT_ENABLED | PERF_FORMAT_RUNNING | PERF_FORMAT_ID
 */
struct read_event {
	struct perf_event_header header;
	u32 pid, tid;
	u64 value;
	u64 time_enabled;
	u64 time_running;
	u64 id;
};

struct sample_event {
	struct perf_event_header        header;
	u64 array[];
};

<<<<<<< HEAD
=======
struct sample_data {
	u64 ip;
	u32 pid, tid;
	u64 time;
	u64 addr;
	u64 id;
	u64 stream_id;
	u32 cpu;
	u64 period;
	struct ip_callchain *callchain;
	u32 raw_size;
	void *raw_data;
};

>>>>>>> 2fbe74b9
#define BUILD_ID_SIZE 20

struct build_id_event {
	struct perf_event_header header;
	u8			 build_id[ALIGN(BUILD_ID_SIZE, sizeof(u64))];
	char			 filename[];
};

typedef union event_union {
	struct perf_event_header	header;
	struct ip_event			ip;
	struct mmap_event		mmap;
	struct comm_event		comm;
	struct fork_event		fork;
	struct lost_event		lost;
	struct read_event		read;
	struct sample_event		sample;
} event_t;

struct events_stats {
	unsigned long total;
	unsigned long lost;
};

void event__print_totals(void);

enum map_type {
	MAP__FUNCTION = 0,
<<<<<<< HEAD

	MAP__NR_TYPES,
};

=======
	MAP__VARIABLE,
};

#define MAP__NR_TYPES (MAP__VARIABLE + 1)

>>>>>>> 2fbe74b9
struct map {
	union {
		struct rb_node	rb_node;
		struct list_head node;
	};
	u64			start;
	u64			end;
	enum map_type		type;
	u64			pgoff;
	u64			(*map_ip)(struct map *, u64);
	u64			(*unmap_ip)(struct map *, u64);
	struct dso		*dso;
};

static inline u64 map__map_ip(struct map *map, u64 ip)
{
	return ip - map->start + map->pgoff;
}

static inline u64 map__unmap_ip(struct map *map, u64 ip)
{
	return ip + map->start - map->pgoff;
}

static inline u64 identity__map_ip(struct map *map __used, u64 ip)
{
	return ip;
}

struct symbol;

typedef int (*symbol_filter_t)(struct map *map, struct symbol *sym);

void map__init(struct map *self, enum map_type type,
	       u64 start, u64 end, u64 pgoff, struct dso *dso);
struct map *map__new(struct mmap_event *event, enum map_type,
		     char *cwd, int cwdlen);
void map__delete(struct map *self);
struct map *map__clone(struct map *self);
int map__overlap(struct map *l, struct map *r);
size_t map__fprintf(struct map *self, FILE *fp);
struct symbol *map__find_symbol(struct map *self, u64 addr,
				symbol_filter_t filter);
void map__fixup_start(struct map *self);
void map__fixup_end(struct map *self);

int event__synthesize_thread(pid_t pid, int (*process)(event_t *event));
void event__synthesize_threads(int (*process)(event_t *event));

extern char *event__cwd;
extern int  event__cwdlen;
extern struct events_stats event__stats;
extern unsigned long event__total[PERF_RECORD_MAX];

int event__process_comm(event_t *self);
int event__process_lost(event_t *self);
int event__process_mmap(event_t *self);
int event__process_task(event_t *self);

struct addr_location;
int event__preprocess_sample(const event_t *self, struct addr_location *al,
			     symbol_filter_t filter);

<<<<<<< HEAD
=======
struct perf_session;

int map__load(struct map *self, struct perf_session *session,
	      symbol_filter_t filter);
struct symbol *map__find_symbol(struct map *self, struct perf_session *session,
				u64 addr, symbol_filter_t filter);
struct symbol *map__find_symbol_by_name(struct map *self, const char *name,
					struct perf_session *session,
					symbol_filter_t filter);
void map__fixup_start(struct map *self);
void map__fixup_end(struct map *self);

int event__synthesize_thread(pid_t pid,
			     int (*process)(event_t *event,
					    struct perf_session *session),
			     struct perf_session *session);
void event__synthesize_threads(int (*process)(event_t *event,
					      struct perf_session *session),
			       struct perf_session *session);

int event__process_comm(event_t *self, struct perf_session *session);
int event__process_lost(event_t *self, struct perf_session *session);
int event__process_mmap(event_t *self, struct perf_session *session);
int event__process_task(event_t *self, struct perf_session *session);

struct addr_location;
int event__preprocess_sample(const event_t *self, struct perf_session *session,
			     struct addr_location *al, symbol_filter_t filter);
int event__parse_sample(event_t *event, u64 type, struct sample_data *data);

>>>>>>> 2fbe74b9
#endif /* __PERF_RECORD_H */<|MERGE_RESOLUTION|>--- conflicted
+++ resolved
@@ -61,8 +61,6 @@
 	u64 array[];
 };
 
-<<<<<<< HEAD
-=======
 struct sample_data {
 	u64 ip;
 	u32 pid, tid;
@@ -77,7 +75,6 @@
 	void *raw_data;
 };
 
->>>>>>> 2fbe74b9
 #define BUILD_ID_SIZE 20
 
 struct build_id_event {
@@ -106,18 +103,11 @@
 
 enum map_type {
 	MAP__FUNCTION = 0,
-<<<<<<< HEAD
-
-	MAP__NR_TYPES,
-};
-
-=======
 	MAP__VARIABLE,
 };
 
 #define MAP__NR_TYPES (MAP__VARIABLE + 1)
 
->>>>>>> 2fbe74b9
 struct map {
 	union {
 		struct rb_node	rb_node;
@@ -159,30 +149,7 @@
 struct map *map__clone(struct map *self);
 int map__overlap(struct map *l, struct map *r);
 size_t map__fprintf(struct map *self, FILE *fp);
-struct symbol *map__find_symbol(struct map *self, u64 addr,
-				symbol_filter_t filter);
-void map__fixup_start(struct map *self);
-void map__fixup_end(struct map *self);
 
-int event__synthesize_thread(pid_t pid, int (*process)(event_t *event));
-void event__synthesize_threads(int (*process)(event_t *event));
-
-extern char *event__cwd;
-extern int  event__cwdlen;
-extern struct events_stats event__stats;
-extern unsigned long event__total[PERF_RECORD_MAX];
-
-int event__process_comm(event_t *self);
-int event__process_lost(event_t *self);
-int event__process_mmap(event_t *self);
-int event__process_task(event_t *self);
-
-struct addr_location;
-int event__preprocess_sample(const event_t *self, struct addr_location *al,
-			     symbol_filter_t filter);
-
-<<<<<<< HEAD
-=======
 struct perf_session;
 
 int map__load(struct map *self, struct perf_session *session,
@@ -213,5 +180,4 @@
 			     struct addr_location *al, symbol_filter_t filter);
 int event__parse_sample(event_t *event, u64 type, struct sample_data *data);
 
->>>>>>> 2fbe74b9
 #endif /* __PERF_RECORD_H */