# SPDX-License-Identifier: GPL-2.0
# Backward compatibility
asflags-y  += $(EXTRA_AFLAGS)
ccflags-y  += $(EXTRA_CFLAGS)
cppflags-y += $(EXTRA_CPPFLAGS)
ldflags-y  += $(EXTRA_LDFLAGS)

# flags that take effect in current and sub directories
KBUILD_AFLAGS += $(subdir-asflags-y)
KBUILD_CFLAGS += $(subdir-ccflags-y)

# Figure out what we need to build from the various variables
# ===========================================================================

# When an object is listed to be built compiled-in and modular,
# only build the compiled-in version
obj-m := $(filter-out $(obj-y),$(obj-m))

# Libraries are always collected in one lib file.
# Filter out objects already built-in
lib-y := $(filter-out $(obj-y), $(sort $(lib-y) $(lib-m)))

# Subdirectories we need to descend into
subdir-ym := $(sort $(subdir-y) $(subdir-m) \
			$(patsubst %/,%, $(filter %/, $(obj-y) $(obj-m))))

# Handle objects in subdirs:
# - If we encounter foo/ in $(obj-y), replace it by foo/built-in.a and
#   foo/modules.order
# - If we encounter foo/ in $(obj-m), replace it by foo/modules.order
#
# Generate modules.order to determine modorder. Unfortunately, we don't have
# information about ordering between -y and -m subdirs. Just put -y's first.

ifdef need-modorder
obj-m := $(patsubst %/,%/modules.order, $(filter %/, $(obj-y)) $(obj-m))
else
obj-m := $(filter-out %/, $(obj-m))
endif

ifdef need-builtin
obj-y		:= $(patsubst %/, %/built-in.a, $(obj-y))
else
obj-y		:= $(filter-out %/, $(obj-y))
endif

# Expand $(foo-objs) $(foo-y) etc. by replacing their individuals
suffix-search = $(strip $(foreach s, $3, $($(1:%$(strip $2)=%$s))))
# List composite targets that are constructed by combining other targets
multi-search = $(sort $(foreach m, $1, $(if $(call suffix-search, $m, $2, $3 -), $m)))
# List primitive targets that are compiled from source files
real-search = $(foreach m, $1, $(if $(call suffix-search, $m, $2, $3 -), $(call suffix-search, $m, $2, $3), $m))

# If $(foo-objs), $(foo-y), $(foo-m), or $(foo-) exists, foo.o is a composite object
multi-obj-y := $(call multi-search, $(obj-y), .o, -objs -y)
multi-obj-m := $(call multi-search, $(obj-m), .o, -objs -y -m)
multi-obj-ym := $(multi-obj-y) $(multi-obj-m)

# Replace multi-part objects by their individual parts,
# including built-in.a from subdirectories
real-obj-y := $(call real-search, $(obj-y), .o, -objs -y)
real-obj-m := $(call real-search, $(obj-m), .o, -objs -y -m)

always-y += $(always-m)

# hostprogs-always-y += foo
# ... is a shorthand for
# hostprogs += foo
# always-y  += foo
hostprogs += $(hostprogs-always-y) $(hostprogs-always-m)
always-y += $(hostprogs-always-y) $(hostprogs-always-m)

# userprogs-always-y is likewise.
userprogs += $(userprogs-always-y) $(userprogs-always-m)
always-y += $(userprogs-always-y) $(userprogs-always-m)

# DTB
# If CONFIG_OF_ALL_DTBS is enabled, all DT blobs are built
dtb-$(CONFIG_OF_ALL_DTBS)       += $(dtb-)

# Composite DTB (i.e. DTB constructed by overlay)
multi-dtb-y := $(call multi-search, $(dtb-y), .dtb, -dtbs)
# Primitive DTB compiled from *.dts
real-dtb-y := $(call real-search, $(dtb-y), .dtb, -dtbs)
# Base DTB that overlay is applied onto (each first word of $(*-dtbs) expansion)
base-dtb-y := $(foreach m, $(multi-dtb-y), $(firstword $(call suffix-search, $m, .dtb, -dtbs)))

always-y			+= $(dtb-y)

ifneq ($(CHECK_DTBS),)
always-y += $(patsubst %.dtb,%.dt.yaml, $(real-dtb-y))
always-y += $(patsubst %.dtbo,%.dt.yaml, $(real-dtb-y))
endif

# Add subdir path

extra-y		:= $(addprefix $(obj)/,$(extra-y))
always-y	:= $(addprefix $(obj)/,$(always-y))
targets		:= $(addprefix $(obj)/,$(targets))
obj-m		:= $(addprefix $(obj)/,$(obj-m))
lib-y		:= $(addprefix $(obj)/,$(lib-y))
real-obj-y	:= $(addprefix $(obj)/,$(real-obj-y))
real-obj-m	:= $(addprefix $(obj)/,$(real-obj-m))
multi-obj-m	:= $(addprefix $(obj)/, $(multi-obj-m))
multi-dtb-y	:= $(addprefix $(obj)/, $(multi-dtb-y))
real-dtb-y	:= $(addprefix $(obj)/, $(real-dtb-y))
subdir-ym	:= $(addprefix $(obj)/,$(subdir-ym))

# Finds the multi-part object the current object will be linked into.
# If the object belongs to two or more multi-part objects, list them all.
modname-multi = $(sort $(foreach m,$(multi-obj-ym),\
		$(if $(filter $*.o, $(call suffix-search, $m, .o, -objs -y -m)),$(m:.o=))))

__modname = $(if $(modname-multi),$(modname-multi),$(basetarget))

modname = $(subst $(space),:,$(__modname))
modfile = $(addprefix $(obj)/,$(__modname))

# target with $(obj)/ and its suffix stripped
target-stem = $(basename $(patsubst $(obj)/%,%,$@))

# These flags are needed for modversions and compiling, so we define them here
# $(modname_flags) defines KBUILD_MODNAME as the name of the module it will
# end up in (or would, if it gets compiled in)
name-fix-token = $(subst $(comma),_,$(subst -,_,$1))
name-fix = $(call stringify,$(call name-fix-token,$1))
basename_flags = -DKBUILD_BASENAME=$(call name-fix,$(basetarget))
modname_flags  = -DKBUILD_MODNAME=$(call name-fix,$(modname)) \
		 -D__KBUILD_MODNAME=kmod_$(call name-fix-token,$(modname))
modfile_flags  = -DKBUILD_MODFILE=$(call stringify,$(modfile))

_c_flags       = $(filter-out $(CFLAGS_REMOVE_$(target-stem).o), \
                     $(filter-out $(ccflags-remove-y), \
                         $(KBUILD_CPPFLAGS) $(KBUILD_CFLAGS) $(ccflags-y)) \
                     $(CFLAGS_$(target-stem).o))
_a_flags       = $(filter-out $(AFLAGS_REMOVE_$(target-stem).o), \
                     $(filter-out $(asflags-remove-y), \
                         $(KBUILD_CPPFLAGS) $(KBUILD_AFLAGS) $(asflags-y)) \
                     $(AFLAGS_$(target-stem).o))
_cpp_flags     = $(KBUILD_CPPFLAGS) $(cppflags-y) $(CPPFLAGS_$(target-stem).lds)

#
# Enable gcov profiling flags for a file, directory or for all files depending
# on variables GCOV_PROFILE_obj.o, GCOV_PROFILE and CONFIG_GCOV_PROFILE_ALL
# (in this order)
#
ifeq ($(CONFIG_GCOV_KERNEL),y)
_c_flags += $(if $(patsubst n%,, \
		$(GCOV_PROFILE_$(basetarget).o)$(GCOV_PROFILE)$(CONFIG_GCOV_PROFILE_ALL)), \
		$(CFLAGS_GCOV))
endif

#
# Enable address sanitizer flags for kernel except some files or directories
# we don't want to check (depends on variables KASAN_SANITIZE_obj.o, KASAN_SANITIZE)
#
ifeq ($(CONFIG_KASAN),y)
ifneq ($(CONFIG_KASAN_HW_TAGS),y)
_c_flags += $(if $(patsubst n%,, \
		$(KASAN_SANITIZE_$(basetarget).o)$(KASAN_SANITIZE)y), \
		$(CFLAGS_KASAN), $(CFLAGS_KASAN_NOSANITIZE))
endif
endif

ifeq ($(CONFIG_UBSAN),y)
_c_flags += $(if $(patsubst n%,, \
		$(UBSAN_SANITIZE_$(basetarget).o)$(UBSAN_SANITIZE)$(CONFIG_UBSAN_SANITIZE_ALL)), \
		$(CFLAGS_UBSAN))
endif

ifeq ($(CONFIG_KCOV),y)
_c_flags += $(if $(patsubst n%,, \
	$(KCOV_INSTRUMENT_$(basetarget).o)$(KCOV_INSTRUMENT)$(CONFIG_KCOV_INSTRUMENT_ALL)), \
	$(CFLAGS_KCOV))
endif

#
# Enable KCSAN flags except some files or directories we don't want to check
# (depends on variables KCSAN_SANITIZE_obj.o, KCSAN_SANITIZE)
#
ifeq ($(CONFIG_KCSAN),y)
_c_flags += $(if $(patsubst n%,, \
	$(KCSAN_SANITIZE_$(basetarget).o)$(KCSAN_SANITIZE)y), \
	$(CFLAGS_KCSAN))
endif

# $(srctree)/$(src) for including checkin headers from generated source files
# $(objtree)/$(obj) for including generated headers from checkin source files
ifeq ($(KBUILD_EXTMOD),)
ifdef building_out_of_srctree
_c_flags   += -I $(srctree)/$(src) -I $(objtree)/$(obj)
_a_flags   += -I $(srctree)/$(src) -I $(objtree)/$(obj)
_cpp_flags += -I $(srctree)/$(src) -I $(objtree)/$(obj)
endif
endif

part-of-module = $(if $(filter $(basename $@).o, $(real-obj-m)),y)
quiet_modtag = $(if $(part-of-module),[M],   )

modkern_cflags =                                          \
	$(if $(part-of-module),                           \
		$(KBUILD_CFLAGS_MODULE) $(CFLAGS_MODULE), \
		$(KBUILD_CFLAGS_KERNEL) $(CFLAGS_KERNEL) $(modfile_flags))

modkern_aflags = $(if $(part-of-module),				\
			$(KBUILD_AFLAGS_MODULE) $(AFLAGS_MODULE),	\
			$(KBUILD_AFLAGS_KERNEL) $(AFLAGS_KERNEL))

c_flags        = -Wp,-MMD,$(depfile) $(NOSTDINC_FLAGS) $(LINUXINCLUDE)     \
		 -include $(srctree)/include/linux/compiler_types.h       \
		 $(_c_flags) $(modkern_cflags)                           \
		 $(basename_flags) $(modname_flags)

a_flags        = -Wp,-MMD,$(depfile) $(NOSTDINC_FLAGS) $(LINUXINCLUDE)     \
		 $(_a_flags) $(modkern_aflags)

cpp_flags      = -Wp,-MMD,$(depfile) $(NOSTDINC_FLAGS) $(LINUXINCLUDE)     \
		 $(_cpp_flags)

ld_flags       = $(KBUILD_LDFLAGS) $(ldflags-y) $(LDFLAGS_$(@F))

DTC_INCLUDE    := $(srctree)/scripts/dtc/include-prefixes

dtc_cpp_flags  = -Wp,-MMD,$(depfile).pre.tmp -nostdinc                    \
		 $(addprefix -I,$(DTC_INCLUDE))                          \
		 -undef -D__DTS__

ifeq ($(CONFIG_LTO_CLANG),y)
# With CONFIG_LTO_CLANG, .o files in modules might be LLVM bitcode, so we
# need to run LTO to compile them into native code (.lto.o) before further
# processing.
mod-prelink-ext := .lto
endif
<<<<<<< HEAD

# Objtool arguments are also needed for modfinal with LTO, so we define
# then here to avoid duplication.
objtool_args =								\
	$(if $(CONFIG_UNWINDER_ORC),orc generate,check)			\
	$(if $(part-of-module), --module)				\
	$(if $(CONFIG_FRAME_POINTER),, --no-fp)				\
	$(if $(CONFIG_GCOV_KERNEL)$(CONFIG_LTO_CLANG), --no-unreachable)\
	$(if $(CONFIG_RETPOLINE), --retpoline)				\
	$(if $(CONFIG_X86_SMAP), --uaccess)				\
	$(if $(CONFIG_FTRACE_MCOUNT_USE_OBJTOOL), --mcount)
=======
>>>>>>> df0cc57e

# Useful for describing the dependency of composite objects
# Usage:
#   $(call multi_depend, multi_used_targets, suffix_to_remove, suffix_to_add)
define multi_depend
$(foreach m, $(notdir $1), \
	$(eval $(obj)/$m: \
	$(addprefix $(obj)/, $(foreach s, $3, $($(m:%$(strip $2)=%$(s)))))))
endef

quiet_cmd_copy = COPY    $@
      cmd_copy = cp $< $@

# Shipped files
# ===========================================================================
# 'cp' preserves permissions. If you use it to copy a file in read-only srctree,
# the copy would be read-only as well, leading to an error when executing the
# rule next time. Use 'cat' instead in order to generate a writable file.

quiet_cmd_shipped = SHIPPED $@
cmd_shipped = cat $< > $@

$(obj)/%: $(src)/%_shipped
	$(call cmd,shipped)

# Commands useful for building a boot image
# ===========================================================================
#
#	Use as following:
#
#	target: source(s) FORCE
#		$(if_changed,ld/objcopy/gzip)
#
#	and add target to 'targets' so that we know we have to
#	read in the saved command line

# Linking
# ---------------------------------------------------------------------------

quiet_cmd_ld = LD      $@
      cmd_ld = $(LD) $(ld_flags) $(real-prereqs) -o $@

# Archive
# ---------------------------------------------------------------------------

quiet_cmd_ar = AR      $@
      cmd_ar = rm -f $@; $(AR) cDPrsT $@ $(real-prereqs)

# Objcopy
# ---------------------------------------------------------------------------

quiet_cmd_objcopy = OBJCOPY $@
cmd_objcopy = $(OBJCOPY) $(OBJCOPYFLAGS) $(OBJCOPYFLAGS_$(@F)) $< $@

# Gzip
# ---------------------------------------------------------------------------

quiet_cmd_gzip = GZIP    $@
      cmd_gzip = cat $(real-prereqs) | $(KGZIP) -n -f -9 > $@

# DTC
# ---------------------------------------------------------------------------
DTC ?= $(objtree)/scripts/dtc/dtc
DTC_FLAGS += -Wno-interrupt_provider

# Disable noisy checks by default
ifeq ($(findstring 1,$(KBUILD_EXTRA_WARN)),)
DTC_FLAGS += -Wno-unit_address_vs_reg \
	-Wno-avoid_unnecessary_addr_size \
	-Wno-alias_paths \
	-Wno-graph_child_address \
	-Wno-simple_bus_reg \
	-Wno-unique_unit_address
endif

ifneq ($(findstring 2,$(KBUILD_EXTRA_WARN)),)
DTC_FLAGS += -Wnode_name_chars_strict \
	-Wproperty_name_chars_strict \
	-Winterrupt_provider
endif

DTC_FLAGS += $(DTC_FLAGS_$(basetarget))

# Set -@ if the target is a base DTB that overlay is applied onto
DTC_FLAGS += $(if $(filter $(patsubst $(obj)/%,%,$@), $(base-dtb-y)), -@)

# Generate an assembly file to wrap the output of the device tree compiler
quiet_cmd_dt_S_dtb= DTB     $@
cmd_dt_S_dtb=						\
{							\
	echo '\#include <asm-generic/vmlinux.lds.h>'; 	\
	echo '.section .dtb.init.rodata,"a"';		\
	echo '.balign STRUCT_ALIGNMENT';		\
	echo '.global __dtb_$(subst -,_,$(*F))_begin';	\
	echo '__dtb_$(subst -,_,$(*F))_begin:';		\
	echo '.incbin "$<" ';				\
	echo '__dtb_$(subst -,_,$(*F))_end:';		\
	echo '.global __dtb_$(subst -,_,$(*F))_end';	\
	echo '.balign STRUCT_ALIGNMENT'; 		\
} > $@

$(obj)/%.dtb.S: $(obj)/%.dtb FORCE
	$(call if_changed,dt_S_dtb)

quiet_cmd_dtc = DTC     $@
cmd_dtc = $(HOSTCC) -E $(dtc_cpp_flags) -x assembler-with-cpp -o $(dtc-tmp) $< ; \
	$(DTC) -o $@ -b 0 \
		$(addprefix -i,$(dir $<) $(DTC_INCLUDE)) $(DTC_FLAGS) \
		-d $(depfile).dtc.tmp $(dtc-tmp) ; \
	cat $(depfile).pre.tmp $(depfile).dtc.tmp > $(depfile)

$(obj)/%.dtb: $(src)/%.dts $(DTC) FORCE
	$(call if_changed_dep,dtc)

$(obj)/%.dtbo: $(src)/%.dts $(DTC) FORCE
	$(call if_changed_dep,dtc)

quiet_cmd_fdtoverlay = DTOVL   $@
      cmd_fdtoverlay = $(objtree)/scripts/dtc/fdtoverlay -o $@ -i $(real-prereqs)

$(multi-dtb-y): FORCE
	$(call if_changed,fdtoverlay)
$(call multi_depend, $(multi-dtb-y), .dtb, -dtbs)

DT_CHECKER ?= dt-validate
DT_CHECKER_FLAGS ?= $(if $(DT_SCHEMA_FILES),,-m)
DT_BINDING_DIR := Documentation/devicetree/bindings
# DT_TMP_SCHEMA may be overridden from Documentation/devicetree/bindings/Makefile
DT_TMP_SCHEMA ?= $(objtree)/$(DT_BINDING_DIR)/processed-schema.json

quiet_cmd_dtb_check =	CHECK   $@
      cmd_dtb_check =	$(DT_CHECKER) $(DT_CHECKER_FLAGS) -u $(srctree)/$(DT_BINDING_DIR) -p $(DT_TMP_SCHEMA) $@

define rule_dtc
	$(call cmd_and_fixdep,dtc)
	$(call cmd,dtb_check)
endef

$(obj)/%.dt.yaml: $(src)/%.dts $(DTC) $(DT_TMP_SCHEMA) FORCE
	$(call if_changed_rule,dtc)

dtc-tmp = $(subst $(comma),_,$(dot-target).dts.tmp)

# Bzip2
# ---------------------------------------------------------------------------

# Bzip2 and LZMA do not include size in file... so we have to fake that;
# append the size as a 32-bit littleendian number as gzip does.
size_append = printf $(shell						\
dec_size=0;								\
for F in $(real-prereqs); do					\
	fsize=$$($(CONFIG_SHELL) $(srctree)/scripts/file-size.sh $$F);	\
	dec_size=$$(expr $$dec_size + $$fsize);				\
done;									\
printf "%08x\n" $$dec_size |						\
	sed 's/\(..\)/\1 /g' | {					\
		read ch0 ch1 ch2 ch3;					\
		for ch in $$ch3 $$ch2 $$ch1 $$ch0; do			\
			printf '%s%03o' '\\' $$((0x$$ch)); 		\
		done;							\
	}								\
)

quiet_cmd_bzip2 = BZIP2   $@
      cmd_bzip2 = { cat $(real-prereqs) | $(KBZIP2) -9; $(size_append); } > $@

# Lzma
# ---------------------------------------------------------------------------

quiet_cmd_lzma = LZMA    $@
      cmd_lzma = { cat $(real-prereqs) | $(LZMA) -9; $(size_append); } > $@

quiet_cmd_lzo = LZO     $@
      cmd_lzo = { cat $(real-prereqs) | $(KLZOP) -9; $(size_append); } > $@

quiet_cmd_lz4 = LZ4     $@
      cmd_lz4 = { cat $(real-prereqs) | $(LZ4) -l -c1 stdin stdout; \
                  $(size_append); } > $@

# U-Boot mkimage
# ---------------------------------------------------------------------------

MKIMAGE := $(srctree)/scripts/mkuboot.sh

# SRCARCH just happens to match slightly more than ARCH (on sparc), so reduces
# the number of overrides in arch makefiles
UIMAGE_ARCH ?= $(SRCARCH)
UIMAGE_COMPRESSION ?= $(if $(2),$(2),none)
UIMAGE_OPTS-y ?=
UIMAGE_TYPE ?= kernel
UIMAGE_LOADADDR ?= arch_must_set_this
UIMAGE_ENTRYADDR ?= $(UIMAGE_LOADADDR)
UIMAGE_NAME ?= 'Linux-$(KERNELRELEASE)'

quiet_cmd_uimage = UIMAGE  $@
      cmd_uimage = $(BASH) $(MKIMAGE) -A $(UIMAGE_ARCH) -O linux \
			-C $(UIMAGE_COMPRESSION) $(UIMAGE_OPTS-y) \
			-T $(UIMAGE_TYPE) \
			-a $(UIMAGE_LOADADDR) -e $(UIMAGE_ENTRYADDR) \
			-n $(UIMAGE_NAME) -d $< $@

# XZ
# ---------------------------------------------------------------------------
# Use xzkern to compress the kernel image and xzmisc to compress other things.
#
# xzkern uses a big LZMA2 dictionary since it doesn't increase memory usage
# of the kernel decompressor. A BCJ filter is used if it is available for
# the target architecture. xzkern also appends uncompressed size of the data
# using size_append. The .xz format has the size information available at
# the end of the file too, but it's in more complex format and it's good to
# avoid changing the part of the boot code that reads the uncompressed size.
# Note that the bytes added by size_append will make the xz tool think that
# the file is corrupt. This is expected.
#
# xzmisc doesn't use size_append, so it can be used to create normal .xz
# files. xzmisc uses smaller LZMA2 dictionary than xzkern, because a very
# big dictionary would increase the memory usage too much in the multi-call
# decompression mode. A BCJ filter isn't used either.
quiet_cmd_xzkern = XZKERN  $@
      cmd_xzkern = { cat $(real-prereqs) | sh $(srctree)/scripts/xz_wrap.sh; \
                     $(size_append); } > $@

quiet_cmd_xzmisc = XZMISC  $@
      cmd_xzmisc = cat $(real-prereqs) | $(XZ) --check=crc32 --lzma2=dict=1MiB > $@

# ZSTD
# ---------------------------------------------------------------------------
# Appends the uncompressed size of the data using size_append. The .zst
# format has the size information available at the beginning of the file too,
# but it's in a more complex format and it's good to avoid changing the part
# of the boot code that reads the uncompressed size.
#
# Note that the bytes added by size_append will make the zstd tool think that
# the file is corrupt. This is expected.
#
# zstd uses a maximum window size of 8 MB. zstd22 uses a maximum window size of
# 128 MB. zstd22 is used for kernel compression because it is decompressed in a
# single pass, so zstd doesn't need to allocate a window buffer. When streaming
# decompression is used, like initramfs decompression, zstd22 should likely not
# be used because it would require zstd to allocate a 128 MB buffer.

quiet_cmd_zstd = ZSTD    $@
      cmd_zstd = { cat $(real-prereqs) | $(ZSTD) -19; $(size_append); } > $@

quiet_cmd_zstd22 = ZSTD22  $@
      cmd_zstd22 = { cat $(real-prereqs) | $(ZSTD) -22 --ultra; $(size_append); } > $@

# ASM offsets
# ---------------------------------------------------------------------------

# Default sed regexp - multiline due to syntax constraints
#
# Use [:space:] because LLVM's integrated assembler inserts <tab> around
# the .ascii directive whereas GCC keeps the <space> as-is.
define sed-offsets
	's:^[[:space:]]*\.ascii[[:space:]]*"\(.*\)".*:\1:; \
	/^->/{s:->#\(.*\):/* \1 */:; \
	s:^->\([^ ]*\) [\$$#]*\([^ ]*\) \(.*\):#define \1 \2 /* \3 */:; \
	s:->::; p;}'
endef

# Use filechk to avoid rebuilds when a header changes, but the resulting file
# does not
define filechk_offsets
	 echo "#ifndef $2"; \
	 echo "#define $2"; \
	 echo "/*"; \
	 echo " * DO NOT MODIFY."; \
	 echo " *"; \
	 echo " * This file was generated by Kbuild"; \
	 echo " */"; \
	 echo ""; \
	 sed -ne $(sed-offsets) < $<; \
	 echo ""; \
	 echo "#endif"
endef<|MERGE_RESOLUTION|>--- conflicted
+++ resolved
@@ -231,20 +231,6 @@
 # processing.
 mod-prelink-ext := .lto
 endif
-<<<<<<< HEAD
-
-# Objtool arguments are also needed for modfinal with LTO, so we define
-# then here to avoid duplication.
-objtool_args =								\
-	$(if $(CONFIG_UNWINDER_ORC),orc generate,check)			\
-	$(if $(part-of-module), --module)				\
-	$(if $(CONFIG_FRAME_POINTER),, --no-fp)				\
-	$(if $(CONFIG_GCOV_KERNEL)$(CONFIG_LTO_CLANG), --no-unreachable)\
-	$(if $(CONFIG_RETPOLINE), --retpoline)				\
-	$(if $(CONFIG_X86_SMAP), --uaccess)				\
-	$(if $(CONFIG_FTRACE_MCOUNT_USE_OBJTOOL), --mcount)
-=======
->>>>>>> df0cc57e
 
 # Useful for describing the dependency of composite objects
 # Usage:
