/* SPDX-License-Identifier: GPL-2.0 */
/*
 * linux/can/dev.h
 *
 * Definitions for the CAN network device driver interface
 *
 * Copyright (C) 2006 Andrey Volkov <avolkov@varma-el.com>
 *               Varma Electronics Oy
 *
 * Copyright (C) 2008 Wolfgang Grandegger <wg@grandegger.com>
 *
 */

#ifndef _CAN_DEV_H
#define _CAN_DEV_H

#include <linux/can.h>
#include <linux/can/bittiming.h>
#include <linux/can/error.h>
#include <linux/can/led.h>
#include <linux/can/length.h>
#include <linux/can/netlink.h>
#include <linux/can/skb.h>
#include <linux/netdevice.h>

/*
 * CAN mode
 */
enum can_mode {
	CAN_MODE_STOP = 0,
	CAN_MODE_START,
	CAN_MODE_SLEEP
};

enum can_termination_gpio {
	CAN_TERMINATION_GPIO_DISABLED = 0,
	CAN_TERMINATION_GPIO_ENABLED,
	CAN_TERMINATION_GPIO_MAX,
};

/*
 * CAN common private data
 */
struct can_priv {
	struct net_device *dev;
	struct can_device_stats can_stats;

	const struct can_bittiming_const *bittiming_const,
		*data_bittiming_const;
	struct can_bittiming bittiming, data_bittiming;
	const struct can_tdc_const *tdc_const;
	struct can_tdc tdc;

	unsigned int bitrate_const_cnt;
	const u32 *bitrate_const;
	const u32 *data_bitrate_const;
	unsigned int data_bitrate_const_cnt;
	u32 bitrate_max;
	struct can_clock clock;

	unsigned int termination_const_cnt;
	const u16 *termination_const;
	u16 termination;
	struct gpio_desc *termination_gpio;
	u16 termination_gpio_ohms[CAN_TERMINATION_GPIO_MAX];

	unsigned int echo_skb_max;
	struct sk_buff **echo_skb;

	enum can_state state;

	/* CAN controller features - see include/uapi/linux/can/netlink.h */
	u32 ctrlmode;		/* current options setting */
	u32 ctrlmode_supported;	/* options that can be modified by netlink */

	int restart_ms;
	struct delayed_work restart_work;

	int (*do_set_bittiming)(struct net_device *dev);
	int (*do_set_data_bittiming)(struct net_device *dev);
	int (*do_set_mode)(struct net_device *dev, enum can_mode mode);
	int (*do_set_termination)(struct net_device *dev, u16 term);
	int (*do_get_state)(const struct net_device *dev,
			    enum can_state *state);
	int (*do_get_berr_counter)(const struct net_device *dev,
				   struct can_berr_counter *bec);
	int (*do_get_auto_tdcv)(const struct net_device *dev, u32 *tdcv);
<<<<<<< HEAD

	unsigned int echo_skb_max;
	struct sk_buff **echo_skb;
=======
>>>>>>> 754e0b0e

#ifdef CONFIG_CAN_LEDS
	struct led_trigger *tx_led_trig;
	char tx_led_trig_name[CAN_LED_NAME_SZ];
	struct led_trigger *rx_led_trig;
	char rx_led_trig_name[CAN_LED_NAME_SZ];
	struct led_trigger *rxtx_led_trig;
	char rxtx_led_trig_name[CAN_LED_NAME_SZ];
#endif
};

static inline bool can_tdc_is_enabled(const struct can_priv *priv)
{
	return !!(priv->ctrlmode & CAN_CTRLMODE_TDC_MASK);
}

/*
 * can_get_relative_tdco() - TDCO relative to the sample point
 *
 * struct can_tdc::tdco represents the absolute offset from TDCV. Some
 * controllers use instead an offset relative to the Sample Point (SP)
 * such that:
 *
 * SSP = TDCV + absolute TDCO
 *     = TDCV + SP + relative TDCO
 *
 * -+----------- one bit ----------+-- TX pin
 *  |<--- Sample Point --->|
 *
 *                         --+----------- one bit ----------+-- RX pin
 *  |<-------- TDCV -------->|
 *                           |<------------------------>| absolute TDCO
 *                           |<--- Sample Point --->|
 *                           |                      |<->| relative TDCO
 *  |<------------- Secondary Sample Point ------------>|
 */
static inline s32 can_get_relative_tdco(const struct can_priv *priv)
{
	const struct can_bittiming *dbt = &priv->data_bittiming;
	s32 sample_point_in_tc = (CAN_SYNC_SEG + dbt->prop_seg +
				  dbt->phase_seg1) * dbt->brp;

	return (s32)priv->tdc.tdco - sample_point_in_tc;
}

/* helper to define static CAN controller features at device creation time */
static inline int __must_check can_set_static_ctrlmode(struct net_device *dev,
						       u32 static_mode)
{
	struct can_priv *priv = netdev_priv(dev);

	/* alloc_candev() succeeded => netdev_priv() is valid at this point */
	if (priv->ctrlmode_supported & static_mode) {
		netdev_warn(dev,
			    "Controller features can not be supported and static at the same time\n");
		return -EINVAL;
	}
	priv->ctrlmode = static_mode;

	/* override MTU which was set by default in can_setup()? */
	if (static_mode & CAN_CTRLMODE_FD)
		dev->mtu = CANFD_MTU;

	return 0;
}

static inline u32 can_get_static_ctrlmode(struct can_priv *priv)
{
	return priv->ctrlmode & ~priv->ctrlmode_supported;
}

void can_setup(struct net_device *dev);

struct net_device *alloc_candev_mqs(int sizeof_priv, unsigned int echo_skb_max,
				    unsigned int txqs, unsigned int rxqs);
#define alloc_candev(sizeof_priv, echo_skb_max) \
	alloc_candev_mqs(sizeof_priv, echo_skb_max, 1, 1)
#define alloc_candev_mq(sizeof_priv, echo_skb_max, count) \
	alloc_candev_mqs(sizeof_priv, echo_skb_max, count, count)
void free_candev(struct net_device *dev);

/* a candev safe wrapper around netdev_priv */
struct can_priv *safe_candev_priv(struct net_device *dev);

int open_candev(struct net_device *dev);
void close_candev(struct net_device *dev);
int can_change_mtu(struct net_device *dev, int new_mtu);

int register_candev(struct net_device *dev);
void unregister_candev(struct net_device *dev);

int can_restart_now(struct net_device *dev);
void can_bus_off(struct net_device *dev);

const char *can_get_state_str(const enum can_state state);
void can_change_state(struct net_device *dev, struct can_frame *cf,
		      enum can_state tx_state, enum can_state rx_state);

#ifdef CONFIG_OF
void of_can_transceiver(struct net_device *dev);
#else
static inline void of_can_transceiver(struct net_device *dev) { }
#endif

extern struct rtnl_link_ops can_link_ops;
int can_netlink_register(void);
void can_netlink_unregister(void);

#endif /* !_CAN_DEV_H */<|MERGE_RESOLUTION|>--- conflicted
+++ resolved
@@ -85,12 +85,6 @@
 	int (*do_get_berr_counter)(const struct net_device *dev,
 				   struct can_berr_counter *bec);
 	int (*do_get_auto_tdcv)(const struct net_device *dev, u32 *tdcv);
-<<<<<<< HEAD
-
-	unsigned int echo_skb_max;
-	struct sk_buff **echo_skb;
-=======
->>>>>>> 754e0b0e
 
 #ifdef CONFIG_CAN_LEDS
 	struct led_trigger *tx_led_trig;
