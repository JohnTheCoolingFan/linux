#
# MMC/SD host controller drivers
#

comment "MMC/SD/SDIO Host Controller Drivers"

config MMC_DEBUG
	bool "MMC host drivers debugging"
	depends on MMC != n
	help
	  This is an option for use by developers; most people should
	  say N here. This enables MMC host driver debugging. And further
	  added host drivers please don't invent their private macro for
	  debugging.

config MMC_ARMMMCI
	tristate "ARM AMBA Multimedia Card Interface support"
	depends on ARM_AMBA
	help
	  This selects the ARM(R) AMBA(R) PrimeCell Multimedia Card
	  Interface (PL180 and PL181) support.  If you have an ARM(R)
	  platform with a Multimedia Card slot, say Y or M here.

	  If unsure, say N.

config MMC_QCOM_DML
	bool "Qualcomm Data Mover for SD Card Controller"
	depends on MMC_ARMMMCI && QCOM_BAM_DMA
	default y
	help
	  This selects the Qualcomm Data Mover lite/local on SD Card controller.
	  This option will enable the dma to work correctly, if you are using
	  Qcom SOCs and MMC, you would probably need this option to get DMA working.

	  if unsure, say N.

config MMC_PXA
	tristate "Intel PXA25x/26x/27x Multimedia Card Interface support"
	depends on ARCH_PXA
	help
	  This selects the Intel(R) PXA(R) Multimedia card Interface.
	  If you have a PXA(R) platform with a Multimedia Card slot,
	  say Y or M here.

	  If unsure, say N.

config MMC_SDHCI
	tristate "Secure Digital Host Controller Interface support"
	depends on HAS_DMA
	help
	  This selects the generic Secure Digital Host Controller Interface.
	  It is used by manufacturers such as Texas Instruments(R), Ricoh(R)
	  and Toshiba(R). Most controllers found in laptops are of this type.

	  If you have a controller with this interface, say Y or M here. You
	  also need to enable an appropriate bus interface.

	  If unsure, say N.

config MMC_SDHCI_IO_ACCESSORS
	bool
	depends on MMC_SDHCI
	help
	  This is silent Kconfig symbol that is selected by the drivers that
	  need to overwrite SDHCI IO memory accessors.

config MMC_SDHCI_BIG_ENDIAN_32BIT_BYTE_SWAPPER
	bool
	depends on MMC_SDHCI
	select MMC_SDHCI_IO_ACCESSORS
	help
	  This option is selected by drivers running on big endian hosts
	  and performing I/O to a SDHCI controller through a bus that
	  implements a hardware byte swapper using a 32-bit datum.
	  This endian mapping mode is called "data invariance" and
	  has the effect of scrambling the addresses and formats of data
	  accessed in sizes other than the datum size.

	  This is the case for the Nintendo Wii SDHCI.

config MMC_SDHCI_PCI
	tristate "SDHCI support on PCI bus"
	depends on MMC_SDHCI && PCI
	help
	  This selects the PCI Secure Digital Host Controller Interface.
	  Most controllers found today are PCI devices.

	  If you have a controller with this interface, say Y or M here.

	  If unsure, say N.

config MMC_RICOH_MMC
	bool "Ricoh MMC Controller Disabler"
	depends on MMC_SDHCI_PCI
	default y
	help
	  This adds a pci quirk to disable Ricoh MMC Controller. This
	  proprietary controller is unnecessary because the SDHCI driver
	  supports MMC cards on the SD controller, but if it is not
	  disabled, it will steal the MMC cards away - rendering them
	  useless. It is safe to select this even if you don't
	  have a Ricoh based card reader.

	  If unsure, say Y.

config MMC_SDHCI_ACPI
	tristate "SDHCI support for ACPI enumerated SDHCI controllers"
	depends on MMC_SDHCI && ACPI
	select IOSF_MBI if X86
	help
	  This selects support for ACPI enumerated SDHCI controllers,
	  identified by ACPI Compatibility ID PNP0D40 or specific
	  ACPI Hardware IDs.

	  If you have a controller with this interface, say Y or M here.

	  If unsure, say N.

config MMC_SDHCI_PLTFM
	tristate "SDHCI platform and OF driver helper"
	depends on MMC_SDHCI
	help
	  This selects the common helper functions support for Secure Digital
	  Host Controller Interface based platform and OF drivers.

	  If you have a controller with this interface, say Y or M here.

	  If unsure, say N.

config MMC_SDHCI_OF_ARASAN
	tristate "SDHCI OF support for the Arasan SDHCI controllers"
	depends on MMC_SDHCI_PLTFM
	depends on OF
	depends on COMMON_CLK
	help
	  This selects the Arasan Secure Digital Host Controller Interface
	  (SDHCI). This hardware is found e.g. in Xilinx' Zynq SoC.

	  If you have a controller with this interface, say Y or M here.

	  If unsure, say N.

config MMC_SDHCI_OF_AT91
	tristate "SDHCI OF support for the Atmel SDMMC controller"
	depends on MMC_SDHCI_PLTFM
	depends on OF
	help
	  This selects the Atmel SDMMC driver

config MMC_SDHCI_OF_ESDHC
	tristate "SDHCI OF support for the Freescale eSDHC controller"
	depends on MMC_SDHCI_PLTFM
	depends on PPC || ARCH_MXC || ARCH_LAYERSCAPE
	select MMC_SDHCI_IO_ACCESSORS
	select FSL_GUTS
	help
	  This selects the Freescale eSDHC controller support.

	  If you have a controller with this interface, say Y or M here.

	  If unsure, say N.

config MMC_SDHCI_OF_HLWD
	tristate "SDHCI OF support for the Nintendo Wii SDHCI controllers"
	depends on MMC_SDHCI_PLTFM
	depends on PPC
	select MMC_SDHCI_BIG_ENDIAN_32BIT_BYTE_SWAPPER
	help
	  This selects the Secure Digital Host Controller Interface (SDHCI)
	  found in the "Hollywood" chipset of the Nintendo Wii video game
	  console.

	  If you have a controller with this interface, say Y or M here.

	  If unsure, say N.

config MMC_SDHCI_CADENCE
	tristate "SDHCI support for the Cadence SD/SDIO/eMMC controller"
	depends on MMC_SDHCI_PLTFM
	depends on OF
	help
	  This selects the Cadence SD/SDIO/eMMC driver.

	  If you have a controller with this interface, say Y or M here.

	  If unsure, say N.

config MMC_SDHCI_CNS3XXX
	tristate "SDHCI support on the Cavium Networks CNS3xxx SoC"
	depends on ARCH_CNS3XXX
	depends on MMC_SDHCI_PLTFM
	help
	  This selects the SDHCI support for CNS3xxx System-on-Chip devices.

	  If you have a controller with this interface, say Y or M here.

	  If unsure, say N.

config MMC_SDHCI_ESDHC_IMX
	tristate "SDHCI support for the Freescale eSDHC/uSDHC i.MX controller"
	depends on ARCH_MXC
	depends on MMC_SDHCI_PLTFM
	select MMC_SDHCI_IO_ACCESSORS
	help
	  This selects the Freescale eSDHC/uSDHC controller support
	  found on i.MX25, i.MX35 i.MX5x and i.MX6x.

	  If you have a controller with this interface, say Y or M here.

	  If unsure, say N.

config MMC_SDHCI_DOVE
	tristate "SDHCI support on Marvell's Dove SoC"
	depends on ARCH_DOVE || MACH_DOVE
	depends on MMC_SDHCI_PLTFM
	select MMC_SDHCI_IO_ACCESSORS
	help
	  This selects the Secure Digital Host Controller Interface in
	  Marvell's Dove SoC.

	  If you have a controller with this interface, say Y or M here.

	  If unsure, say N.

config MMC_SDHCI_TEGRA
	tristate "SDHCI platform support for the Tegra SD/MMC Controller"
	depends on ARCH_TEGRA
	depends on MMC_SDHCI_PLTFM
	select MMC_SDHCI_IO_ACCESSORS
	help
	  This selects the Tegra SD/MMC controller. If you have a Tegra
	  platform with SD or MMC devices, say Y or M here.

	  If unsure, say N.

config MMC_SDHCI_S3C
	tristate "SDHCI support on Samsung S3C SoC"
	depends on MMC_SDHCI && PLAT_SAMSUNG
	help
	  This selects the Secure Digital Host Controller Interface (SDHCI)
	  often referrered to as the HSMMC block in some of the Samsung S3C
	  range of SoC.

	  If you have a controller with this interface, say Y or M here.

	  If unsure, say N.

config MMC_SDHCI_SIRF
	tristate "SDHCI support on CSR SiRFprimaII and SiRFmarco SoCs"
	depends on ARCH_SIRF
	depends on MMC_SDHCI_PLTFM
	select MMC_SDHCI_IO_ACCESSORS
	help
	  This selects the SDHCI support for SiRF System-on-Chip devices.

	  If you have a controller with this interface, say Y or M here.

	  If unsure, say N.

config MMC_SDHCI_PXAV3
	tristate "Marvell MMP2 SD Host Controller support (PXAV3)"
	depends on CLKDEV_LOOKUP
	depends on MMC_SDHCI_PLTFM
	depends on ARCH_BERLIN || ARCH_MMP || ARCH_MVEBU || COMPILE_TEST
	default CPU_MMP2
	help
	  This selects the Marvell(R) PXAV3 SD Host Controller.
	  If you have a MMP2 platform with SD Host Controller
	  and a card slot, say Y or M here.

	  If unsure, say N.

config MMC_SDHCI_PXAV2
	tristate "Marvell PXA9XX SD Host Controller support (PXAV2)"
	depends on CLKDEV_LOOKUP
	depends on MMC_SDHCI_PLTFM
	depends on ARCH_MMP || COMPILE_TEST
	default CPU_PXA910
	help
	  This selects the Marvell(R) PXAV2 SD Host Controller.
	  If you have a PXA9XX platform with SD Host Controller
	  and a card slot, say Y or M here.

	  If unsure, say N.

config MMC_SDHCI_SPEAR
	tristate "SDHCI support on ST SPEAr platform"
	depends on MMC_SDHCI && PLAT_SPEAR
	depends on OF
	help
	  This selects the Secure Digital Host Controller Interface (SDHCI)
	  often referrered to as the HSMMC block in some of the ST SPEAR range
	  of SoC

	  If you have a controller with this interface, say Y or M here.

	  If unsure, say N.

config MMC_SDHCI_S3C_DMA
	bool "DMA support on S3C SDHCI"
	depends on MMC_SDHCI_S3C
	help
	  Enable DMA support on the Samsung S3C SDHCI glue. The DMA
	  has proved to be problematic if the controller encounters
	  certain errors, and thus should be treated with care.

	  YMMV.

config MMC_SDHCI_BCM_KONA
	tristate "SDHCI support on Broadcom KONA platform"
	depends on ARCH_BCM_MOBILE
	depends on MMC_SDHCI_PLTFM
	help
	  This selects the Broadcom Kona Secure Digital Host Controller
	  Interface(SDHCI) support.
	  This is used in Broadcom mobile SoCs.

	  If you have a controller with this interface, say Y or M here.

config MMC_SDHCI_F_SDH30
	tristate "SDHCI support for Fujitsu Semiconductor F_SDH30"
	depends on MMC_SDHCI_PLTFM
	depends on OF
	help
	  This selects the Secure Digital Host Controller Interface (SDHCI)
	  Needed by some Fujitsu SoC for MMC / SD / SDIO support.
	  If you have a controller with this interface, say Y or M here.

	  If unsure, say N.

config MMC_SDHCI_IPROC
	tristate "SDHCI support for the BCM2835 & iProc SD/MMC Controller"
	depends on ARCH_BCM2835 || ARCH_BCM_IPROC || COMPILE_TEST
	depends on MMC_SDHCI_PLTFM
	default ARCH_BCM_IPROC
	select MMC_SDHCI_IO_ACCESSORS
	help
	  This selects the iProc SD/MMC controller.

	  If you have a BCM2835 or IPROC platform with SD or MMC devices,
	  say Y or M here.

	  If unsure, say N.

config MMC_MESON_GX
	tristate "Amlogic S905/GX* SD/MMC Host Controller support"
	depends on ARCH_MESON && MMC
	help
	  This selects support for the Amlogic SD/MMC Host Controller
	  found on the S905/GX* family of SoCs.  This controller is
	  MMC 5.1 compliant and supports SD, eMMC and SDIO interfaces.

	  If you have a controller with this interface, say Y here.

config MMC_MOXART
	tristate "MOXART SD/MMC Host Controller support"
	depends on ARCH_MOXART && MMC
	help
	  This selects support for the MOXART SD/MMC Host Controller.
	  MOXA provides one multi-functional card reader which can
	  be found on some embedded hardware such as UC-7112-LX.
	  If you have a controller with this interface, say Y here.

config MMC_SDHCI_ST
	tristate "SDHCI support on STMicroelectronics SoC"
	depends on ARCH_STI || FSP2
	depends on MMC_SDHCI_PLTFM
	select MMC_SDHCI_IO_ACCESSORS
	help
	  This selects the Secure Digital Host Controller Interface in
	  STMicroelectronics SoCs.

	  If you have a controller with this interface, say Y or M here.
	  If unsure, say N.

config MMC_OMAP
	tristate "TI OMAP Multimedia Card Interface support"
	depends on ARCH_OMAP
	depends on TPS65010 || !MACH_OMAP_H2
	help
	  This selects the TI OMAP Multimedia card Interface.
	  If you have an OMAP board with a Multimedia Card slot,
	  say Y or M here.

	  If unsure, say N.

config MMC_OMAP_HS
	tristate "TI OMAP High Speed Multimedia Card Interface support"
	depends on HAS_DMA
	depends on ARCH_OMAP2PLUS || ARCH_KEYSTONE || COMPILE_TEST
	help
	  This selects the TI OMAP High Speed Multimedia card Interface.
	  If you have an omap2plus board with a Multimedia Card slot,
	  say Y or M here.

	  If unsure, say N.

config MMC_WBSD
	tristate "Winbond W83L51xD SD/MMC Card Interface support"
	depends on ISA_DMA_API
	help
	  This selects the Winbond(R) W83L51xD Secure digital and
          Multimedia card Interface.
	  If you have a machine with a integrated W83L518D or W83L519D
	  SD/MMC card reader, say Y or M here.

	  If unsure, say N.

config MMC_AU1X
	tristate "Alchemy AU1XX0 MMC Card Interface support"
	depends on MIPS_ALCHEMY
	help
	  This selects the AMD Alchemy(R) Multimedia card interface.
	  If you have a Alchemy platform with a MMC slot, say Y or M here.

	  If unsure, say N.

config MMC_ATMELMCI
	tristate "Atmel SD/MMC Driver (Multimedia Card Interface)"
	depends on ARCH_AT91
	help
	  This selects the Atmel Multimedia Card Interface driver.
	  If you have an AT91 platform with a Multimedia Card slot,
	  say Y or M here.

	  If unsure, say N.

config MMC_SDHCI_MSM
	tristate "Qualcomm SDHCI Controller Support"
	depends on ARCH_QCOM || (ARM && COMPILE_TEST)
	depends on MMC_SDHCI_PLTFM
	help
	  This selects the Secure Digital Host Controller Interface (SDHCI)
	  support present in Qualcomm SOCs. The controller supports
	  SD/MMC/SDIO devices.

	  If you have a controller with this interface, say Y or M here.

	  If unsure, say N.

config MMC_MXC
	tristate "Freescale i.MX21/27/31 or MPC512x Multimedia Card support"
	depends on ARCH_MXC || PPC_MPC512x
	help
	  This selects the Freescale i.MX21, i.MX27, i.MX31 or MPC512x
	  Multimedia Card Interface. If you have an i.MX or MPC512x platform
	  with a Multimedia Card slot, say Y or M here.

	  If unsure, say N.

config MMC_MXS
	tristate "Freescale MXS Multimedia Card Interface support"
	depends on ARCH_MXS && MXS_DMA
	help
	  This selects the Freescale SSP MMC controller found on MXS based
	  platforms like mx23/28.

	  If unsure, say N.

config MMC_TIFM_SD
	tristate "TI Flash Media MMC/SD Interface support"
	depends on PCI
	select TIFM_CORE
	help
	  Say Y here if you want to be able to access MMC/SD cards with
	  the Texas Instruments(R) Flash Media card reader, found in many
	  laptops.
	  This option 'selects' (turns on, enables) 'TIFM_CORE', but you
	  probably also need appropriate card reader host adapter, such as
	  'Misc devices: TI Flash Media PCI74xx/PCI76xx host adapter support
	  (TIFM_7XX1)'.

          To compile this driver as a module, choose M here: the
	  module will be called tifm_sd.

config MMC_MVSDIO
	tristate "Marvell MMC/SD/SDIO host driver"
	depends on PLAT_ORION
	depends on OF
	---help---
	  This selects the Marvell SDIO host driver.
	  SDIO may currently be found on the Kirkwood 88F6281 and 88F6192
	  SoC controllers.

	  To compile this driver as a module, choose M here: the
	  module will be called mvsdio.

config MMC_DAVINCI
        tristate "TI DAVINCI Multimedia Card Interface support"
        depends on ARCH_DAVINCI
        help
          This selects the TI DAVINCI Multimedia card Interface.
          If you have an DAVINCI board with a Multimedia Card slot,
          say Y or M here.  If unsure, say N.

config MMC_GOLDFISH
	tristate "goldfish qemu Multimedia Card Interface support"
	depends on HAS_DMA
	depends on GOLDFISH || COMPILE_TEST
	help
	  This selects the Goldfish Multimedia card Interface emulation
	  found on the Goldfish Android virtual device emulation.

config MMC_SPI
	tristate "MMC/SD/SDIO over SPI"
	depends on SPI_MASTER && HAS_DMA
	select CRC7
	select CRC_ITU_T
	help
	  Some systems access MMC/SD/SDIO cards using a SPI controller
	  instead of using a "native" MMC/SD/SDIO controller.  This has a
	  disadvantage of being relatively high overhead, but a compensating
	  advantage of working on many systems without dedicated MMC/SD/SDIO
	  controllers.

	  If unsure, or if your system has no SPI master driver, say N.

config MMC_S3C
	tristate "Samsung S3C SD/MMC Card Interface support"
	depends on ARCH_S3C24XX
	depends on S3C24XX_DMAC
	help
	  This selects a driver for the MCI interface found in
          Samsung's S3C2410, S3C2412, S3C2440, S3C2442 CPUs.
	  If you have a board based on one of those and a MMC/SD
	  slot, say Y or M here.

	  If unsure, say N.

config MMC_S3C_HW_SDIO_IRQ
       bool "Hardware support for SDIO IRQ"
       depends on MMC_S3C
       help
         Enable the hardware support for SDIO interrupts instead of using
	 the generic polling code.

choice
	prompt "Samsung S3C SD/MMC transfer code"
	depends on MMC_S3C

config MMC_S3C_PIO
	bool "Use PIO transfers only"
	help
	  Use PIO to transfer data between memory and the hardware.

	  PIO is slower than DMA as it requires CPU instructions to
	  move the data. This has been the traditional default for
	  the S3C MCI driver.

config MMC_S3C_DMA
	bool "Use DMA transfers only"
	help
	  Use DMA to transfer data between memory and the hardare.

	  Currently, the DMA support in this driver seems to not be
	  working properly and needs to be debugged before this
	  option is useful.

endchoice

config MMC_SDRICOH_CS
	tristate "MMC/SD driver for Ricoh Bay1Controllers"
	depends on PCI && PCMCIA
	help
	  Say Y here if your Notebook reports a Ricoh Bay1Controller PCMCIA
	  card whenever you insert a MMC or SD card into the card slot.

	  To compile this driver as a module, choose M here: the
	  module will be called sdricoh_cs.

config MMC_TMIO_CORE
	tristate

config MMC_TMIO
	tristate "Toshiba Mobile IO Controller (TMIO) MMC/SD function support"
	depends on MFD_TMIO || MFD_ASIC3
	select MMC_TMIO_CORE
	help
	  This provides support for the SD/MMC cell found in TC6393XB,
	  T7L66XB and also HTC ASIC3

config MMC_SDHI
	tristate "Renesas SDHI SD/SDIO controller support"
	depends on SUPERH || ARM || ARM64
	depends on SUPERH || ARCH_RENESAS || COMPILE_TEST
	select MMC_TMIO_CORE
	select MMC_SDHI_SYS_DMAC if (SUPERH || ARM)
	select MMC_SDHI_INTERNAL_DMAC if ARM64
	help
	  This provides support for the SDHI SD/SDIO controller found in
	  Renesas SuperH, ARM and ARM64 based SoCs
<<<<<<< HEAD
=======

config MMC_SDHI_SYS_DMAC
	tristate "DMA for SDHI SD/SDIO controllers using SYS-DMAC"
	depends on MMC_SDHI
	help
	  This provides DMA support for SDHI SD/SDIO controllers
	  using SYS-DMAC via DMA Engine. This supports the controllers
	  found in SuperH and Renesas ARM based SoCs.

config MMC_SDHI_INTERNAL_DMAC
	tristate "DMA for SDHI SD/SDIO controllers using on-chip bus mastering"
	depends on ARM64 || COMPILE_TEST
	depends on MMC_SDHI
	help
	  This provides DMA support for SDHI SD/SDIO controllers
	  using on-chip bus mastering. This supports the controllers
	  found in arm64 based SoCs.
>>>>>>> bb176f67

config MMC_CB710
	tristate "ENE CB710 MMC/SD Interface support"
	depends on PCI
	select CB710_CORE
	help
	  This option enables support for MMC/SD part of ENE CB710/720 Flash
	  memory card reader found in some laptops (ie. some versions of
	  HP Compaq nx9500).

	  This driver can also be built as a module. If so, the module
	  will be called cb710-mmc.

config MMC_VIA_SDMMC
	tristate "VIA SD/MMC Card Reader Driver"
	depends on PCI
	help
	  This selects the VIA SD/MMC Card Reader driver, say Y or M here.
	  VIA provides one multi-functional card reader which integrated into
	  some motherboards manufactured by VIA. This card reader supports
	  SD/MMC/SDHC.
	  If you have a controller with this interface, say Y or M here.

	  If unsure, say N.

config SDH_BFIN
	tristate "Blackfin Secure Digital Host support"
	depends on (BF54x && !BF544) || (BF51x && !BF512)
	help
	  If you say yes here you will get support for the Blackfin on-chip
	  Secure Digital Host interface.  This includes support for MMC and
	  SD cards.

	  To compile this driver as a module, choose M here: the
	  module will be called bfin_sdh.

	  If unsure, say N.

config SDH_BFIN_MISSING_CMD_PULLUP_WORKAROUND
	bool "Blackfin EZkit Missing SDH_CMD Pull Up Resistor Workaround"
	depends on SDH_BFIN
	help
	  If you say yes here SD-Cards may work on the EZkit.

config MMC_CAVIUM_OCTEON
	tristate "Cavium OCTEON SD/MMC Card Interface support"
	depends on CAVIUM_OCTEON_SOC
	help
	  This selects Cavium OCTEON SD/MMC card Interface.
	  If you have an OCTEON board with a Multimedia Card slot,
	  say Y or M here.

	  If unsure, say N.

config MMC_CAVIUM_THUNDERX
	tristate "Cavium ThunderX SD/MMC Card Interface support"
	depends on PCI && 64BIT && (ARM64 || COMPILE_TEST)
	depends on GPIOLIB
	depends on OF_ADDRESS
	help
	  This selects Cavium ThunderX SD/MMC Card Interface.
	  If you have an Cavium ARM64 board with a Multimedia Card slot
	  or builtin eMMC chip say Y or M here. If built as a module
	  the module will be called thunderx_mmc.ko.

config MMC_DW
	tristate "Synopsys DesignWare Memory Card Interface"
	depends on HAS_DMA
	depends on ARC || ARM || ARM64 || MIPS || COMPILE_TEST
	help
	  This selects support for the Synopsys DesignWare Mobile Storage IP
	  block, this provides host support for SD and MMC interfaces, in both
	  PIO, internal DMA mode and external DMA mode.

config MMC_DW_PLTFM
	tristate "Synopsys Designware MCI Support as platform device"
	depends on MMC_DW
	default y
	help
	  This selects the common helper functions support for Host Controller
	  Interface based platform driver. Please select this option if the IP
	  is present as a platform device. This is the common interface for the
	  Synopsys Designware IP.

	  If you have a controller with this interface, say Y or M here.

	  If unsure, say Y.

config MMC_DW_EXYNOS
	tristate "Exynos specific extensions for Synopsys DW Memory Card Interface"
	depends on MMC_DW
	select MMC_DW_PLTFM
	help
	  This selects support for Samsung Exynos SoC specific extensions to the
	  Synopsys DesignWare Memory Card Interface driver. Select this option
	  for platforms based on Exynos4 and Exynos5 SoC's.

config MMC_DW_K3
	tristate "K3 specific extensions for Synopsys DW Memory Card Interface"
	depends on MMC_DW
	select MMC_DW_PLTFM
	help
	  This selects support for Hisilicon K3 SoC specific extensions to the
	  Synopsys DesignWare Memory Card Interface driver. Select this option
	  for platforms based on Hisilicon K3 SoC's.

config MMC_DW_PCI
	tristate "Synopsys Designware MCI support on PCI bus"
	depends on MMC_DW && PCI
	help
	  This selects the PCI bus for the Synopsys Designware Mobile Storage IP.
	  Select this option if the IP is present on PCI platform.

	  If you have a controller with this interface, say Y or M here.

	  If unsure, say N.

config MMC_DW_ROCKCHIP
	tristate "Rockchip specific extensions for Synopsys DW Memory Card Interface"
	depends on MMC_DW && ARCH_ROCKCHIP
	select MMC_DW_PLTFM
	help
	  This selects support for Rockchip SoC specific extensions to the
	  Synopsys DesignWare Memory Card Interface driver. Select this option
	  for platforms based on RK3066, RK3188 and RK3288 SoC's.

config MMC_DW_ZX
	tristate "ZTE specific extensions for Synopsys DW Memory Card Interface"
	depends on MMC_DW && ARCH_ZX
	select MMC_DW_PLTFM
	help
	  This selects support for ZTE SoC specific extensions to the
	  Synopsys DesignWare Memory Card Interface driver. Select this option
	  for platforms based on ZX296718 SoC's.

config MMC_SH_MMCIF
	tristate "SuperH Internal MMCIF support"
	depends on HAS_DMA
	depends on SUPERH || ARCH_RENESAS || COMPILE_TEST
	help
	  This selects the MMC Host Interface controller (MMCIF) found in various
	  Renesas SoCs for SH and ARM architectures.


config MMC_JZ4740
	tristate "JZ4740 SD/Multimedia Card Interface support"
	depends on MACH_JZ4740
	help
	  This selects support for the SD/MMC controller on Ingenic JZ4740
	  SoCs.
	  If you have a board based on such a SoC and with a SD/MMC slot,
	  say Y or M here.

config MMC_VUB300
	tristate "VUB300 USB to SDIO/SD/MMC Host Controller support"
	depends on USB
	help
	  This selects support for Elan Digital Systems' VUB300 chip.

	  The VUB300 is a USB-SDIO Host Controller Interface chip
	  that enables the host computer to use SDIO/SD/MMC cards
	  via a USB 2.0 or USB 1.1 host.

	  The VUB300 chip will be found in both physically separate
	  USB to SDIO/SD/MMC adapters and embedded on some motherboards.

	  The VUB300 chip supports SD and MMC memory cards in addition
	  to single and multifunction SDIO cards.

	  Some SDIO cards will need a firmware file to be loaded and
	  sent to VUB300 chip in order to achieve better data throughput.
	  Download these "Offload Pseudocode" from Elan Digital Systems'
	  web-site http://www.elandigitalsystems.com/support/downloads.php
	  and put them in /lib/firmware. Note that without these additional
	  firmware files the VUB300 chip will still function, but not at
	  the best obtainable data rate.

	  To compile this mmc host controller driver as a module,
	  choose M here: the module will be called vub300.

	  If you have a computer with an embedded VUB300 chip
	  or if you intend connecting a USB adapter based on a
	  VUB300 chip say Y or M here.

config MMC_USHC
	tristate "USB SD Host Controller (USHC) support"
	depends on USB
	help
	  This selects support for USB SD Host Controllers based on
	  the Cypress Astoria chip with firmware compliant with CSR's
	  USB SD Host Controller specification (CS-118793-SP).

	  CSR boards with this device include: USB<>SDIO (M1985v2),
	  and Ultrasira.

	  Note: These controllers only support SDIO cards and do not
	  support MMC or SD memory cards.

config MMC_WMT
	tristate "Wondermedia SD/MMC Host Controller support"
	depends on ARCH_VT8500
	default y
	help
	  This selects support for the SD/MMC Host Controller on
	  Wondermedia WM8505/WM8650 based SoCs.

	  To compile this driver as a module, choose M here: the
	  module will be called wmt-sdmmc.

config MMC_USDHI6ROL0
	tristate "Renesas USDHI6ROL0 SD/SDIO Host Controller support"
	depends on HAS_DMA
	help
	  This selects support for the Renesas USDHI6ROL0 SD/SDIO
	  Host Controller

config MMC_REALTEK_PCI
	tristate "Realtek PCI-E SD/MMC Card Interface Driver"
	depends on MFD_RTSX_PCI
	help
	  Say Y here to include driver code to support SD/MMC card interface
	  of Realtek PCI-E card reader

config MMC_REALTEK_USB
	tristate "Realtek USB SD/MMC Card Interface Driver"
	depends on MFD_RTSX_USB
	help
	  Say Y here to include driver code to support SD/MMC card interface
	  of Realtek RTS5129/39 series card reader

config MMC_SUNXI
	tristate "Allwinner sunxi SD/MMC Host Controller support"
	depends on ARCH_SUNXI
	help
	  This selects support for the SD/MMC Host Controller on
	  Allwinner sunxi SoCs.

config MMC_TOSHIBA_PCI
	tristate "Toshiba Type A SD/MMC Card Interface Driver"
	depends on PCI
	help

config MMC_BCM2835
	tristate "Broadcom BCM2835 SDHOST MMC Controller support"
	depends on ARCH_BCM2835 || COMPILE_TEST
	depends on HAS_DMA
	help
	  This selects the BCM2835 SDHOST MMC controller. If you have
	  a BCM2835 platform with SD or MMC devices, say Y or M here.

	  Note that the BCM2835 has two SD controllers: The Arasan
	  sdhci controller (supported by MMC_SDHCI_IPROC) and a custom
	  sdhost controller (supported by this driver).

	  If unsure, say N.

config MMC_MTK
	tristate "MediaTek SD/MMC Card Interface support"
	depends on HAS_DMA
	help
	  This selects the MediaTek(R) Secure digital and Multimedia card Interface.
	  If you have a machine with a integrated SD/MMC card reader, say Y or M here.
	  This is needed if support for any SD/SDIO/MMC devices is required.
	  If unsure, say N.

config MMC_SDHCI_MICROCHIP_PIC32
        tristate "Microchip PIC32MZDA SDHCI support"
        depends on MMC_SDHCI && PIC32MZDA && MMC_SDHCI_PLTFM
        help
          This selects the Secure Digital Host Controller Interface (SDHCI)
          for PIC32MZDA platform.

          If you have a controller with this interface, say Y or M here.

          If unsure, say N.
config MMC_SDHCI_BRCMSTB
	tristate "Broadcom SDIO/SD/MMC support"
	depends on ARCH_BRCMSTB || BMIPS_GENERIC
	depends on MMC_SDHCI_PLTFM
	default y
	help
	  This selects support for the SDIO/SD/MMC Host Controller on
	  Broadcom STB SoCs.

	  If unsure, say Y.

config MMC_SDHCI_XENON
	tristate "Marvell Xenon eMMC/SD/SDIO SDHCI driver"
	depends on MMC_SDHCI_PLTFM
	help
	  This selects Marvell Xenon eMMC/SD/SDIO SDHCI.
	  If you have a controller with this interface, say Y or M here.
	  If unsure, say N.<|MERGE_RESOLUTION|>--- conflicted
+++ resolved
@@ -589,8 +589,6 @@
 	help
 	  This provides support for the SDHI SD/SDIO controller found in
 	  Renesas SuperH, ARM and ARM64 based SoCs
-<<<<<<< HEAD
-=======
 
 config MMC_SDHI_SYS_DMAC
 	tristate "DMA for SDHI SD/SDIO controllers using SYS-DMAC"
@@ -608,7 +606,6 @@
 	  This provides DMA support for SDHI SD/SDIO controllers
 	  using on-chip bus mastering. This supports the controllers
 	  found in arm64 based SoCs.
->>>>>>> bb176f67
 
 config MMC_CB710
 	tristate "ENE CB710 MMC/SD Interface support"
