--- conflicted
+++ resolved
@@ -330,13 +330,9 @@
 	req.cap = DMA_SLAVE;
 	req.client = &s3c64xx_spi_dma_client;
 
-<<<<<<< HEAD
-	sdd->rx_dma.ch = sdd->ops->request(sdd->rx_dma.dmach, &req);
-=======
 	req.dt_dmach_prop = sdd->rx_dma.dma_prop;
 	sdd->rx_dma.ch = sdd->ops->request(sdd->rx_dma.dmach, &req);
 	req.dt_dmach_prop = sdd->tx_dma.dma_prop;
->>>>>>> 79989ba3
 	sdd->tx_dma.ch = sdd->ops->request(sdd->tx_dma.dmach, &req);
 
 	return 1;
