--- conflicted
+++ resolved
@@ -1406,15 +1406,9 @@
 	if (test_and_clear_bit(In_sync, &rdev->flags)) {
 		mddev->degraded++;
 		set_bit(Faulty, &rdev->flags);
-<<<<<<< HEAD
-		spin_unlock_irqrestore(&conf->device_lock, flags);
-	} else
-		set_bit(Faulty, &rdev->flags);
-=======
 	} else
 		set_bit(Faulty, &rdev->flags);
 	spin_unlock_irqrestore(&conf->device_lock, flags);
->>>>>>> f0b7ed42
 	/*
 	 * if recovery is running, make sure it aborts.
 	 */
