// SPDX-License-Identifier: GPL-2.0

/*
 * Copyright 2016-2020 HabanaLabs, Ltd.
 * All Rights Reserved.
 */

#include <linux/slab.h>

#include "../habanalabs.h"

/**
 * hl_mmu_get_funcs() - get MMU functions structure
 * @hdev: habanalabs device structure.
 * @pgt_residency: page table residency.
 * @is_dram_addr: true if we need HMMU functions
 *
 * @return appropriate MMU functions structure
 */
static struct hl_mmu_funcs *hl_mmu_get_funcs(struct hl_device *hdev, int pgt_residency,
									bool is_dram_addr)
{
	return &hdev->mmu_func[pgt_residency];
}

bool hl_is_dram_va(struct hl_device *hdev, u64 virt_addr)
{
	struct asic_fixed_properties *prop = &hdev->asic_prop;

	return hl_mem_area_inside_range(virt_addr, prop->dmmu.page_size,
					prop->dmmu.start_addr,
					prop->dmmu.end_addr);
}

/**
 * hl_mmu_init() - initialize the MMU module.
 * @hdev: habanalabs device structure.
 *
 * Return: 0 for success, non-zero for failure.
 */
int hl_mmu_init(struct hl_device *hdev)
{
	int rc = -EOPNOTSUPP;

	if (!hdev->mmu_enable)
		return 0;

	if (hdev->mmu_func[MMU_DR_PGT].init != NULL) {
		rc = hdev->mmu_func[MMU_DR_PGT].init(hdev);
		if (rc)
			return rc;
	}

	if (hdev->mmu_func[MMU_HR_PGT].init != NULL)
		rc = hdev->mmu_func[MMU_HR_PGT].init(hdev);

	return rc;
}

/**
 * hl_mmu_fini() - release the MMU module.
 * @hdev: habanalabs device structure.
 *
 * This function does the following:
 * - Disable MMU in H/W.
 * - Free the pgt_infos pool.
 *
 * All contexts should be freed before calling this function.
 */
void hl_mmu_fini(struct hl_device *hdev)
{
	if (!hdev->mmu_enable)
		return;

	if (hdev->mmu_func[MMU_DR_PGT].fini != NULL)
		hdev->mmu_func[MMU_DR_PGT].fini(hdev);

	if (hdev->mmu_func[MMU_HR_PGT].fini != NULL)
		hdev->mmu_func[MMU_HR_PGT].fini(hdev);
}

/**
 * hl_mmu_ctx_init() - initialize a context for using the MMU module.
 * @ctx: pointer to the context structure to initialize.
 *
 * Initialize a mutex to protect the concurrent mapping flow, a hash to hold all
 * page tables hops related to this context.
 * Return: 0 on success, non-zero otherwise.
 */
int hl_mmu_ctx_init(struct hl_ctx *ctx)
{
	struct hl_device *hdev = ctx->hdev;
	int rc = -EOPNOTSUPP;

	if (!hdev->mmu_enable)
		return 0;

	mutex_init(&ctx->mmu_lock);

	if (hdev->mmu_func[MMU_DR_PGT].ctx_init != NULL) {
		rc = hdev->mmu_func[MMU_DR_PGT].ctx_init(ctx);
		if (rc)
			return rc;
	}

	if (hdev->mmu_func[MMU_HR_PGT].ctx_init != NULL)
		rc = hdev->mmu_func[MMU_HR_PGT].ctx_init(ctx);

	return rc;
}

/*
 * hl_mmu_ctx_fini - disable a ctx from using the mmu module
 *
 * @ctx: pointer to the context structure
 *
 * This function does the following:
 * - Free any pgts which were not freed yet
 * - Free the mutex
 * - Free DRAM default page mapping hops
 */
void hl_mmu_ctx_fini(struct hl_ctx *ctx)
{
	struct hl_device *hdev = ctx->hdev;

	if (!hdev->mmu_enable)
		return;

	if (hdev->mmu_func[MMU_DR_PGT].ctx_fini != NULL)
		hdev->mmu_func[MMU_DR_PGT].ctx_fini(ctx);

	if (hdev->mmu_func[MMU_HR_PGT].ctx_fini != NULL)
		hdev->mmu_func[MMU_HR_PGT].ctx_fini(ctx);

	mutex_destroy(&ctx->mmu_lock);
}

/*
 * hl_mmu_get_real_page_size - get real page size to use in map/unmap operation
 *
 * @hdev: pointer to device data.
 * @mmu_prop: MMU properties.
 * @page_size: page size
 * @real_page_size: set here the actual page size to use for the operation
 * @is_dram_addr: true if DRAM address, otherwise false.
 *
 * @return 0 on success, otherwise non 0 error code
 *
 * note that this is general implementation that can fit most MMU arch. but as this is used as an
 * MMU function:
 * 1. it shall not be called directly- only from mmu_func structure instance
 * 2. each MMU may modify the implementation internally
 */
int hl_mmu_get_real_page_size(struct hl_device *hdev, struct hl_mmu_properties *mmu_prop,
				u32 page_size, u32 *real_page_size, bool is_dram_addr)
{
	/*
	 * The H/W handles mapping of specific page sizes. Hence if the page
	 * size is bigger, we break it to sub-pages and map them separately.
	 */
	if ((page_size % mmu_prop->page_size) == 0) {
		*real_page_size = mmu_prop->page_size;
		return 0;
	}

	dev_err(hdev->dev, "page size of %u is not %uKB aligned, can't map\n",
						page_size, mmu_prop->page_size >> 10);

	return -EFAULT;
}

static struct hl_mmu_properties *hl_mmu_get_prop(struct hl_device *hdev, u32 page_size,
							bool is_dram_addr)
{
	struct asic_fixed_properties *prop = &hdev->asic_prop;

	if (is_dram_addr)
		return &prop->dmmu;
	else if ((page_size % prop->pmmu_huge.page_size) == 0)
		return &prop->pmmu_huge;

	return &prop->pmmu;
}

/*
 * hl_mmu_unmap_page - unmaps a virtual addr
 *
 * @ctx: pointer to the context structure
 * @virt_addr: virt addr to map from
 * @page_size: size of the page to unmap
 * @flush_pte: whether to do a PCI flush
 *
 * This function does the following:
 * - Check that the virt addr is mapped
 * - Unmap the virt addr and frees pgts if possible
 * - Returns 0 on success, -EINVAL if the given addr is not mapped
 *
 * Because this function changes the page tables in the device and because it
 * changes the MMU hash, it must be protected by a lock.
 * However, because it maps only a single page, the lock should be implemented
 * in a higher level in order to protect the entire mapping of the memory area
 *
 * For optimization reasons PCI flush may be requested once after unmapping of
 * large area.
 */
int hl_mmu_unmap_page(struct hl_ctx *ctx, u64 virt_addr, u32 page_size, bool flush_pte)
{
	struct hl_device *hdev = ctx->hdev;
	struct hl_mmu_properties *mmu_prop;
	struct hl_mmu_funcs *mmu_funcs;
	int i, pgt_residency, rc = 0;
	u32 real_page_size, npages;
	u64 real_virt_addr;
	bool is_dram_addr;

	if (!hdev->mmu_enable)
		return 0;

	is_dram_addr = hl_is_dram_va(hdev, virt_addr);
	mmu_prop = hl_mmu_get_prop(hdev, page_size, is_dram_addr);

	pgt_residency = mmu_prop->host_resident ? MMU_HR_PGT : MMU_DR_PGT;
	mmu_funcs = hl_mmu_get_funcs(hdev, pgt_residency, is_dram_addr);

	rc = hdev->asic_funcs->mmu_get_real_page_size(hdev, mmu_prop, page_size, &real_page_size,
							is_dram_addr);
	if (rc)
		return rc;

	npages = page_size / real_page_size;
	real_virt_addr = virt_addr;

	for (i = 0 ; i < npages ; i++) {
		rc = mmu_funcs->unmap(ctx, real_virt_addr, is_dram_addr);
		if (rc)
			break;

		real_virt_addr += real_page_size;
	}

	if (flush_pte)
		mmu_funcs->flush(ctx);

	return rc;
}

/*
 * hl_mmu_map_page - maps a virtual addr to physical addr
 *
 * @ctx: pointer to the context structure
 * @virt_addr: virt addr to map from
 * @phys_addr: phys addr to map to
 * @page_size: physical page size
 * @flush_pte: whether to do a PCI flush
 *
 * This function does the following:
 * - Check that the virt addr is not mapped
 * - Allocate pgts as necessary in order to map the virt addr to the phys
 * - Returns 0 on success, -EINVAL if addr is already mapped, or -ENOMEM.
 *
 * Because this function changes the page tables in the device and because it
 * changes the MMU hash, it must be protected by a lock.
 * However, because it maps only a single page, the lock should be implemented
 * in a higher level in order to protect the entire mapping of the memory area
 *
 * For optimization reasons PCI flush may be requested once after mapping of
 * large area.
 */
int hl_mmu_map_page(struct hl_ctx *ctx, u64 virt_addr, u64 phys_addr, u32 page_size,
			bool flush_pte)
{
	int i, rc, pgt_residency, mapped_cnt = 0;
	struct hl_device *hdev = ctx->hdev;
	struct hl_mmu_properties *mmu_prop;
	u64 real_virt_addr, real_phys_addr;
	struct hl_mmu_funcs *mmu_funcs;
	u32 real_page_size, npages;
	bool is_dram_addr;


	if (!hdev->mmu_enable)
		return 0;

	is_dram_addr = hl_is_dram_va(hdev, virt_addr);
	mmu_prop = hl_mmu_get_prop(hdev, page_size, is_dram_addr);

	pgt_residency = mmu_prop->host_resident ? MMU_HR_PGT : MMU_DR_PGT;
	mmu_funcs = hl_mmu_get_funcs(hdev, pgt_residency, is_dram_addr);

	rc = hdev->asic_funcs->mmu_get_real_page_size(hdev, mmu_prop, page_size, &real_page_size,
							is_dram_addr);
	if (rc)
		return rc;

	/*
	 * Verify that the phys and virt addresses are aligned with the
	 * MMU page size (in dram this means checking the address and MMU
	 * after scrambling)
	 */
	if ((is_dram_addr &&
			((hdev->asic_funcs->scramble_addr(hdev, phys_addr) &
				(mmu_prop->page_size - 1)) ||
			(hdev->asic_funcs->scramble_addr(hdev, virt_addr) &
				(mmu_prop->page_size - 1)))) ||
		(!is_dram_addr && ((phys_addr & (real_page_size - 1)) ||
				(virt_addr & (real_page_size - 1)))))
		dev_crit(hdev->dev,
			"Mapping address 0x%llx with virtual address 0x%llx and page size of 0x%x is erroneous! Addresses must be divisible by page size",
			phys_addr, virt_addr, real_page_size);

	npages = page_size / real_page_size;
	real_virt_addr = virt_addr;
	real_phys_addr = phys_addr;

	for (i = 0 ; i < npages ; i++) {
		rc = mmu_funcs->map(ctx, real_virt_addr, real_phys_addr, real_page_size,
										is_dram_addr);
		if (rc)
			goto err;

		real_virt_addr += real_page_size;
		real_phys_addr += real_page_size;
		mapped_cnt++;
	}

	if (flush_pte)
		mmu_funcs->flush(ctx);

	return 0;

err:
	real_virt_addr = virt_addr;
	for (i = 0 ; i < mapped_cnt ; i++) {
		if (mmu_funcs->unmap(ctx, real_virt_addr, is_dram_addr))
			dev_warn_ratelimited(hdev->dev,
				"failed to unmap va: 0x%llx\n", real_virt_addr);

		real_virt_addr += real_page_size;
	}

	mmu_funcs->flush(ctx);

	return rc;
}

/*
 * hl_mmu_map_contiguous - implements a wrapper for hl_mmu_map_page
 *                         for mapping contiguous physical memory
 *
 * @ctx: pointer to the context structure
 * @virt_addr: virt addr to map from
 * @phys_addr: phys addr to map to
 * @size: size to map
 *
 */
int hl_mmu_map_contiguous(struct hl_ctx *ctx, u64 virt_addr,
					u64 phys_addr, u32 size)
{
	struct hl_device *hdev = ctx->hdev;
	struct asic_fixed_properties *prop = &hdev->asic_prop;
	u64 curr_va, curr_pa;
	u32 page_size;
	bool flush_pte;
	int rc = 0, off;

	if (hl_mem_area_inside_range(virt_addr, size,
			prop->dmmu.start_addr, prop->dmmu.end_addr))
		page_size = prop->dmmu.page_size;
	else if (hl_mem_area_inside_range(virt_addr, size,
			prop->pmmu.start_addr, prop->pmmu.end_addr))
		page_size = prop->pmmu.page_size;
	else if (hl_mem_area_inside_range(virt_addr, size,
			prop->pmmu_huge.start_addr, prop->pmmu_huge.end_addr))
		page_size = prop->pmmu_huge.page_size;
	else
		return -EINVAL;

	for (off = 0 ; off < size ; off += page_size) {
		curr_va = virt_addr + off;
		curr_pa = phys_addr + off;
		flush_pte = (off + page_size) >= size;
		rc = hl_mmu_map_page(ctx, curr_va, curr_pa, page_size,
								flush_pte);
		if (rc) {
			dev_err(hdev->dev,
				"Map failed for va 0x%llx to pa 0x%llx\n",
				curr_va, curr_pa);
			goto unmap;
		}
	}

	return rc;

unmap:
	for (; off >= 0 ; off -= page_size) {
		curr_va = virt_addr + off;
		flush_pte = (off - (s32) page_size) < 0;
		if (hl_mmu_unmap_page(ctx, curr_va, page_size, flush_pte))
			dev_warn_ratelimited(hdev->dev,
				"failed to unmap va 0x%llx\n", curr_va);
	}

	return rc;
}

/*
 * hl_mmu_unmap_contiguous - implements a wrapper for hl_mmu_unmap_page
 *                           for unmapping contiguous physical memory
 *
 * @ctx: pointer to the context structure
 * @virt_addr: virt addr to unmap
 * @size: size to unmap
 *
 */
int hl_mmu_unmap_contiguous(struct hl_ctx *ctx, u64 virt_addr, u32 size)
{
	struct hl_device *hdev = ctx->hdev;
	struct asic_fixed_properties *prop = &hdev->asic_prop;
	u64 curr_va;
	u32 page_size;
	bool flush_pte;
	int rc = 0, off;

	if (hl_mem_area_inside_range(virt_addr, size,
			prop->dmmu.start_addr, prop->dmmu.end_addr))
		page_size = prop->dmmu.page_size;
	else if (hl_mem_area_inside_range(virt_addr, size,
			prop->pmmu.start_addr, prop->pmmu.end_addr))
		page_size = prop->pmmu.page_size;
	else if (hl_mem_area_inside_range(virt_addr, size,
			prop->pmmu_huge.start_addr, prop->pmmu_huge.end_addr))
		page_size = prop->pmmu_huge.page_size;
	else
		return -EINVAL;

	for (off = 0 ; off < size ; off += page_size) {
		curr_va = virt_addr + off;
		flush_pte = (off + page_size) >= size;
		rc = hl_mmu_unmap_page(ctx, curr_va, page_size, flush_pte);
		if (rc)
			dev_warn_ratelimited(hdev->dev,
				"Unmap failed for va 0x%llx\n", curr_va);
	}

	return rc;
}

/*
 * hl_mmu_swap_out - marks all mapping of the given ctx as swapped out
 *
 * @ctx: pointer to the context structure
 *
 */
void hl_mmu_swap_out(struct hl_ctx *ctx)
{
	struct hl_device *hdev = ctx->hdev;

	if (!hdev->mmu_enable)
		return;

	if (hdev->mmu_func[MMU_DR_PGT].swap_out != NULL)
		hdev->mmu_func[MMU_DR_PGT].swap_out(ctx);

	if (hdev->mmu_func[MMU_HR_PGT].swap_out != NULL)
		hdev->mmu_func[MMU_HR_PGT].swap_out(ctx);
}

/*
 * hl_mmu_swap_in - marks all mapping of the given ctx as swapped in
 *
 * @ctx: pointer to the context structure
 *
 */
void hl_mmu_swap_in(struct hl_ctx *ctx)
{
	struct hl_device *hdev = ctx->hdev;

	if (!hdev->mmu_enable)
		return;

	if (hdev->mmu_func[MMU_DR_PGT].swap_in != NULL)
		hdev->mmu_func[MMU_DR_PGT].swap_in(ctx);

	if (hdev->mmu_func[MMU_HR_PGT].swap_in != NULL)
		hdev->mmu_func[MMU_HR_PGT].swap_in(ctx);
}

static void hl_mmu_pa_page_with_offset(struct hl_ctx *ctx, u64 virt_addr,
						struct hl_mmu_hop_info *hops,
						u64 *phys_addr)
{
	struct asic_fixed_properties *prop = &ctx->hdev->asic_prop;
	u64 offset_mask, addr_mask, hop_shift, tmp_phys_addr;
	struct hl_mmu_properties *mmu_prop;

	/* last hop holds the phys address and flags */
	if (hops->unscrambled_paddr)
		tmp_phys_addr = hops->unscrambled_paddr;
	else
		tmp_phys_addr = hops->hop_info[hops->used_hops - 1].hop_pte_val;

	if (hops->range_type == HL_VA_RANGE_TYPE_HOST_HUGE)
		mmu_prop = &prop->pmmu_huge;
	else if (hops->range_type == HL_VA_RANGE_TYPE_HOST)
		mmu_prop = &prop->pmmu;
	else /* HL_VA_RANGE_TYPE_DRAM */
		mmu_prop = &prop->dmmu;

	if ((hops->range_type == HL_VA_RANGE_TYPE_DRAM) &&
			!is_power_of_2(prop->dram_page_size)) {
		u64 dram_page_size, dram_base, abs_phys_addr, abs_virt_addr,
			page_id, page_start;
		u32 page_off;

		/*
		 * Bit arithmetics cannot be used for non power of two page
		 * sizes. In addition, since bit arithmetics is not used,
		 * we cannot ignore dram base. All that shall be considered.
		 */

		dram_page_size = prop->dram_page_size;
		dram_base = prop->dram_base_address;
		abs_phys_addr = tmp_phys_addr - dram_base;
		abs_virt_addr = virt_addr - dram_base;
		page_id = DIV_ROUND_DOWN_ULL(abs_phys_addr, dram_page_size);
		page_start = page_id * dram_page_size;
		div_u64_rem(abs_virt_addr, dram_page_size, &page_off);

		*phys_addr = page_start + page_off + dram_base;
	} else {
		/*
		 * find the correct hop shift field in hl_mmu_properties
		 * structure in order to determine the right masks
		 * for the page offset.
		 */
		hop_shift = mmu_prop->hop_shifts[hops->used_hops - 1];
		offset_mask = (1ull << hop_shift) - 1;
		addr_mask = ~(offset_mask);
		*phys_addr = (tmp_phys_addr & addr_mask) |
				(virt_addr & offset_mask);
	}
}

int hl_mmu_va_to_pa(struct hl_ctx *ctx, u64 virt_addr, u64 *phys_addr)
{
	struct hl_mmu_hop_info hops;
	int rc;

	memset(&hops, 0, sizeof(hops));

	rc = hl_mmu_get_tlb_info(ctx, virt_addr, &hops);
	if (rc)
		return rc;

	hl_mmu_pa_page_with_offset(ctx, virt_addr, &hops,  phys_addr);

	return 0;
}

int hl_mmu_get_tlb_info(struct hl_ctx *ctx, u64 virt_addr,
			struct hl_mmu_hop_info *hops)
{
	struct hl_device *hdev = ctx->hdev;
	struct asic_fixed_properties *prop;
	struct hl_mmu_properties *mmu_prop;
	struct hl_mmu_funcs *mmu_funcs;
	int pgt_residency, rc;
	bool is_dram_addr;

	if (!hdev->mmu_enable)
		return -EOPNOTSUPP;

	prop = &hdev->asic_prop;
	hops->scrambled_vaddr = virt_addr;      /* assume no scrambling */

	is_dram_addr = hl_mem_area_inside_range(virt_addr, prop->dmmu.page_size,
								prop->dmmu.start_addr,
								prop->dmmu.end_addr);

	/* host-residency is the same in PMMU and PMMU huge, no need to distinguish here */
	mmu_prop = is_dram_addr ? &prop->dmmu : &prop->pmmu;
	pgt_residency = mmu_prop->host_resident ? MMU_HR_PGT : MMU_DR_PGT;
	mmu_funcs = hl_mmu_get_funcs(hdev, pgt_residency, is_dram_addr);

	mutex_lock(&ctx->mmu_lock);
	rc = mmu_funcs->get_tlb_info(ctx, virt_addr, hops);
	mutex_unlock(&ctx->mmu_lock);

	if (rc)
		return rc;

	/* add page offset to physical address */
	if (hops->unscrambled_paddr)
		hl_mmu_pa_page_with_offset(ctx, virt_addr, hops, &hops->unscrambled_paddr);

	return 0;
}

int hl_mmu_if_set_funcs(struct hl_device *hdev)
{
	if (!hdev->mmu_enable)
		return 0;

	switch (hdev->asic_type) {
	case ASIC_GOYA:
	case ASIC_GAUDI:
	case ASIC_GAUDI_SEC:
		hl_mmu_v1_set_funcs(hdev, &hdev->mmu_func[MMU_DR_PGT]);
		break;
	default:
		dev_err(hdev->dev, "Unrecognized ASIC type %d\n",
			hdev->asic_type);
		return -EOPNOTSUPP;
	}

	return 0;
}

/**
 * hl_mmu_scramble_addr() - The generic mmu address scrambling routine.
 * @hdev: pointer to device data.
 * @addr: The address to scramble.
 *
 * Return: The scrambled address.
 */
u64 hl_mmu_scramble_addr(struct hl_device *hdev, u64 addr)
{
	return addr;
}

/**
 * hl_mmu_descramble_addr() - The generic mmu address descrambling
 * routine.
 * @hdev: pointer to device data.
 * @addr: The address to descramble.
 *
 * Return: The un-scrambled address.
 */
u64 hl_mmu_descramble_addr(struct hl_device *hdev, u64 addr)
{
	return addr;
}

int hl_mmu_invalidate_cache(struct hl_device *hdev, bool is_hard, u32 flags)
{
	int rc;

	rc = hdev->asic_funcs->mmu_invalidate_cache(hdev, is_hard, flags);
	if (rc)
		dev_err_ratelimited(hdev->dev, "MMU cache invalidation failed\n");

	return rc;
}

int hl_mmu_invalidate_cache_range(struct hl_device *hdev, bool is_hard,
					u32 flags, u32 asid, u64 va, u64 size)
{
	int rc;

	rc = hdev->asic_funcs->mmu_invalidate_cache_range(hdev, is_hard, flags,
								asid, va, size);
	if (rc)
		dev_err_ratelimited(hdev->dev, "MMU cache range invalidation failed\n");

	return rc;
}

<<<<<<< HEAD
=======
static void hl_mmu_prefetch_work_function(struct work_struct *work)
{
	struct hl_prefetch_work *pfw = container_of(work, struct hl_prefetch_work, pf_work);
	struct hl_ctx *ctx = pfw->ctx;

	if (!hl_device_operational(ctx->hdev, NULL))
		goto put_ctx;

	mutex_lock(&ctx->mmu_lock);

	ctx->hdev->asic_funcs->mmu_prefetch_cache_range(ctx, pfw->flags, pfw->asid,
								pfw->va, pfw->size);

	mutex_unlock(&ctx->mmu_lock);

put_ctx:
	/*
	 * context was taken in the common mmu prefetch function- see comment there about
	 * context handling.
	 */
	hl_ctx_put(ctx);
	kfree(pfw);
}

int hl_mmu_prefetch_cache_range(struct hl_ctx *ctx, u32 flags, u32 asid, u64 va, u64 size)
{
	struct hl_prefetch_work *handle_pf_work;

	handle_pf_work = kmalloc(sizeof(*handle_pf_work), GFP_KERNEL);
	if (!handle_pf_work)
		return -ENOMEM;

	INIT_WORK(&handle_pf_work->pf_work, hl_mmu_prefetch_work_function);
	handle_pf_work->ctx = ctx;
	handle_pf_work->va = va;
	handle_pf_work->size = size;
	handle_pf_work->flags = flags;
	handle_pf_work->asid = asid;

	/*
	 * as actual prefetch is done in a WQ we must get the context (and put it
	 * at the end of the work function)
	 */
	hl_ctx_get(ctx);
	queue_work(ctx->hdev->pf_wq, &handle_pf_work->pf_work);

	return 0;
}

>>>>>>> 88084a3d
u64 hl_mmu_get_next_hop_addr(struct hl_ctx *ctx, u64 curr_pte)
{
	return (curr_pte & PAGE_PRESENT_MASK) ? (curr_pte & HOP_PHYS_ADDR_MASK) : ULLONG_MAX;
}

/**
 * hl_mmu_get_hop_pte_phys_addr() - extract PTE address from HOP
 * @ctx: pointer to the context structure to initialize.
<<<<<<< HEAD
=======
 * @mmu_prop: MMU properties.
>>>>>>> 88084a3d
 * @hop_idx: HOP index.
 * @hop_addr: HOP address.
 * @virt_addr: virtual address fro the translation.
 *
 * @return the matching PTE value on success, otherwise U64_MAX.
 */
u64 hl_mmu_get_hop_pte_phys_addr(struct hl_ctx *ctx, struct hl_mmu_properties *mmu_prop,
					u8 hop_idx, u64 hop_addr, u64 virt_addr)
{
	u64 mask, shift;

	if (hop_idx >= mmu_prop->num_hops) {
		dev_err_ratelimited(ctx->hdev->dev, "Invalid hop index %d\n", hop_idx);
		return U64_MAX;
	}

<<<<<<< HEAD
	/* currently max number of HOPs is 6 */
	switch (hop_idx) {
	case 0:
		mask = mmu_prop->hop0_mask;
		shift = mmu_prop->hop0_shift;
		break;
	case 1:
		mask = mmu_prop->hop1_mask;
		shift = mmu_prop->hop1_shift;
		break;
	case 2:
		mask = mmu_prop->hop2_mask;
		shift = mmu_prop->hop2_shift;
		break;
	case 3:
		mask = mmu_prop->hop3_mask;
		shift = mmu_prop->hop3_shift;
		break;
	case 4:
		mask = mmu_prop->hop4_mask;
		shift = mmu_prop->hop4_shift;
		break;
	default:
		mask = mmu_prop->hop5_mask;
		shift = mmu_prop->hop5_shift;
		break;
	}
=======
	shift = mmu_prop->hop_shifts[hop_idx];
	mask = mmu_prop->hop_masks[hop_idx];
>>>>>>> 88084a3d

	return hop_addr + ctx->hdev->asic_prop.mmu_pte_size * ((virt_addr & mask) >> shift);
}
<|MERGE_RESOLUTION|>--- conflicted
+++ resolved
@@ -665,8 +665,6 @@
 	return rc;
 }
 
-<<<<<<< HEAD
-=======
 static void hl_mmu_prefetch_work_function(struct work_struct *work)
 {
 	struct hl_prefetch_work *pfw = container_of(work, struct hl_prefetch_work, pf_work);
@@ -716,7 +714,6 @@
 	return 0;
 }
 
->>>>>>> 88084a3d
 u64 hl_mmu_get_next_hop_addr(struct hl_ctx *ctx, u64 curr_pte)
 {
 	return (curr_pte & PAGE_PRESENT_MASK) ? (curr_pte & HOP_PHYS_ADDR_MASK) : ULLONG_MAX;
@@ -725,10 +722,7 @@
 /**
  * hl_mmu_get_hop_pte_phys_addr() - extract PTE address from HOP
  * @ctx: pointer to the context structure to initialize.
-<<<<<<< HEAD
-=======
  * @mmu_prop: MMU properties.
->>>>>>> 88084a3d
  * @hop_idx: HOP index.
  * @hop_addr: HOP address.
  * @virt_addr: virtual address fro the translation.
@@ -745,38 +739,8 @@
 		return U64_MAX;
 	}
 
-<<<<<<< HEAD
-	/* currently max number of HOPs is 6 */
-	switch (hop_idx) {
-	case 0:
-		mask = mmu_prop->hop0_mask;
-		shift = mmu_prop->hop0_shift;
-		break;
-	case 1:
-		mask = mmu_prop->hop1_mask;
-		shift = mmu_prop->hop1_shift;
-		break;
-	case 2:
-		mask = mmu_prop->hop2_mask;
-		shift = mmu_prop->hop2_shift;
-		break;
-	case 3:
-		mask = mmu_prop->hop3_mask;
-		shift = mmu_prop->hop3_shift;
-		break;
-	case 4:
-		mask = mmu_prop->hop4_mask;
-		shift = mmu_prop->hop4_shift;
-		break;
-	default:
-		mask = mmu_prop->hop5_mask;
-		shift = mmu_prop->hop5_shift;
-		break;
-	}
-=======
 	shift = mmu_prop->hop_shifts[hop_idx];
 	mask = mmu_prop->hop_masks[hop_idx];
->>>>>>> 88084a3d
 
 	return hop_addr + ctx->hdev->asic_prop.mmu_pte_size * ((virt_addr & mask) >> shift);
 }
