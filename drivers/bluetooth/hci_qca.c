// SPDX-License-Identifier: GPL-2.0-only
/*
 *  Bluetooth Software UART Qualcomm protocol
 *
 *  HCI_IBS (HCI In-Band Sleep) is Qualcomm's power management
 *  protocol extension to H4.
 *
 *  Copyright (C) 2007 Texas Instruments, Inc.
 *  Copyright (c) 2010, 2012, 2018 The Linux Foundation. All rights reserved.
 *
 *  Acknowledgements:
 *  This file is based on hci_ll.c, which was...
 *  Written by Ohad Ben-Cohen <ohad@bencohen.org>
 *  which was in turn based on hci_h4.c, which was written
 *  by Maxim Krasnyansky and Marcel Holtmann.
 */

#include <linux/kernel.h>
#include <linux/clk.h>
#include <linux/completion.h>
#include <linux/debugfs.h>
#include <linux/delay.h>
#include <linux/devcoredump.h>
#include <linux/device.h>
#include <linux/gpio/consumer.h>
#include <linux/mod_devicetable.h>
#include <linux/module.h>
#include <linux/of_device.h>
#include <linux/platform_device.h>
#include <linux/regulator/consumer.h>
#include <linux/serdev.h>
#include <linux/mutex.h>
#include <asm/unaligned.h>

#include <net/bluetooth/bluetooth.h>
#include <net/bluetooth/hci_core.h>

#include "hci_uart.h"
#include "btqca.h"

/* HCI_IBS protocol messages */
#define HCI_IBS_SLEEP_IND	0xFE
#define HCI_IBS_WAKE_IND	0xFD
#define HCI_IBS_WAKE_ACK	0xFC
#define HCI_MAX_IBS_SIZE	10

#define IBS_WAKE_RETRANS_TIMEOUT_MS	100
#define IBS_BTSOC_TX_IDLE_TIMEOUT_MS	40
#define IBS_HOST_TX_IDLE_TIMEOUT_MS	2000
#define CMD_TRANS_TIMEOUT_MS		100
#define MEMDUMP_TIMEOUT_MS		8000

/* susclk rate */
#define SUSCLK_RATE_32KHZ	32768

/* Controller debug log header */
#define QCA_DEBUG_HANDLE	0x2EDC

/* max retry count when init fails */
#define MAX_INIT_RETRIES 3

/* Controller dump header */
#define QCA_SSR_DUMP_HANDLE		0x0108
#define QCA_DUMP_PACKET_SIZE		255
#define QCA_LAST_SEQUENCE_NUM		0xFFFF
#define QCA_CRASHBYTE_PACKET_LEN	1096
#define QCA_MEMDUMP_BYTE		0xFB

enum qca_flags {
	QCA_IBS_ENABLED,
	QCA_DROP_VENDOR_EVENT,
	QCA_SUSPENDING,
<<<<<<< HEAD
	QCA_MEMDUMP_COLLECTION
=======
	QCA_MEMDUMP_COLLECTION,
	QCA_HW_ERROR_EVENT
>>>>>>> 04d5ce62
};


/* HCI_IBS transmit side sleep protocol states */
enum tx_ibs_states {
	HCI_IBS_TX_ASLEEP,
	HCI_IBS_TX_WAKING,
	HCI_IBS_TX_AWAKE,
};

/* HCI_IBS receive side sleep protocol states */
enum rx_states {
	HCI_IBS_RX_ASLEEP,
	HCI_IBS_RX_AWAKE,
};

/* HCI_IBS transmit and receive side clock state vote */
enum hci_ibs_clock_state_vote {
	HCI_IBS_VOTE_STATS_UPDATE,
	HCI_IBS_TX_VOTE_CLOCK_ON,
	HCI_IBS_TX_VOTE_CLOCK_OFF,
	HCI_IBS_RX_VOTE_CLOCK_ON,
	HCI_IBS_RX_VOTE_CLOCK_OFF,
};

/* Controller memory dump states */
enum qca_memdump_states {
	QCA_MEMDUMP_IDLE,
	QCA_MEMDUMP_COLLECTING,
	QCA_MEMDUMP_COLLECTED,
	QCA_MEMDUMP_TIMEOUT,
};

struct qca_memdump_data {
	char *memdump_buf_head;
	char *memdump_buf_tail;
	u32 current_seq_no;
	u32 received_dump;
};

struct qca_memdump_event_hdr {
	__u8    evt;
	__u8    plen;
	__u16   opcode;
	__u16   seq_no;
	__u8    reserved;
} __packed;


struct qca_dump_size {
	u32 dump_size;
} __packed;

struct qca_data {
	struct hci_uart *hu;
	struct sk_buff *rx_skb;
	struct sk_buff_head txq;
	struct sk_buff_head tx_wait_q;	/* HCI_IBS wait queue	*/
	struct sk_buff_head rx_memdump_q;	/* Memdump wait queue	*/
	spinlock_t hci_ibs_lock;	/* HCI_IBS state lock	*/
	u8 tx_ibs_state;	/* HCI_IBS transmit side power state*/
	u8 rx_ibs_state;	/* HCI_IBS receive side power state */
	bool tx_vote;		/* Clock must be on for TX */
	bool rx_vote;		/* Clock must be on for RX */
	struct timer_list tx_idle_timer;
	u32 tx_idle_delay;
	struct timer_list wake_retrans_timer;
	u32 wake_retrans;
	struct timer_list memdump_timer;
	struct workqueue_struct *workqueue;
	struct work_struct ws_awake_rx;
	struct work_struct ws_awake_device;
	struct work_struct ws_rx_vote_off;
	struct work_struct ws_tx_vote_off;
	struct work_struct ctrl_memdump_evt;
<<<<<<< HEAD
=======
	struct delayed_work ctrl_memdump_timeout;
>>>>>>> 04d5ce62
	struct qca_memdump_data *qca_memdump;
	unsigned long flags;
	struct completion drop_ev_comp;
	wait_queue_head_t suspend_wait_q;
	enum qca_memdump_states memdump_state;
<<<<<<< HEAD
=======
	struct mutex hci_memdump_lock;
>>>>>>> 04d5ce62

	/* For debugging purpose */
	u64 ibs_sent_wacks;
	u64 ibs_sent_slps;
	u64 ibs_sent_wakes;
	u64 ibs_recv_wacks;
	u64 ibs_recv_slps;
	u64 ibs_recv_wakes;
	u64 vote_last_jif;
	u32 vote_on_ms;
	u32 vote_off_ms;
	u64 tx_votes_on;
	u64 rx_votes_on;
	u64 tx_votes_off;
	u64 rx_votes_off;
	u64 votes_on;
	u64 votes_off;
};

enum qca_speed_type {
	QCA_INIT_SPEED = 1,
	QCA_OPER_SPEED
};

/*
 * Voltage regulator information required for configuring the
 * QCA Bluetooth chipset
 */
struct qca_vreg {
	const char *name;
	unsigned int load_uA;
};

struct qca_vreg_data {
	enum qca_btsoc_type soc_type;
	struct qca_vreg *vregs;
	size_t num_vregs;
};

/*
 * Platform data for the QCA Bluetooth power driver.
 */
struct qca_power {
	struct device *dev;
	struct regulator_bulk_data *vreg_bulk;
	int num_vregs;
	bool vregs_on;
};

struct qca_serdev {
	struct hci_uart	 serdev_hu;
	struct gpio_desc *bt_en;
	struct clk	 *susclk;
	enum qca_btsoc_type btsoc_type;
	struct qca_power *bt_power;
	u32 init_speed;
	u32 oper_speed;
	const char *firmware_name;
};

static int qca_regulator_enable(struct qca_serdev *qcadev);
static void qca_regulator_disable(struct qca_serdev *qcadev);
static void qca_power_shutdown(struct hci_uart *hu);
static int qca_power_off(struct hci_dev *hdev);
static void qca_controller_memdump(struct work_struct *work);

static enum qca_btsoc_type qca_soc_type(struct hci_uart *hu)
{
	enum qca_btsoc_type soc_type;

	if (hu->serdev) {
		struct qca_serdev *qsd = serdev_device_get_drvdata(hu->serdev);

		soc_type = qsd->btsoc_type;
	} else {
		soc_type = QCA_ROME;
	}

	return soc_type;
}

static const char *qca_get_firmware_name(struct hci_uart *hu)
{
	if (hu->serdev) {
		struct qca_serdev *qsd = serdev_device_get_drvdata(hu->serdev);

		return qsd->firmware_name;
	} else {
		return NULL;
	}
}

static void __serial_clock_on(struct tty_struct *tty)
{
	/* TODO: Some chipset requires to enable UART clock on client
	 * side to save power consumption or manual work is required.
	 * Please put your code to control UART clock here if needed
	 */
}

static void __serial_clock_off(struct tty_struct *tty)
{
	/* TODO: Some chipset requires to disable UART clock on client
	 * side to save power consumption or manual work is required.
	 * Please put your code to control UART clock off here if needed
	 */
}

/* serial_clock_vote needs to be called with the ibs lock held */
static void serial_clock_vote(unsigned long vote, struct hci_uart *hu)
{
	struct qca_data *qca = hu->priv;
	unsigned int diff;

	bool old_vote = (qca->tx_vote | qca->rx_vote);
	bool new_vote;

	switch (vote) {
	case HCI_IBS_VOTE_STATS_UPDATE:
		diff = jiffies_to_msecs(jiffies - qca->vote_last_jif);

		if (old_vote)
			qca->vote_off_ms += diff;
		else
			qca->vote_on_ms += diff;
		return;

	case HCI_IBS_TX_VOTE_CLOCK_ON:
		qca->tx_vote = true;
		qca->tx_votes_on++;
		new_vote = true;
		break;

	case HCI_IBS_RX_VOTE_CLOCK_ON:
		qca->rx_vote = true;
		qca->rx_votes_on++;
		new_vote = true;
		break;

	case HCI_IBS_TX_VOTE_CLOCK_OFF:
		qca->tx_vote = false;
		qca->tx_votes_off++;
		new_vote = qca->rx_vote | qca->tx_vote;
		break;

	case HCI_IBS_RX_VOTE_CLOCK_OFF:
		qca->rx_vote = false;
		qca->rx_votes_off++;
		new_vote = qca->rx_vote | qca->tx_vote;
		break;

	default:
		BT_ERR("Voting irregularity");
		return;
	}

	if (new_vote != old_vote) {
		if (new_vote)
			__serial_clock_on(hu->tty);
		else
			__serial_clock_off(hu->tty);

		BT_DBG("Vote serial clock %s(%s)", new_vote ? "true" : "false",
		       vote ? "true" : "false");

		diff = jiffies_to_msecs(jiffies - qca->vote_last_jif);

		if (new_vote) {
			qca->votes_on++;
			qca->vote_off_ms += diff;
		} else {
			qca->votes_off++;
			qca->vote_on_ms += diff;
		}
		qca->vote_last_jif = jiffies;
	}
}

/* Builds and sends an HCI_IBS command packet.
 * These are very simple packets with only 1 cmd byte.
 */
static int send_hci_ibs_cmd(u8 cmd, struct hci_uart *hu)
{
	int err = 0;
	struct sk_buff *skb = NULL;
	struct qca_data *qca = hu->priv;

	BT_DBG("hu %p send hci ibs cmd 0x%x", hu, cmd);

	skb = bt_skb_alloc(1, GFP_ATOMIC);
	if (!skb) {
		BT_ERR("Failed to allocate memory for HCI_IBS packet");
		return -ENOMEM;
	}

	/* Assign HCI_IBS type */
	skb_put_u8(skb, cmd);

	skb_queue_tail(&qca->txq, skb);

	return err;
}

static void qca_wq_awake_device(struct work_struct *work)
{
	struct qca_data *qca = container_of(work, struct qca_data,
					    ws_awake_device);
	struct hci_uart *hu = qca->hu;
	unsigned long retrans_delay;
	unsigned long flags;

	BT_DBG("hu %p wq awake device", hu);

	/* Vote for serial clock */
	serial_clock_vote(HCI_IBS_TX_VOTE_CLOCK_ON, hu);

	spin_lock_irqsave(&qca->hci_ibs_lock, flags);

	/* Send wake indication to device */
	if (send_hci_ibs_cmd(HCI_IBS_WAKE_IND, hu) < 0)
		BT_ERR("Failed to send WAKE to device");

	qca->ibs_sent_wakes++;

	/* Start retransmit timer */
	retrans_delay = msecs_to_jiffies(qca->wake_retrans);
	mod_timer(&qca->wake_retrans_timer, jiffies + retrans_delay);

	spin_unlock_irqrestore(&qca->hci_ibs_lock, flags);

	/* Actually send the packets */
	hci_uart_tx_wakeup(hu);
}

static void qca_wq_awake_rx(struct work_struct *work)
{
	struct qca_data *qca = container_of(work, struct qca_data,
					    ws_awake_rx);
	struct hci_uart *hu = qca->hu;
	unsigned long flags;

	BT_DBG("hu %p wq awake rx", hu);

	serial_clock_vote(HCI_IBS_RX_VOTE_CLOCK_ON, hu);

	spin_lock_irqsave(&qca->hci_ibs_lock, flags);
	qca->rx_ibs_state = HCI_IBS_RX_AWAKE;

	/* Always acknowledge device wake up,
	 * sending IBS message doesn't count as TX ON.
	 */
	if (send_hci_ibs_cmd(HCI_IBS_WAKE_ACK, hu) < 0)
		BT_ERR("Failed to acknowledge device wake up");

	qca->ibs_sent_wacks++;

	spin_unlock_irqrestore(&qca->hci_ibs_lock, flags);

	/* Actually send the packets */
	hci_uart_tx_wakeup(hu);
}

static void qca_wq_serial_rx_clock_vote_off(struct work_struct *work)
{
	struct qca_data *qca = container_of(work, struct qca_data,
					    ws_rx_vote_off);
	struct hci_uart *hu = qca->hu;

	BT_DBG("hu %p rx clock vote off", hu);

	serial_clock_vote(HCI_IBS_RX_VOTE_CLOCK_OFF, hu);
}

static void qca_wq_serial_tx_clock_vote_off(struct work_struct *work)
{
	struct qca_data *qca = container_of(work, struct qca_data,
					    ws_tx_vote_off);
	struct hci_uart *hu = qca->hu;

	BT_DBG("hu %p tx clock vote off", hu);

	/* Run HCI tx handling unlocked */
	hci_uart_tx_wakeup(hu);

	/* Now that message queued to tty driver, vote for tty clocks off.
	 * It is up to the tty driver to pend the clocks off until tx done.
	 */
	serial_clock_vote(HCI_IBS_TX_VOTE_CLOCK_OFF, hu);
}

static void hci_ibs_tx_idle_timeout(struct timer_list *t)
{
	struct qca_data *qca = from_timer(qca, t, tx_idle_timer);
	struct hci_uart *hu = qca->hu;
	unsigned long flags;

	BT_DBG("hu %p idle timeout in %d state", hu, qca->tx_ibs_state);

	spin_lock_irqsave_nested(&qca->hci_ibs_lock,
				 flags, SINGLE_DEPTH_NESTING);

	switch (qca->tx_ibs_state) {
	case HCI_IBS_TX_AWAKE:
		/* TX_IDLE, go to SLEEP */
		if (send_hci_ibs_cmd(HCI_IBS_SLEEP_IND, hu) < 0) {
			BT_ERR("Failed to send SLEEP to device");
			break;
		}
		qca->tx_ibs_state = HCI_IBS_TX_ASLEEP;
		qca->ibs_sent_slps++;
		queue_work(qca->workqueue, &qca->ws_tx_vote_off);
		break;

	case HCI_IBS_TX_ASLEEP:
	case HCI_IBS_TX_WAKING:
		/* Fall through */

	default:
		BT_ERR("Spurious timeout tx state %d", qca->tx_ibs_state);
		break;
	}

	spin_unlock_irqrestore(&qca->hci_ibs_lock, flags);
}

static void hci_ibs_wake_retrans_timeout(struct timer_list *t)
{
	struct qca_data *qca = from_timer(qca, t, wake_retrans_timer);
	struct hci_uart *hu = qca->hu;
	unsigned long flags, retrans_delay;
	bool retransmit = false;

	BT_DBG("hu %p wake retransmit timeout in %d state",
		hu, qca->tx_ibs_state);

	spin_lock_irqsave_nested(&qca->hci_ibs_lock,
				 flags, SINGLE_DEPTH_NESTING);

	/* Don't retransmit the HCI_IBS_WAKE_IND when suspending. */
	if (test_bit(QCA_SUSPENDING, &qca->flags)) {
		spin_unlock_irqrestore(&qca->hci_ibs_lock, flags);
		return;
	}

	switch (qca->tx_ibs_state) {
	case HCI_IBS_TX_WAKING:
		/* No WAKE_ACK, retransmit WAKE */
		retransmit = true;
		if (send_hci_ibs_cmd(HCI_IBS_WAKE_IND, hu) < 0) {
			BT_ERR("Failed to acknowledge device wake up");
			break;
		}
		qca->ibs_sent_wakes++;
		retrans_delay = msecs_to_jiffies(qca->wake_retrans);
		mod_timer(&qca->wake_retrans_timer, jiffies + retrans_delay);
		break;

	case HCI_IBS_TX_ASLEEP:
	case HCI_IBS_TX_AWAKE:
		/* Fall through */

	default:
		BT_ERR("Spurious timeout tx state %d", qca->tx_ibs_state);
		break;
	}

	spin_unlock_irqrestore(&qca->hci_ibs_lock, flags);

	if (retransmit)
		hci_uart_tx_wakeup(hu);
}

<<<<<<< HEAD
static void hci_memdump_timeout(struct timer_list *t)
{
	struct qca_data *qca = from_timer(qca, t, tx_idle_timer);
	struct hci_uart *hu = qca->hu;
	struct qca_memdump_data *qca_memdump = qca->qca_memdump;
	char *memdump_buf = qca_memdump->memdump_buf_tail;

	bt_dev_err(hu->hdev, "clearing allocated memory due to memdump timeout");
	/* Inject hw error event to reset the device and driver. */
	hci_reset_dev(hu->hdev);
	vfree(memdump_buf);
	kfree(qca_memdump);
	qca->memdump_state = QCA_MEMDUMP_TIMEOUT;
	del_timer(&qca->memdump_timer);
	cancel_work_sync(&qca->ctrl_memdump_evt);
}

=======

static void qca_controller_memdump_timeout(struct work_struct *work)
{
	struct qca_data *qca = container_of(work, struct qca_data,
					ctrl_memdump_timeout.work);
	struct hci_uart *hu = qca->hu;

	mutex_lock(&qca->hci_memdump_lock);
	if (test_bit(QCA_MEMDUMP_COLLECTION, &qca->flags)) {
		qca->memdump_state = QCA_MEMDUMP_TIMEOUT;
		if (!test_bit(QCA_HW_ERROR_EVENT, &qca->flags)) {
			/* Inject hw error event to reset the device
			 * and driver.
			 */
			hci_reset_dev(hu->hdev);
		}
	}

	mutex_unlock(&qca->hci_memdump_lock);
}


>>>>>>> 04d5ce62
/* Initialize protocol */
static int qca_open(struct hci_uart *hu)
{
	struct qca_serdev *qcadev;
	struct qca_data *qca;

	BT_DBG("hu %p qca_open", hu);

	if (!hci_uart_has_flow_control(hu))
		return -EOPNOTSUPP;

	qca = kzalloc(sizeof(struct qca_data), GFP_KERNEL);
	if (!qca)
		return -ENOMEM;

	skb_queue_head_init(&qca->txq);
	skb_queue_head_init(&qca->tx_wait_q);
	skb_queue_head_init(&qca->rx_memdump_q);
	spin_lock_init(&qca->hci_ibs_lock);
	mutex_init(&qca->hci_memdump_lock);
	qca->workqueue = alloc_ordered_workqueue("qca_wq", 0);
	if (!qca->workqueue) {
		BT_ERR("QCA Workqueue not initialized properly");
		kfree(qca);
		return -ENOMEM;
	}

	INIT_WORK(&qca->ws_awake_rx, qca_wq_awake_rx);
	INIT_WORK(&qca->ws_awake_device, qca_wq_awake_device);
	INIT_WORK(&qca->ws_rx_vote_off, qca_wq_serial_rx_clock_vote_off);
	INIT_WORK(&qca->ws_tx_vote_off, qca_wq_serial_tx_clock_vote_off);
	INIT_WORK(&qca->ctrl_memdump_evt, qca_controller_memdump);
<<<<<<< HEAD
=======
	INIT_DELAYED_WORK(&qca->ctrl_memdump_timeout,
			  qca_controller_memdump_timeout);
>>>>>>> 04d5ce62
	init_waitqueue_head(&qca->suspend_wait_q);

	qca->hu = hu;
	init_completion(&qca->drop_ev_comp);

	/* Assume we start with both sides asleep -- extra wakes OK */
	qca->tx_ibs_state = HCI_IBS_TX_ASLEEP;
	qca->rx_ibs_state = HCI_IBS_RX_ASLEEP;

	qca->vote_last_jif = jiffies;

	hu->priv = qca;

	if (hu->serdev) {
		qcadev = serdev_device_get_drvdata(hu->serdev);
		if (qca_is_wcn399x(qcadev->btsoc_type)) {
			hu->init_speed = qcadev->init_speed;
			hu->oper_speed = qcadev->oper_speed;
		}
	}

	timer_setup(&qca->wake_retrans_timer, hci_ibs_wake_retrans_timeout, 0);
	qca->wake_retrans = IBS_WAKE_RETRANS_TIMEOUT_MS;

	timer_setup(&qca->tx_idle_timer, hci_ibs_tx_idle_timeout, 0);
	qca->tx_idle_delay = IBS_HOST_TX_IDLE_TIMEOUT_MS;
	timer_setup(&qca->memdump_timer, hci_memdump_timeout, 0);

	BT_DBG("HCI_UART_QCA open, tx_idle_delay=%u, wake_retrans=%u",
	       qca->tx_idle_delay, qca->wake_retrans);

	return 0;
}

static void qca_debugfs_init(struct hci_dev *hdev)
{
	struct hci_uart *hu = hci_get_drvdata(hdev);
	struct qca_data *qca = hu->priv;
	struct dentry *ibs_dir;
	umode_t mode;

	if (!hdev->debugfs)
		return;

	ibs_dir = debugfs_create_dir("ibs", hdev->debugfs);

	/* read only */
	mode = S_IRUGO;
	debugfs_create_u8("tx_ibs_state", mode, ibs_dir, &qca->tx_ibs_state);
	debugfs_create_u8("rx_ibs_state", mode, ibs_dir, &qca->rx_ibs_state);
	debugfs_create_u64("ibs_sent_sleeps", mode, ibs_dir,
			   &qca->ibs_sent_slps);
	debugfs_create_u64("ibs_sent_wakes", mode, ibs_dir,
			   &qca->ibs_sent_wakes);
	debugfs_create_u64("ibs_sent_wake_acks", mode, ibs_dir,
			   &qca->ibs_sent_wacks);
	debugfs_create_u64("ibs_recv_sleeps", mode, ibs_dir,
			   &qca->ibs_recv_slps);
	debugfs_create_u64("ibs_recv_wakes", mode, ibs_dir,
			   &qca->ibs_recv_wakes);
	debugfs_create_u64("ibs_recv_wake_acks", mode, ibs_dir,
			   &qca->ibs_recv_wacks);
	debugfs_create_bool("tx_vote", mode, ibs_dir, &qca->tx_vote);
	debugfs_create_u64("tx_votes_on", mode, ibs_dir, &qca->tx_votes_on);
	debugfs_create_u64("tx_votes_off", mode, ibs_dir, &qca->tx_votes_off);
	debugfs_create_bool("rx_vote", mode, ibs_dir, &qca->rx_vote);
	debugfs_create_u64("rx_votes_on", mode, ibs_dir, &qca->rx_votes_on);
	debugfs_create_u64("rx_votes_off", mode, ibs_dir, &qca->rx_votes_off);
	debugfs_create_u64("votes_on", mode, ibs_dir, &qca->votes_on);
	debugfs_create_u64("votes_off", mode, ibs_dir, &qca->votes_off);
	debugfs_create_u32("vote_on_ms", mode, ibs_dir, &qca->vote_on_ms);
	debugfs_create_u32("vote_off_ms", mode, ibs_dir, &qca->vote_off_ms);

	/* read/write */
	mode = S_IRUGO | S_IWUSR;
	debugfs_create_u32("wake_retrans", mode, ibs_dir, &qca->wake_retrans);
	debugfs_create_u32("tx_idle_delay", mode, ibs_dir,
			   &qca->tx_idle_delay);
}

/* Flush protocol data */
static int qca_flush(struct hci_uart *hu)
{
	struct qca_data *qca = hu->priv;

	BT_DBG("hu %p qca flush", hu);

	skb_queue_purge(&qca->tx_wait_q);
	skb_queue_purge(&qca->txq);

	return 0;
}

/* Close protocol */
static int qca_close(struct hci_uart *hu)
{
	struct qca_data *qca = hu->priv;

	BT_DBG("hu %p qca close", hu);

	serial_clock_vote(HCI_IBS_VOTE_STATS_UPDATE, hu);

	skb_queue_purge(&qca->tx_wait_q);
	skb_queue_purge(&qca->txq);
	skb_queue_purge(&qca->rx_memdump_q);
	del_timer(&qca->tx_idle_timer);
	del_timer(&qca->wake_retrans_timer);
	del_timer(&qca->memdump_timer);
	destroy_workqueue(qca->workqueue);
	qca->hu = NULL;

	qca_power_shutdown(hu);

	kfree_skb(qca->rx_skb);

	hu->priv = NULL;

	kfree(qca);

	return 0;
}

/* Called upon a wake-up-indication from the device.
 */
static void device_want_to_wakeup(struct hci_uart *hu)
{
	unsigned long flags;
	struct qca_data *qca = hu->priv;

	BT_DBG("hu %p want to wake up", hu);

	spin_lock_irqsave(&qca->hci_ibs_lock, flags);

	qca->ibs_recv_wakes++;

	/* Don't wake the rx up when suspending. */
	if (test_bit(QCA_SUSPENDING, &qca->flags)) {
		spin_unlock_irqrestore(&qca->hci_ibs_lock, flags);
		return;
	}

	switch (qca->rx_ibs_state) {
	case HCI_IBS_RX_ASLEEP:
		/* Make sure clock is on - we may have turned clock off since
		 * receiving the wake up indicator awake rx clock.
		 */
		queue_work(qca->workqueue, &qca->ws_awake_rx);
		spin_unlock_irqrestore(&qca->hci_ibs_lock, flags);
		return;

	case HCI_IBS_RX_AWAKE:
		/* Always acknowledge device wake up,
		 * sending IBS message doesn't count as TX ON.
		 */
		if (send_hci_ibs_cmd(HCI_IBS_WAKE_ACK, hu) < 0) {
			BT_ERR("Failed to acknowledge device wake up");
			break;
		}
		qca->ibs_sent_wacks++;
		break;

	default:
		/* Any other state is illegal */
		BT_ERR("Received HCI_IBS_WAKE_IND in rx state %d",
		       qca->rx_ibs_state);
		break;
	}

	spin_unlock_irqrestore(&qca->hci_ibs_lock, flags);

	/* Actually send the packets */
	hci_uart_tx_wakeup(hu);
}

/* Called upon a sleep-indication from the device.
 */
static void device_want_to_sleep(struct hci_uart *hu)
{
	unsigned long flags;
	struct qca_data *qca = hu->priv;

	BT_DBG("hu %p want to sleep in %d state", hu, qca->rx_ibs_state);

	spin_lock_irqsave(&qca->hci_ibs_lock, flags);

	qca->ibs_recv_slps++;

	switch (qca->rx_ibs_state) {
	case HCI_IBS_RX_AWAKE:
		/* Update state */
		qca->rx_ibs_state = HCI_IBS_RX_ASLEEP;
		/* Vote off rx clock under workqueue */
		queue_work(qca->workqueue, &qca->ws_rx_vote_off);
		break;

	case HCI_IBS_RX_ASLEEP:
		break;

	default:
		/* Any other state is illegal */
		BT_ERR("Received HCI_IBS_SLEEP_IND in rx state %d",
		       qca->rx_ibs_state);
		break;
	}

	wake_up_interruptible(&qca->suspend_wait_q);

	spin_unlock_irqrestore(&qca->hci_ibs_lock, flags);
}

/* Called upon wake-up-acknowledgement from the device
 */
static void device_woke_up(struct hci_uart *hu)
{
	unsigned long flags, idle_delay;
	struct qca_data *qca = hu->priv;
	struct sk_buff *skb = NULL;

	BT_DBG("hu %p woke up", hu);

	spin_lock_irqsave(&qca->hci_ibs_lock, flags);

	qca->ibs_recv_wacks++;

	/* Don't react to the wake-up-acknowledgment when suspending. */
	if (test_bit(QCA_SUSPENDING, &qca->flags)) {
		spin_unlock_irqrestore(&qca->hci_ibs_lock, flags);
		return;
	}

	switch (qca->tx_ibs_state) {
	case HCI_IBS_TX_AWAKE:
		/* Expect one if we send 2 WAKEs */
		BT_DBG("Received HCI_IBS_WAKE_ACK in tx state %d",
		       qca->tx_ibs_state);
		break;

	case HCI_IBS_TX_WAKING:
		/* Send pending packets */
		while ((skb = skb_dequeue(&qca->tx_wait_q)))
			skb_queue_tail(&qca->txq, skb);

		/* Switch timers and change state to HCI_IBS_TX_AWAKE */
		del_timer(&qca->wake_retrans_timer);
		idle_delay = msecs_to_jiffies(qca->tx_idle_delay);
		mod_timer(&qca->tx_idle_timer, jiffies + idle_delay);
		qca->tx_ibs_state = HCI_IBS_TX_AWAKE;
		break;

	case HCI_IBS_TX_ASLEEP:
		/* Fall through */

	default:
		BT_ERR("Received HCI_IBS_WAKE_ACK in tx state %d",
		       qca->tx_ibs_state);
		break;
	}

	spin_unlock_irqrestore(&qca->hci_ibs_lock, flags);

	/* Actually send the packets */
	hci_uart_tx_wakeup(hu);
}

/* Enqueue frame for transmittion (padding, crc, etc) may be called from
 * two simultaneous tasklets.
 */
static int qca_enqueue(struct hci_uart *hu, struct sk_buff *skb)
{
	unsigned long flags = 0, idle_delay;
	struct qca_data *qca = hu->priv;

	BT_DBG("hu %p qca enq skb %p tx_ibs_state %d", hu, skb,
	       qca->tx_ibs_state);

	/* Prepend skb with frame type */
	memcpy(skb_push(skb, 1), &hci_skb_pkt_type(skb), 1);

	spin_lock_irqsave(&qca->hci_ibs_lock, flags);

	/* Don't go to sleep in middle of patch download or
	 * Out-Of-Band(GPIOs control) sleep is selected.
	 * Don't wake the device up when suspending.
	 */
	if (!test_bit(QCA_IBS_ENABLED, &qca->flags) ||
	    test_bit(QCA_SUSPENDING, &qca->flags)) {
		skb_queue_tail(&qca->txq, skb);
		spin_unlock_irqrestore(&qca->hci_ibs_lock, flags);
		return 0;
	}

	/* Act according to current state */
	switch (qca->tx_ibs_state) {
	case HCI_IBS_TX_AWAKE:
		BT_DBG("Device awake, sending normally");
		skb_queue_tail(&qca->txq, skb);
		idle_delay = msecs_to_jiffies(qca->tx_idle_delay);
		mod_timer(&qca->tx_idle_timer, jiffies + idle_delay);
		break;

	case HCI_IBS_TX_ASLEEP:
		BT_DBG("Device asleep, waking up and queueing packet");
		/* Save packet for later */
		skb_queue_tail(&qca->tx_wait_q, skb);

		qca->tx_ibs_state = HCI_IBS_TX_WAKING;
		/* Schedule a work queue to wake up device */
		queue_work(qca->workqueue, &qca->ws_awake_device);
		break;

	case HCI_IBS_TX_WAKING:
		BT_DBG("Device waking up, queueing packet");
		/* Transient state; just keep packet for later */
		skb_queue_tail(&qca->tx_wait_q, skb);
		break;

	default:
		BT_ERR("Illegal tx state: %d (losing packet)",
		       qca->tx_ibs_state);
		kfree_skb(skb);
		break;
	}

	spin_unlock_irqrestore(&qca->hci_ibs_lock, flags);

	return 0;
}

static int qca_ibs_sleep_ind(struct hci_dev *hdev, struct sk_buff *skb)
{
	struct hci_uart *hu = hci_get_drvdata(hdev);

	BT_DBG("hu %p recv hci ibs cmd 0x%x", hu, HCI_IBS_SLEEP_IND);

	device_want_to_sleep(hu);

	kfree_skb(skb);
	return 0;
}

static int qca_ibs_wake_ind(struct hci_dev *hdev, struct sk_buff *skb)
{
	struct hci_uart *hu = hci_get_drvdata(hdev);

	BT_DBG("hu %p recv hci ibs cmd 0x%x", hu, HCI_IBS_WAKE_IND);

	device_want_to_wakeup(hu);

	kfree_skb(skb);
	return 0;
}

static int qca_ibs_wake_ack(struct hci_dev *hdev, struct sk_buff *skb)
{
	struct hci_uart *hu = hci_get_drvdata(hdev);

	BT_DBG("hu %p recv hci ibs cmd 0x%x", hu, HCI_IBS_WAKE_ACK);

	device_woke_up(hu);

	kfree_skb(skb);
	return 0;
}

static int qca_recv_acl_data(struct hci_dev *hdev, struct sk_buff *skb)
{
	/* We receive debug logs from chip as an ACL packets.
	 * Instead of sending the data to ACL to decode the
	 * received data, we are pushing them to the above layers
	 * as a diagnostic packet.
	 */
	if (get_unaligned_le16(skb->data) == QCA_DEBUG_HANDLE)
		return hci_recv_diag(hdev, skb);

	return hci_recv_frame(hdev, skb);
}

static void qca_controller_memdump(struct work_struct *work)
{
	struct qca_data *qca = container_of(work, struct qca_data,
					    ctrl_memdump_evt);
	struct hci_uart *hu = qca->hu;
	struct sk_buff *skb;
	struct qca_memdump_event_hdr *cmd_hdr;
	struct qca_memdump_data *qca_memdump = qca->qca_memdump;
	struct qca_dump_size *dump;
	char *memdump_buf;
	char nullBuff[QCA_DUMP_PACKET_SIZE] = { 0 };
	u16 seq_no;
	u32 dump_size;

	while ((skb = skb_dequeue(&qca->rx_memdump_q))) {

<<<<<<< HEAD
		if (!qca_memdump) {
			qca_memdump = kzalloc(sizeof(struct qca_memdump_data),
					      GFP_ATOMIC);
			if (!qca_memdump)
				return;
=======
		mutex_lock(&qca->hci_memdump_lock);
		/* Skip processing the received packets if timeout detected. */
		if (qca->memdump_state == QCA_MEMDUMP_TIMEOUT) {
			mutex_unlock(&qca->hci_memdump_lock);
			return;
		}

		if (!qca_memdump) {
			qca_memdump = kzalloc(sizeof(struct qca_memdump_data),
					      GFP_ATOMIC);
			if (!qca_memdump) {
				mutex_unlock(&qca->hci_memdump_lock);
				return;
			}
>>>>>>> 04d5ce62

			qca->qca_memdump = qca_memdump;
		}

		qca->memdump_state = QCA_MEMDUMP_COLLECTING;
		cmd_hdr = (void *) skb->data;
		seq_no = __le16_to_cpu(cmd_hdr->seq_no);
		skb_pull(skb, sizeof(struct qca_memdump_event_hdr));

		if (!seq_no) {

			/* This is the first frame of memdump packet from
			 * the controller, Disable IBS to recevie dump
			 * with out any interruption, ideally time required for
			 * the controller to send the dump is 8 seconds. let us
			 * start timer to handle this asynchronous activity.
			 */
			clear_bit(QCA_IBS_ENABLED, &qca->flags);
			set_bit(QCA_MEMDUMP_COLLECTION, &qca->flags);
			dump = (void *) skb->data;
			dump_size = __le32_to_cpu(dump->dump_size);
			if (!(dump_size)) {
				bt_dev_err(hu->hdev, "Rx invalid memdump size");
				kfree_skb(skb);
<<<<<<< HEAD
=======
				mutex_unlock(&qca->hci_memdump_lock);
>>>>>>> 04d5ce62
				return;
			}

			bt_dev_info(hu->hdev, "QCA collecting dump of size:%u",
				    dump_size);
<<<<<<< HEAD
			mod_timer(&qca->memdump_timer, (jiffies +
				  msecs_to_jiffies(MEMDUMP_TIMEOUT_MS)));
=======
			queue_delayed_work(qca->workqueue,
					   &qca->ctrl_memdump_timeout,
					msecs_to_jiffies(MEMDUMP_TIMEOUT_MS));
>>>>>>> 04d5ce62

			skb_pull(skb, sizeof(dump_size));
			memdump_buf = vmalloc(dump_size);
			qca_memdump->memdump_buf_head = memdump_buf;
			qca_memdump->memdump_buf_tail = memdump_buf;
		}

		memdump_buf = qca_memdump->memdump_buf_tail;

		/* If sequence no 0 is missed then there is no point in
		 * accepting the other sequences.
		 */
		if (!memdump_buf) {
			bt_dev_err(hu->hdev, "QCA: Discarding other packets");
			kfree(qca_memdump);
			kfree_skb(skb);
			qca->qca_memdump = NULL;
<<<<<<< HEAD
=======
			mutex_unlock(&qca->hci_memdump_lock);
>>>>>>> 04d5ce62
			return;
		}

		/* There could be chance of missing some packets from
		 * the controller. In such cases let us store the dummy
		 * packets in the buffer.
		 */
		while ((seq_no > qca_memdump->current_seq_no + 1) &&
			seq_no != QCA_LAST_SEQUENCE_NUM) {
			bt_dev_err(hu->hdev, "QCA controller missed packet:%d",
				   qca_memdump->current_seq_no);
			memcpy(memdump_buf, nullBuff, QCA_DUMP_PACKET_SIZE);
			memdump_buf = memdump_buf + QCA_DUMP_PACKET_SIZE;
			qca_memdump->received_dump += QCA_DUMP_PACKET_SIZE;
			qca_memdump->current_seq_no++;
		}

		memcpy(memdump_buf, (unsigned char *) skb->data, skb->len);
		memdump_buf = memdump_buf + skb->len;
		qca_memdump->memdump_buf_tail = memdump_buf;
		qca_memdump->current_seq_no = seq_no + 1;
		qca_memdump->received_dump += skb->len;
		qca->qca_memdump = qca_memdump;
		kfree_skb(skb);
		if (seq_no == QCA_LAST_SEQUENCE_NUM) {
			bt_dev_info(hu->hdev, "QCA writing crash dump of size %d bytes",
				   qca_memdump->received_dump);
			memdump_buf = qca_memdump->memdump_buf_head;
			dev_coredumpv(&hu->serdev->dev, memdump_buf,
				      qca_memdump->received_dump, GFP_KERNEL);
<<<<<<< HEAD
			del_timer(&qca->memdump_timer);
			kfree(qca->qca_memdump);
			qca->qca_memdump = NULL;
			qca->memdump_state = QCA_MEMDUMP_COLLECTED;
		}
	}

}

int qca_controller_memdump_event(struct hci_dev *hdev, struct sk_buff *skb)
=======
			cancel_delayed_work(&qca->ctrl_memdump_timeout);
			kfree(qca->qca_memdump);
			qca->qca_memdump = NULL;
			qca->memdump_state = QCA_MEMDUMP_COLLECTED;
			clear_bit(QCA_MEMDUMP_COLLECTION, &qca->flags);
		}

		mutex_unlock(&qca->hci_memdump_lock);
	}

}

static int qca_controller_memdump_event(struct hci_dev *hdev,
					struct sk_buff *skb)
>>>>>>> 04d5ce62
{
	struct hci_uart *hu = hci_get_drvdata(hdev);
	struct qca_data *qca = hu->priv;

	skb_queue_tail(&qca->rx_memdump_q, skb);
	queue_work(qca->workqueue, &qca->ctrl_memdump_evt);

	return 0;
}

static int qca_recv_event(struct hci_dev *hdev, struct sk_buff *skb)
{
	struct hci_uart *hu = hci_get_drvdata(hdev);
	struct qca_data *qca = hu->priv;

	if (test_bit(QCA_DROP_VENDOR_EVENT, &qca->flags)) {
		struct hci_event_hdr *hdr = (void *)skb->data;

		/* For the WCN3990 the vendor command for a baudrate change
		 * isn't sent as synchronous HCI command, because the
		 * controller sends the corresponding vendor event with the
		 * new baudrate. The event is received and properly decoded
		 * after changing the baudrate of the host port. It needs to
		 * be dropped, otherwise it can be misinterpreted as
		 * response to a later firmware download command (also a
		 * vendor command).
		 */

		if (hdr->evt == HCI_EV_VENDOR)
			complete(&qca->drop_ev_comp);

		kfree_skb(skb);

		return 0;
	}
	/* We receive chip memory dump as an event packet, With a dedicated
	 * handler followed by a hardware error event. When this event is
	 * received we store dump into a file before closing hci. This
	 * dump will help in triaging the issues.
	 */
	if ((skb->data[0] == HCI_VENDOR_PKT) &&
	    (get_unaligned_be16(skb->data + 2) == QCA_SSR_DUMP_HANDLE))
		return qca_controller_memdump_event(hdev, skb);

	return hci_recv_frame(hdev, skb);
}

#define QCA_IBS_SLEEP_IND_EVENT \
	.type = HCI_IBS_SLEEP_IND, \
	.hlen = 0, \
	.loff = 0, \
	.lsize = 0, \
	.maxlen = HCI_MAX_IBS_SIZE

#define QCA_IBS_WAKE_IND_EVENT \
	.type = HCI_IBS_WAKE_IND, \
	.hlen = 0, \
	.loff = 0, \
	.lsize = 0, \
	.maxlen = HCI_MAX_IBS_SIZE

#define QCA_IBS_WAKE_ACK_EVENT \
	.type = HCI_IBS_WAKE_ACK, \
	.hlen = 0, \
	.loff = 0, \
	.lsize = 0, \
	.maxlen = HCI_MAX_IBS_SIZE

static const struct h4_recv_pkt qca_recv_pkts[] = {
	{ H4_RECV_ACL,             .recv = qca_recv_acl_data },
	{ H4_RECV_SCO,             .recv = hci_recv_frame    },
	{ H4_RECV_EVENT,           .recv = qca_recv_event    },
	{ QCA_IBS_WAKE_IND_EVENT,  .recv = qca_ibs_wake_ind  },
	{ QCA_IBS_WAKE_ACK_EVENT,  .recv = qca_ibs_wake_ack  },
	{ QCA_IBS_SLEEP_IND_EVENT, .recv = qca_ibs_sleep_ind },
};

static int qca_recv(struct hci_uart *hu, const void *data, int count)
{
	struct qca_data *qca = hu->priv;

	if (!test_bit(HCI_UART_REGISTERED, &hu->flags))
		return -EUNATCH;

	qca->rx_skb = h4_recv_buf(hu->hdev, qca->rx_skb, data, count,
				  qca_recv_pkts, ARRAY_SIZE(qca_recv_pkts));
	if (IS_ERR(qca->rx_skb)) {
		int err = PTR_ERR(qca->rx_skb);
		bt_dev_err(hu->hdev, "Frame reassembly failed (%d)", err);
		qca->rx_skb = NULL;
		return err;
	}

	return count;
}

static struct sk_buff *qca_dequeue(struct hci_uart *hu)
{
	struct qca_data *qca = hu->priv;

	return skb_dequeue(&qca->txq);
}

static uint8_t qca_get_baudrate_value(int speed)
{
	switch (speed) {
	case 9600:
		return QCA_BAUDRATE_9600;
	case 19200:
		return QCA_BAUDRATE_19200;
	case 38400:
		return QCA_BAUDRATE_38400;
	case 57600:
		return QCA_BAUDRATE_57600;
	case 115200:
		return QCA_BAUDRATE_115200;
	case 230400:
		return QCA_BAUDRATE_230400;
	case 460800:
		return QCA_BAUDRATE_460800;
	case 500000:
		return QCA_BAUDRATE_500000;
	case 921600:
		return QCA_BAUDRATE_921600;
	case 1000000:
		return QCA_BAUDRATE_1000000;
	case 2000000:
		return QCA_BAUDRATE_2000000;
	case 3000000:
		return QCA_BAUDRATE_3000000;
	case 3200000:
		return QCA_BAUDRATE_3200000;
	case 3500000:
		return QCA_BAUDRATE_3500000;
	default:
		return QCA_BAUDRATE_115200;
	}
}

static int qca_set_baudrate(struct hci_dev *hdev, uint8_t baudrate)
{
	struct hci_uart *hu = hci_get_drvdata(hdev);
	struct qca_data *qca = hu->priv;
	struct sk_buff *skb;
	u8 cmd[] = { 0x01, 0x48, 0xFC, 0x01, 0x00 };

	if (baudrate > QCA_BAUDRATE_3200000)
		return -EINVAL;

	cmd[4] = baudrate;

	skb = bt_skb_alloc(sizeof(cmd), GFP_KERNEL);
	if (!skb) {
		bt_dev_err(hdev, "Failed to allocate baudrate packet");
		return -ENOMEM;
	}

	/* Assign commands to change baudrate and packet type. */
	skb_put_data(skb, cmd, sizeof(cmd));
	hci_skb_pkt_type(skb) = HCI_COMMAND_PKT;

	skb_queue_tail(&qca->txq, skb);
	hci_uart_tx_wakeup(hu);

	/* Wait for the baudrate change request to be sent */

	while (!skb_queue_empty(&qca->txq))
		usleep_range(100, 200);

	if (hu->serdev)
		serdev_device_wait_until_sent(hu->serdev,
		      msecs_to_jiffies(CMD_TRANS_TIMEOUT_MS));

	/* Give the controller time to process the request */
	if (qca_is_wcn399x(qca_soc_type(hu)))
		msleep(10);
	else
		msleep(300);

	return 0;
}

static inline void host_set_baudrate(struct hci_uart *hu, unsigned int speed)
{
	if (hu->serdev)
		serdev_device_set_baudrate(hu->serdev, speed);
	else
		hci_uart_set_baudrate(hu, speed);
}

static int qca_send_power_pulse(struct hci_uart *hu, bool on)
{
	int ret;
	int timeout = msecs_to_jiffies(CMD_TRANS_TIMEOUT_MS);
	u8 cmd = on ? QCA_WCN3990_POWERON_PULSE : QCA_WCN3990_POWEROFF_PULSE;

	/* These power pulses are single byte command which are sent
	 * at required baudrate to wcn3990. On wcn3990, we have an external
	 * circuit at Tx pin which decodes the pulse sent at specific baudrate.
	 * For example, wcn3990 supports RF COEX antenna for both Wi-Fi/BT
	 * and also we use the same power inputs to turn on and off for
	 * Wi-Fi/BT. Powering up the power sources will not enable BT, until
	 * we send a power on pulse at 115200 bps. This algorithm will help to
	 * save power. Disabling hardware flow control is mandatory while
	 * sending power pulses to SoC.
	 */
	bt_dev_dbg(hu->hdev, "sending power pulse %02x to controller", cmd);

	serdev_device_write_flush(hu->serdev);
	hci_uart_set_flow_control(hu, true);
	ret = serdev_device_write_buf(hu->serdev, &cmd, sizeof(cmd));
	if (ret < 0) {
		bt_dev_err(hu->hdev, "failed to send power pulse %02x", cmd);
		return ret;
	}

	serdev_device_wait_until_sent(hu->serdev, timeout);
	hci_uart_set_flow_control(hu, false);

	/* Give to controller time to boot/shutdown */
	if (on)
		msleep(100);
	else
		msleep(10);

	return 0;
}

static unsigned int qca_get_speed(struct hci_uart *hu,
				  enum qca_speed_type speed_type)
{
	unsigned int speed = 0;

	if (speed_type == QCA_INIT_SPEED) {
		if (hu->init_speed)
			speed = hu->init_speed;
		else if (hu->proto->init_speed)
			speed = hu->proto->init_speed;
	} else {
		if (hu->oper_speed)
			speed = hu->oper_speed;
		else if (hu->proto->oper_speed)
			speed = hu->proto->oper_speed;
	}

	return speed;
}

static int qca_check_speeds(struct hci_uart *hu)
{
	if (qca_is_wcn399x(qca_soc_type(hu))) {
		if (!qca_get_speed(hu, QCA_INIT_SPEED) &&
		    !qca_get_speed(hu, QCA_OPER_SPEED))
			return -EINVAL;
	} else {
		if (!qca_get_speed(hu, QCA_INIT_SPEED) ||
		    !qca_get_speed(hu, QCA_OPER_SPEED))
			return -EINVAL;
	}

	return 0;
}

static int qca_set_speed(struct hci_uart *hu, enum qca_speed_type speed_type)
{
	unsigned int speed, qca_baudrate;
	struct qca_data *qca = hu->priv;
	int ret = 0;

	if (speed_type == QCA_INIT_SPEED) {
		speed = qca_get_speed(hu, QCA_INIT_SPEED);
		if (speed)
			host_set_baudrate(hu, speed);
	} else {
		enum qca_btsoc_type soc_type = qca_soc_type(hu);

		speed = qca_get_speed(hu, QCA_OPER_SPEED);
		if (!speed)
			return 0;

		/* Disable flow control for wcn3990 to deassert RTS while
		 * changing the baudrate of chip and host.
		 */
		if (qca_is_wcn399x(soc_type))
			hci_uart_set_flow_control(hu, true);

		if (soc_type == QCA_WCN3990) {
			reinit_completion(&qca->drop_ev_comp);
			set_bit(QCA_DROP_VENDOR_EVENT, &qca->flags);
		}

		qca_baudrate = qca_get_baudrate_value(speed);
		bt_dev_dbg(hu->hdev, "Set UART speed to %d", speed);
		ret = qca_set_baudrate(hu->hdev, qca_baudrate);
		if (ret)
			goto error;

		host_set_baudrate(hu, speed);

error:
		if (qca_is_wcn399x(soc_type))
			hci_uart_set_flow_control(hu, false);

		if (soc_type == QCA_WCN3990) {
			/* Wait for the controller to send the vendor event
			 * for the baudrate change command.
			 */
			if (!wait_for_completion_timeout(&qca->drop_ev_comp,
						 msecs_to_jiffies(100))) {
				bt_dev_err(hu->hdev,
					   "Failed to change controller baudrate\n");
				ret = -ETIMEDOUT;
			}

			clear_bit(QCA_DROP_VENDOR_EVENT, &qca->flags);
		}
	}

	return ret;
}

static int qca_send_crashbuffer(struct hci_uart *hu)
{
	struct qca_data *qca = hu->priv;
	struct sk_buff *skb;

	skb = bt_skb_alloc(QCA_CRASHBYTE_PACKET_LEN, GFP_KERNEL);
	if (!skb) {
		bt_dev_err(hu->hdev, "Failed to allocate memory for skb packet");
		return -ENOMEM;
	}

	/* We forcefully crash the controller, by sending 0xfb byte for
	 * 1024 times. We also might have chance of losing data, To be
	 * on safer side we send 1096 bytes to the SoC.
	 */
	memset(skb_put(skb, QCA_CRASHBYTE_PACKET_LEN), QCA_MEMDUMP_BYTE,
	       QCA_CRASHBYTE_PACKET_LEN);
	hci_skb_pkt_type(skb) = HCI_COMMAND_PKT;
	bt_dev_info(hu->hdev, "crash the soc to collect controller dump");
	skb_queue_tail(&qca->txq, skb);
	hci_uart_tx_wakeup(hu);

	return 0;
}

static void qca_wait_for_dump_collection(struct hci_dev *hdev)
{
	struct hci_uart *hu = hci_get_drvdata(hdev);
	struct qca_data *qca = hu->priv;
<<<<<<< HEAD
	struct qca_memdump_data *qca_memdump = qca->qca_memdump;
	char *memdump_buf = NULL;
=======
>>>>>>> 04d5ce62

	wait_on_bit_timeout(&qca->flags, QCA_MEMDUMP_COLLECTION,
			    TASK_UNINTERRUPTIBLE, MEMDUMP_TIMEOUT_MS);

	clear_bit(QCA_MEMDUMP_COLLECTION, &qca->flags);
<<<<<<< HEAD
	if (qca->memdump_state == QCA_MEMDUMP_IDLE) {
		bt_dev_err(hu->hdev, "Clearing the buffers due to timeout");
		if (qca_memdump)
			memdump_buf = qca_memdump->memdump_buf_tail;
		vfree(memdump_buf);
		kfree(qca_memdump);
		qca->memdump_state = QCA_MEMDUMP_TIMEOUT;
		del_timer(&qca->memdump_timer);
		cancel_work_sync(&qca->ctrl_memdump_evt);
	}
=======
>>>>>>> 04d5ce62
}

static void qca_hw_error(struct hci_dev *hdev, u8 code)
{
	struct hci_uart *hu = hci_get_drvdata(hdev);
	struct qca_data *qca = hu->priv;
<<<<<<< HEAD

=======
	struct qca_memdump_data *qca_memdump = qca->qca_memdump;
	char *memdump_buf = NULL;

	set_bit(QCA_HW_ERROR_EVENT, &qca->flags);
>>>>>>> 04d5ce62
	bt_dev_info(hdev, "mem_dump_status: %d", qca->memdump_state);

	if (qca->memdump_state == QCA_MEMDUMP_IDLE) {
		/* If hardware error event received for other than QCA
		 * soc memory dump event, then we need to crash the SOC
		 * and wait here for 8 seconds to get the dump packets.
		 * This will block main thread to be on hold until we
		 * collect dump.
		 */
		set_bit(QCA_MEMDUMP_COLLECTION, &qca->flags);
		qca_send_crashbuffer(hu);
		qca_wait_for_dump_collection(hdev);
	} else if (qca->memdump_state == QCA_MEMDUMP_COLLECTING) {
		/* Let us wait here until memory dump collected or
		 * memory dump timer expired.
		 */
		bt_dev_info(hdev, "waiting for dump to complete");
		qca_wait_for_dump_collection(hdev);
	}
<<<<<<< HEAD
=======

	if (qca->memdump_state != QCA_MEMDUMP_COLLECTED) {
		bt_dev_err(hu->hdev, "clearing allocated memory due to memdump timeout");
		mutex_lock(&qca->hci_memdump_lock);
		if (qca_memdump)
			memdump_buf = qca_memdump->memdump_buf_head;
		vfree(memdump_buf);
		kfree(qca_memdump);
		qca->qca_memdump = NULL;
		qca->memdump_state = QCA_MEMDUMP_TIMEOUT;
		cancel_delayed_work(&qca->ctrl_memdump_timeout);
		skb_queue_purge(&qca->rx_memdump_q);
		mutex_unlock(&qca->hci_memdump_lock);
		cancel_work_sync(&qca->ctrl_memdump_evt);
	}

	clear_bit(QCA_HW_ERROR_EVENT, &qca->flags);
>>>>>>> 04d5ce62
}

static void qca_cmd_timeout(struct hci_dev *hdev)
{
	struct hci_uart *hu = hci_get_drvdata(hdev);
	struct qca_data *qca = hu->priv;

	if (qca->memdump_state == QCA_MEMDUMP_IDLE)
		qca_send_crashbuffer(hu);
	else
		bt_dev_info(hdev, "Dump collection is in process");
}

static int qca_wcn3990_init(struct hci_uart *hu)
{
	struct qca_serdev *qcadev;
	int ret;

	/* Check for vregs status, may be hci down has turned
	 * off the voltage regulator.
	 */
	qcadev = serdev_device_get_drvdata(hu->serdev);
	if (!qcadev->bt_power->vregs_on) {
		serdev_device_close(hu->serdev);
		ret = qca_regulator_enable(qcadev);
		if (ret)
			return ret;

		ret = serdev_device_open(hu->serdev);
		if (ret) {
			bt_dev_err(hu->hdev, "failed to open port");
			return ret;
		}
	}

	/* Forcefully enable wcn3990 to enter in to boot mode. */
	host_set_baudrate(hu, 2400);
	ret = qca_send_power_pulse(hu, false);
	if (ret)
		return ret;

	qca_set_speed(hu, QCA_INIT_SPEED);
	ret = qca_send_power_pulse(hu, true);
	if (ret)
		return ret;

	/* Now the device is in ready state to communicate with host.
	 * To sync host with device we need to reopen port.
	 * Without this, we will have RTS and CTS synchronization
	 * issues.
	 */
	serdev_device_close(hu->serdev);
	ret = serdev_device_open(hu->serdev);
	if (ret) {
		bt_dev_err(hu->hdev, "failed to open port");
		return ret;
	}

	hci_uart_set_flow_control(hu, false);

	return 0;
}

static int qca_power_on(struct hci_dev *hdev)
{
	struct hci_uart *hu = hci_get_drvdata(hdev);
	enum qca_btsoc_type soc_type = qca_soc_type(hu);
	struct qca_serdev *qcadev;
	int ret = 0;

	/* Non-serdev device usually is powered by external power
	 * and don't need additional action in driver for power on
	 */
	if (!hu->serdev)
		return 0;

	if (qca_is_wcn399x(soc_type)) {
		ret = qca_wcn3990_init(hu);
	} else {
		qcadev = serdev_device_get_drvdata(hu->serdev);
<<<<<<< HEAD
		gpiod_set_value_cansleep(qcadev->bt_en, 1);
		/* Controller needs time to bootup. */
		msleep(150);
=======
		if (qcadev->bt_en) {
			gpiod_set_value_cansleep(qcadev->bt_en, 1);
			/* Controller needs time to bootup. */
			msleep(150);
		}
>>>>>>> 04d5ce62
	}

	return ret;
}

static int qca_setup(struct hci_uart *hu)
{
	struct hci_dev *hdev = hu->hdev;
	struct qca_data *qca = hu->priv;
	unsigned int speed, qca_baudrate = QCA_BAUDRATE_115200;
	unsigned int retries = 0;
	enum qca_btsoc_type soc_type = qca_soc_type(hu);
	const char *firmware_name = qca_get_firmware_name(hu);
	int ret;
	int soc_ver = 0;

	ret = qca_check_speeds(hu);
	if (ret)
		return ret;

	/* Patch downloading has to be done without IBS mode */
	clear_bit(QCA_IBS_ENABLED, &qca->flags);

	/* Enable controller to do both LE scan and BR/EDR inquiry
	 * simultaneously.
	 */
	set_bit(HCI_QUIRK_SIMULTANEOUS_DISCOVERY, &hdev->quirks);

	bt_dev_info(hdev, "setting up %s",
		qca_is_wcn399x(soc_type) ? "wcn399x" : "ROME");

retry:
	ret = qca_power_on(hdev);
	if (ret)
		return ret;

	if (qca_is_wcn399x(soc_type)) {
		set_bit(HCI_QUIRK_USE_BDADDR_PROPERTY, &hdev->quirks);

		ret = qca_read_soc_version(hdev, &soc_ver, soc_type);
		if (ret)
			return ret;
	} else {
		qca_set_speed(hu, QCA_INIT_SPEED);
	}

	/* Setup user speed if needed */
	speed = qca_get_speed(hu, QCA_OPER_SPEED);
	if (speed) {
		ret = qca_set_speed(hu, QCA_OPER_SPEED);
		if (ret)
			return ret;

		qca_baudrate = qca_get_baudrate_value(speed);
	}

	if (!qca_is_wcn399x(soc_type)) {
		/* Get QCA version information */
		ret = qca_read_soc_version(hdev, &soc_ver, soc_type);
		if (ret)
			return ret;
	}

	bt_dev_info(hdev, "QCA controller version 0x%08x", soc_ver);
	/* Setup patch / NVM configurations */
	ret = qca_uart_setup(hdev, qca_baudrate, soc_type, soc_ver,
			firmware_name);
	if (!ret) {
		set_bit(QCA_IBS_ENABLED, &qca->flags);
		qca_debugfs_init(hdev);
		hu->hdev->hw_error = qca_hw_error;
		hu->hdev->cmd_timeout = qca_cmd_timeout;
	} else if (ret == -ENOENT) {
		/* No patch/nvm-config found, run with original fw/config */
		ret = 0;
	} else if (ret == -EAGAIN) {
		/*
		 * Userspace firmware loader will return -EAGAIN in case no
		 * patch/nvm-config is found, so run with original fw/config.
		 */
		ret = 0;
	} else {
		if (retries < MAX_INIT_RETRIES) {
			qca_power_shutdown(hu);
			if (hu->serdev) {
				serdev_device_close(hu->serdev);
				ret = serdev_device_open(hu->serdev);
				if (ret) {
					bt_dev_err(hdev, "failed to open port");
					return ret;
				}
			}
			retries++;
			goto retry;
		}
	}

	/* Setup bdaddr */
	if (qca_is_wcn399x(soc_type))
		hu->hdev->set_bdaddr = qca_set_bdaddr;
	else
		hu->hdev->set_bdaddr = qca_set_bdaddr_rome;

	return ret;
}

static const struct hci_uart_proto qca_proto = {
	.id		= HCI_UART_QCA,
	.name		= "QCA",
	.manufacturer	= 29,
	.init_speed	= 115200,
	.oper_speed	= 3000000,
	.open		= qca_open,
	.close		= qca_close,
	.flush		= qca_flush,
	.setup		= qca_setup,
	.recv		= qca_recv,
	.enqueue	= qca_enqueue,
	.dequeue	= qca_dequeue,
};

static const struct qca_vreg_data qca_soc_data_wcn3990 = {
	.soc_type = QCA_WCN3990,
	.vregs = (struct qca_vreg []) {
		{ "vddio", 15000  },
		{ "vddxo", 80000  },
		{ "vddrf", 300000 },
		{ "vddch0", 450000 },
	},
	.num_vregs = 4,
};

static const struct qca_vreg_data qca_soc_data_wcn3991 = {
	.soc_type = QCA_WCN3991,
	.vregs = (struct qca_vreg []) {
		{ "vddio", 15000  },
		{ "vddxo", 80000  },
		{ "vddrf", 300000 },
		{ "vddch0", 450000 },
	},
	.num_vregs = 4,
};

static const struct qca_vreg_data qca_soc_data_wcn3998 = {
	.soc_type = QCA_WCN3998,
	.vregs = (struct qca_vreg []) {
		{ "vddio", 10000  },
		{ "vddxo", 80000  },
		{ "vddrf", 300000 },
		{ "vddch0", 450000 },
	},
	.num_vregs = 4,
};

static void qca_power_shutdown(struct hci_uart *hu)
{
	struct qca_serdev *qcadev;
	struct qca_data *qca = hu->priv;
	unsigned long flags;
	enum qca_btsoc_type soc_type = qca_soc_type(hu);

	qcadev = serdev_device_get_drvdata(hu->serdev);

	/* From this point we go into power off state. But serial port is
	 * still open, stop queueing the IBS data and flush all the buffered
	 * data in skb's.
	 */
	spin_lock_irqsave(&qca->hci_ibs_lock, flags);
	clear_bit(QCA_IBS_ENABLED, &qca->flags);
	qca_flush(hu);
	spin_unlock_irqrestore(&qca->hci_ibs_lock, flags);

	hu->hdev->hw_error = NULL;
	hu->hdev->cmd_timeout = NULL;

	/* Non-serdev device usually is powered by external power
	 * and don't need additional action in driver for power down
	 */
	if (!hu->serdev)
		return;

	if (qca_is_wcn399x(soc_type)) {
		host_set_baudrate(hu, 2400);
		qca_send_power_pulse(hu, false);
		qca_regulator_disable(qcadev);
<<<<<<< HEAD
	} else {
=======
	} else if (qcadev->bt_en) {
>>>>>>> 04d5ce62
		gpiod_set_value_cansleep(qcadev->bt_en, 0);
	}
}

static int qca_power_off(struct hci_dev *hdev)
{
	struct hci_uart *hu = hci_get_drvdata(hdev);
	struct qca_data *qca = hu->priv;
<<<<<<< HEAD

	/* Stop sending shutdown command if soc crashes. */
	if (qca->memdump_state == QCA_MEMDUMP_IDLE) {
=======
	enum qca_btsoc_type soc_type = qca_soc_type(hu);

	/* Stop sending shutdown command if soc crashes. */
	if (qca_is_wcn399x(soc_type)
		&& qca->memdump_state == QCA_MEMDUMP_IDLE) {
>>>>>>> 04d5ce62
		qca_send_pre_shutdown_cmd(hdev);
		usleep_range(8000, 10000);
	}

	qca->memdump_state = QCA_MEMDUMP_IDLE;
	qca_power_shutdown(hu);
	return 0;
}

static int qca_regulator_enable(struct qca_serdev *qcadev)
{
	struct qca_power *power = qcadev->bt_power;
	int ret;

	/* Already enabled */
	if (power->vregs_on)
		return 0;

	BT_DBG("enabling %d regulators)", power->num_vregs);

	ret = regulator_bulk_enable(power->num_vregs, power->vreg_bulk);
	if (ret)
		return ret;

	power->vregs_on = true;

	ret = clk_prepare_enable(qcadev->susclk);
	if (ret)
		qca_regulator_disable(qcadev);

	return ret;
}

static void qca_regulator_disable(struct qca_serdev *qcadev)
{
	struct qca_power *power;

	if (!qcadev)
		return;

	power = qcadev->bt_power;

	/* Already disabled? */
	if (!power->vregs_on)
		return;

	regulator_bulk_disable(power->num_vregs, power->vreg_bulk);
	power->vregs_on = false;

	clk_disable_unprepare(qcadev->susclk);
}

static int qca_init_regulators(struct qca_power *qca,
				const struct qca_vreg *vregs, size_t num_vregs)
{
	struct regulator_bulk_data *bulk;
	int ret;
	int i;

	bulk = devm_kcalloc(qca->dev, num_vregs, sizeof(*bulk), GFP_KERNEL);
	if (!bulk)
		return -ENOMEM;

	for (i = 0; i < num_vregs; i++)
		bulk[i].supply = vregs[i].name;

	ret = devm_regulator_bulk_get(qca->dev, num_vregs, bulk);
	if (ret < 0)
		return ret;

	for (i = 0; i < num_vregs; i++) {
		ret = regulator_set_load(bulk[i].consumer, vregs[i].load_uA);
		if (ret)
			return ret;
	}

	qca->vreg_bulk = bulk;
	qca->num_vregs = num_vregs;

	return 0;
}

static int qca_serdev_probe(struct serdev_device *serdev)
{
	struct qca_serdev *qcadev;
	struct hci_dev *hdev;
	const struct qca_vreg_data *data;
	int err;
	bool power_ctrl_enabled = true;

	qcadev = devm_kzalloc(&serdev->dev, sizeof(*qcadev), GFP_KERNEL);
	if (!qcadev)
		return -ENOMEM;

	qcadev->serdev_hu.serdev = serdev;
	data = device_get_match_data(&serdev->dev);
	serdev_device_set_drvdata(serdev, qcadev);
	device_property_read_string(&serdev->dev, "firmware-name",
					 &qcadev->firmware_name);
	if (data && qca_is_wcn399x(data->soc_type)) {
		qcadev->btsoc_type = data->soc_type;
		qcadev->bt_power = devm_kzalloc(&serdev->dev,
						sizeof(struct qca_power),
						GFP_KERNEL);
		if (!qcadev->bt_power)
			return -ENOMEM;

		qcadev->bt_power->dev = &serdev->dev;
		err = qca_init_regulators(qcadev->bt_power, data->vregs,
					  data->num_vregs);
		if (err) {
			BT_ERR("Failed to init regulators:%d", err);
			return err;
		}

		qcadev->bt_power->vregs_on = false;

		qcadev->susclk = devm_clk_get_optional(&serdev->dev, NULL);
		if (IS_ERR(qcadev->susclk)) {
			dev_err(&serdev->dev, "failed to acquire clk\n");
			return PTR_ERR(qcadev->susclk);
		}

		device_property_read_u32(&serdev->dev, "max-speed",
					 &qcadev->oper_speed);
		if (!qcadev->oper_speed)
			BT_DBG("UART will pick default operating speed");

		err = hci_uart_register_device(&qcadev->serdev_hu, &qca_proto);
		if (err) {
			BT_ERR("wcn3990 serdev registration failed");
			return err;
		}
	} else {
		qcadev->btsoc_type = QCA_ROME;
		qcadev->bt_en = devm_gpiod_get_optional(&serdev->dev, "enable",
					       GPIOD_OUT_LOW);
		if (!qcadev->bt_en) {
			dev_warn(&serdev->dev, "failed to acquire enable gpio\n");
			power_ctrl_enabled = false;
		}

		qcadev->susclk = devm_clk_get_optional(&serdev->dev, NULL);
		if (!qcadev->susclk) {
			dev_warn(&serdev->dev, "failed to acquire clk\n");
		} else {
			err = clk_set_rate(qcadev->susclk, SUSCLK_RATE_32KHZ);
			if (err)
				return err;

			err = clk_prepare_enable(qcadev->susclk);
			if (err)
				return err;
		}

		err = hci_uart_register_device(&qcadev->serdev_hu, &qca_proto);
		if (err) {
			BT_ERR("Rome serdev registration failed");
<<<<<<< HEAD
			clk_disable_unprepare(qcadev->susclk);
=======
			if (qcadev->susclk)
				clk_disable_unprepare(qcadev->susclk);
>>>>>>> 04d5ce62
			return err;
		}
	}

<<<<<<< HEAD
	hdev = qcadev->serdev_hu.hdev;
	set_bit(HCI_QUIRK_NON_PERSISTENT_SETUP, &hdev->quirks);
	hdev->shutdown = qca_power_off;
=======
	if (power_ctrl_enabled) {
		hdev = qcadev->serdev_hu.hdev;
		set_bit(HCI_QUIRK_NON_PERSISTENT_SETUP, &hdev->quirks);
		hdev->shutdown = qca_power_off;
	}
>>>>>>> 04d5ce62

	return 0;
}

static void qca_serdev_remove(struct serdev_device *serdev)
{
	struct qca_serdev *qcadev = serdev_device_get_drvdata(serdev);

	if (qca_is_wcn399x(qcadev->btsoc_type))
		qca_power_shutdown(&qcadev->serdev_hu);
	else if (qcadev->susclk)
		clk_disable_unprepare(qcadev->susclk);

	hci_uart_unregister_device(&qcadev->serdev_hu);
}

static int __maybe_unused qca_suspend(struct device *dev)
{
	struct hci_dev *hdev = container_of(dev, struct hci_dev, dev);
	struct hci_uart *hu = hci_get_drvdata(hdev);
	struct qca_data *qca = hu->priv;
	unsigned long flags;
	int ret = 0;
	u8 cmd;

	set_bit(QCA_SUSPENDING, &qca->flags);

	/* Device is downloading patch or doesn't support in-band sleep. */
	if (!test_bit(QCA_IBS_ENABLED, &qca->flags))
		return 0;

	cancel_work_sync(&qca->ws_awake_device);
	cancel_work_sync(&qca->ws_awake_rx);

	spin_lock_irqsave_nested(&qca->hci_ibs_lock,
				 flags, SINGLE_DEPTH_NESTING);

	switch (qca->tx_ibs_state) {
	case HCI_IBS_TX_WAKING:
		del_timer(&qca->wake_retrans_timer);
		/* Fall through */
	case HCI_IBS_TX_AWAKE:
		del_timer(&qca->tx_idle_timer);

		serdev_device_write_flush(hu->serdev);
		cmd = HCI_IBS_SLEEP_IND;
		ret = serdev_device_write_buf(hu->serdev, &cmd, sizeof(cmd));

		if (ret < 0) {
			BT_ERR("Failed to send SLEEP to device");
			break;
		}

		qca->tx_ibs_state = HCI_IBS_TX_ASLEEP;
		qca->ibs_sent_slps++;

		qca_wq_serial_tx_clock_vote_off(&qca->ws_tx_vote_off);
		break;

	case HCI_IBS_TX_ASLEEP:
		break;

	default:
		BT_ERR("Spurious tx state %d", qca->tx_ibs_state);
		ret = -EINVAL;
		break;
	}

	spin_unlock_irqrestore(&qca->hci_ibs_lock, flags);

	if (ret < 0)
		goto error;

	serdev_device_wait_until_sent(hu->serdev,
				      msecs_to_jiffies(CMD_TRANS_TIMEOUT_MS));

	/* Wait for HCI_IBS_SLEEP_IND sent by device to indicate its Tx is going
	 * to sleep, so that the packet does not wake the system later.
	 */

	ret = wait_event_interruptible_timeout(qca->suspend_wait_q,
			qca->rx_ibs_state == HCI_IBS_RX_ASLEEP,
			msecs_to_jiffies(IBS_BTSOC_TX_IDLE_TIMEOUT_MS));

	if (ret > 0)
		return 0;

	if (ret == 0)
		ret = -ETIMEDOUT;

error:
	clear_bit(QCA_SUSPENDING, &qca->flags);

	return ret;
}

static int __maybe_unused qca_resume(struct device *dev)
{
	struct hci_dev *hdev = container_of(dev, struct hci_dev, dev);
	struct hci_uart *hu = hci_get_drvdata(hdev);
	struct qca_data *qca = hu->priv;

	clear_bit(QCA_SUSPENDING, &qca->flags);

	return 0;
}

static SIMPLE_DEV_PM_OPS(qca_pm_ops, qca_suspend, qca_resume);

static const struct of_device_id qca_bluetooth_of_match[] = {
	{ .compatible = "qcom,qca6174-bt" },
	{ .compatible = "qcom,wcn3990-bt", .data = &qca_soc_data_wcn3990},
	{ .compatible = "qcom,wcn3991-bt", .data = &qca_soc_data_wcn3991},
	{ .compatible = "qcom,wcn3998-bt", .data = &qca_soc_data_wcn3998},
	{ /* sentinel */ }
};
MODULE_DEVICE_TABLE(of, qca_bluetooth_of_match);

static struct serdev_device_driver qca_serdev_driver = {
	.probe = qca_serdev_probe,
	.remove = qca_serdev_remove,
	.driver = {
		.name = "hci_uart_qca",
		.of_match_table = qca_bluetooth_of_match,
		.pm = &qca_pm_ops,
	},
};

int __init qca_init(void)
{
	serdev_device_driver_register(&qca_serdev_driver);

	return hci_uart_register_proto(&qca_proto);
}

int __exit qca_deinit(void)
{
	serdev_device_driver_unregister(&qca_serdev_driver);

	return hci_uart_unregister_proto(&qca_proto);
}<|MERGE_RESOLUTION|>--- conflicted
+++ resolved
@@ -70,12 +70,8 @@
 	QCA_IBS_ENABLED,
 	QCA_DROP_VENDOR_EVENT,
 	QCA_SUSPENDING,
-<<<<<<< HEAD
-	QCA_MEMDUMP_COLLECTION
-=======
 	QCA_MEMDUMP_COLLECTION,
 	QCA_HW_ERROR_EVENT
->>>>>>> 04d5ce62
 };
 
 
@@ -144,26 +140,19 @@
 	u32 tx_idle_delay;
 	struct timer_list wake_retrans_timer;
 	u32 wake_retrans;
-	struct timer_list memdump_timer;
 	struct workqueue_struct *workqueue;
 	struct work_struct ws_awake_rx;
 	struct work_struct ws_awake_device;
 	struct work_struct ws_rx_vote_off;
 	struct work_struct ws_tx_vote_off;
 	struct work_struct ctrl_memdump_evt;
-<<<<<<< HEAD
-=======
 	struct delayed_work ctrl_memdump_timeout;
->>>>>>> 04d5ce62
 	struct qca_memdump_data *qca_memdump;
 	unsigned long flags;
 	struct completion drop_ev_comp;
 	wait_queue_head_t suspend_wait_q;
 	enum qca_memdump_states memdump_state;
-<<<<<<< HEAD
-=======
 	struct mutex hci_memdump_lock;
->>>>>>> 04d5ce62
 
 	/* For debugging purpose */
 	u64 ibs_sent_wacks;
@@ -536,25 +525,6 @@
 		hci_uart_tx_wakeup(hu);
 }
 
-<<<<<<< HEAD
-static void hci_memdump_timeout(struct timer_list *t)
-{
-	struct qca_data *qca = from_timer(qca, t, tx_idle_timer);
-	struct hci_uart *hu = qca->hu;
-	struct qca_memdump_data *qca_memdump = qca->qca_memdump;
-	char *memdump_buf = qca_memdump->memdump_buf_tail;
-
-	bt_dev_err(hu->hdev, "clearing allocated memory due to memdump timeout");
-	/* Inject hw error event to reset the device and driver. */
-	hci_reset_dev(hu->hdev);
-	vfree(memdump_buf);
-	kfree(qca_memdump);
-	qca->memdump_state = QCA_MEMDUMP_TIMEOUT;
-	del_timer(&qca->memdump_timer);
-	cancel_work_sync(&qca->ctrl_memdump_evt);
-}
-
-=======
 
 static void qca_controller_memdump_timeout(struct work_struct *work)
 {
@@ -577,7 +547,6 @@
 }
 
 
->>>>>>> 04d5ce62
 /* Initialize protocol */
 static int qca_open(struct hci_uart *hu)
 {
@@ -610,11 +579,8 @@
 	INIT_WORK(&qca->ws_rx_vote_off, qca_wq_serial_rx_clock_vote_off);
 	INIT_WORK(&qca->ws_tx_vote_off, qca_wq_serial_tx_clock_vote_off);
 	INIT_WORK(&qca->ctrl_memdump_evt, qca_controller_memdump);
-<<<<<<< HEAD
-=======
 	INIT_DELAYED_WORK(&qca->ctrl_memdump_timeout,
 			  qca_controller_memdump_timeout);
->>>>>>> 04d5ce62
 	init_waitqueue_head(&qca->suspend_wait_q);
 
 	qca->hu = hu;
@@ -641,7 +607,6 @@
 
 	timer_setup(&qca->tx_idle_timer, hci_ibs_tx_idle_timeout, 0);
 	qca->tx_idle_delay = IBS_HOST_TX_IDLE_TIMEOUT_MS;
-	timer_setup(&qca->memdump_timer, hci_memdump_timeout, 0);
 
 	BT_DBG("HCI_UART_QCA open, tx_idle_delay=%u, wake_retrans=%u",
 	       qca->tx_idle_delay, qca->wake_retrans);
@@ -722,7 +687,6 @@
 	skb_queue_purge(&qca->rx_memdump_q);
 	del_timer(&qca->tx_idle_timer);
 	del_timer(&qca->wake_retrans_timer);
-	del_timer(&qca->memdump_timer);
 	destroy_workqueue(qca->workqueue);
 	qca->hu = NULL;
 
@@ -1008,13 +972,6 @@
 
 	while ((skb = skb_dequeue(&qca->rx_memdump_q))) {
 
-<<<<<<< HEAD
-		if (!qca_memdump) {
-			qca_memdump = kzalloc(sizeof(struct qca_memdump_data),
-					      GFP_ATOMIC);
-			if (!qca_memdump)
-				return;
-=======
 		mutex_lock(&qca->hci_memdump_lock);
 		/* Skip processing the received packets if timeout detected. */
 		if (qca->memdump_state == QCA_MEMDUMP_TIMEOUT) {
@@ -1029,7 +986,6 @@
 				mutex_unlock(&qca->hci_memdump_lock);
 				return;
 			}
->>>>>>> 04d5ce62
 
 			qca->qca_memdump = qca_memdump;
 		}
@@ -1054,23 +1010,15 @@
 			if (!(dump_size)) {
 				bt_dev_err(hu->hdev, "Rx invalid memdump size");
 				kfree_skb(skb);
-<<<<<<< HEAD
-=======
 				mutex_unlock(&qca->hci_memdump_lock);
->>>>>>> 04d5ce62
 				return;
 			}
 
 			bt_dev_info(hu->hdev, "QCA collecting dump of size:%u",
 				    dump_size);
-<<<<<<< HEAD
-			mod_timer(&qca->memdump_timer, (jiffies +
-				  msecs_to_jiffies(MEMDUMP_TIMEOUT_MS)));
-=======
 			queue_delayed_work(qca->workqueue,
 					   &qca->ctrl_memdump_timeout,
 					msecs_to_jiffies(MEMDUMP_TIMEOUT_MS));
->>>>>>> 04d5ce62
 
 			skb_pull(skb, sizeof(dump_size));
 			memdump_buf = vmalloc(dump_size);
@@ -1088,10 +1036,7 @@
 			kfree(qca_memdump);
 			kfree_skb(skb);
 			qca->qca_memdump = NULL;
-<<<<<<< HEAD
-=======
 			mutex_unlock(&qca->hci_memdump_lock);
->>>>>>> 04d5ce62
 			return;
 		}
 
@@ -1122,18 +1067,6 @@
 			memdump_buf = qca_memdump->memdump_buf_head;
 			dev_coredumpv(&hu->serdev->dev, memdump_buf,
 				      qca_memdump->received_dump, GFP_KERNEL);
-<<<<<<< HEAD
-			del_timer(&qca->memdump_timer);
-			kfree(qca->qca_memdump);
-			qca->qca_memdump = NULL;
-			qca->memdump_state = QCA_MEMDUMP_COLLECTED;
-		}
-	}
-
-}
-
-int qca_controller_memdump_event(struct hci_dev *hdev, struct sk_buff *skb)
-=======
 			cancel_delayed_work(&qca->ctrl_memdump_timeout);
 			kfree(qca->qca_memdump);
 			qca->qca_memdump = NULL;
@@ -1148,7 +1081,6 @@
 
 static int qca_controller_memdump_event(struct hci_dev *hdev,
 					struct sk_buff *skb)
->>>>>>> 04d5ce62
 {
 	struct hci_uart *hu = hci_get_drvdata(hdev);
 	struct qca_data *qca = hu->priv;
@@ -1499,43 +1431,21 @@
 {
 	struct hci_uart *hu = hci_get_drvdata(hdev);
 	struct qca_data *qca = hu->priv;
-<<<<<<< HEAD
+
+	wait_on_bit_timeout(&qca->flags, QCA_MEMDUMP_COLLECTION,
+			    TASK_UNINTERRUPTIBLE, MEMDUMP_TIMEOUT_MS);
+
+	clear_bit(QCA_MEMDUMP_COLLECTION, &qca->flags);
+}
+
+static void qca_hw_error(struct hci_dev *hdev, u8 code)
+{
+	struct hci_uart *hu = hci_get_drvdata(hdev);
+	struct qca_data *qca = hu->priv;
 	struct qca_memdump_data *qca_memdump = qca->qca_memdump;
 	char *memdump_buf = NULL;
-=======
->>>>>>> 04d5ce62
-
-	wait_on_bit_timeout(&qca->flags, QCA_MEMDUMP_COLLECTION,
-			    TASK_UNINTERRUPTIBLE, MEMDUMP_TIMEOUT_MS);
-
-	clear_bit(QCA_MEMDUMP_COLLECTION, &qca->flags);
-<<<<<<< HEAD
-	if (qca->memdump_state == QCA_MEMDUMP_IDLE) {
-		bt_dev_err(hu->hdev, "Clearing the buffers due to timeout");
-		if (qca_memdump)
-			memdump_buf = qca_memdump->memdump_buf_tail;
-		vfree(memdump_buf);
-		kfree(qca_memdump);
-		qca->memdump_state = QCA_MEMDUMP_TIMEOUT;
-		del_timer(&qca->memdump_timer);
-		cancel_work_sync(&qca->ctrl_memdump_evt);
-	}
-=======
->>>>>>> 04d5ce62
-}
-
-static void qca_hw_error(struct hci_dev *hdev, u8 code)
-{
-	struct hci_uart *hu = hci_get_drvdata(hdev);
-	struct qca_data *qca = hu->priv;
-<<<<<<< HEAD
-
-=======
-	struct qca_memdump_data *qca_memdump = qca->qca_memdump;
-	char *memdump_buf = NULL;
 
 	set_bit(QCA_HW_ERROR_EVENT, &qca->flags);
->>>>>>> 04d5ce62
 	bt_dev_info(hdev, "mem_dump_status: %d", qca->memdump_state);
 
 	if (qca->memdump_state == QCA_MEMDUMP_IDLE) {
@@ -1555,8 +1465,6 @@
 		bt_dev_info(hdev, "waiting for dump to complete");
 		qca_wait_for_dump_collection(hdev);
 	}
-<<<<<<< HEAD
-=======
 
 	if (qca->memdump_state != QCA_MEMDUMP_COLLECTED) {
 		bt_dev_err(hu->hdev, "clearing allocated memory due to memdump timeout");
@@ -1574,7 +1482,6 @@
 	}
 
 	clear_bit(QCA_HW_ERROR_EVENT, &qca->flags);
->>>>>>> 04d5ce62
 }
 
 static void qca_cmd_timeout(struct hci_dev *hdev)
@@ -1655,17 +1562,11 @@
 		ret = qca_wcn3990_init(hu);
 	} else {
 		qcadev = serdev_device_get_drvdata(hu->serdev);
-<<<<<<< HEAD
-		gpiod_set_value_cansleep(qcadev->bt_en, 1);
-		/* Controller needs time to bootup. */
-		msleep(150);
-=======
 		if (qcadev->bt_en) {
 			gpiod_set_value_cansleep(qcadev->bt_en, 1);
 			/* Controller needs time to bootup. */
 			msleep(150);
 		}
->>>>>>> 04d5ce62
 	}
 
 	return ret;
@@ -1851,11 +1752,7 @@
 		host_set_baudrate(hu, 2400);
 		qca_send_power_pulse(hu, false);
 		qca_regulator_disable(qcadev);
-<<<<<<< HEAD
-	} else {
-=======
 	} else if (qcadev->bt_en) {
->>>>>>> 04d5ce62
 		gpiod_set_value_cansleep(qcadev->bt_en, 0);
 	}
 }
@@ -1864,17 +1761,11 @@
 {
 	struct hci_uart *hu = hci_get_drvdata(hdev);
 	struct qca_data *qca = hu->priv;
-<<<<<<< HEAD
-
-	/* Stop sending shutdown command if soc crashes. */
-	if (qca->memdump_state == QCA_MEMDUMP_IDLE) {
-=======
 	enum qca_btsoc_type soc_type = qca_soc_type(hu);
 
 	/* Stop sending shutdown command if soc crashes. */
 	if (qca_is_wcn399x(soc_type)
 		&& qca->memdump_state == QCA_MEMDUMP_IDLE) {
->>>>>>> 04d5ce62
 		qca_send_pre_shutdown_cmd(hdev);
 		usleep_range(8000, 10000);
 	}
@@ -2033,27 +1924,17 @@
 		err = hci_uart_register_device(&qcadev->serdev_hu, &qca_proto);
 		if (err) {
 			BT_ERR("Rome serdev registration failed");
-<<<<<<< HEAD
-			clk_disable_unprepare(qcadev->susclk);
-=======
 			if (qcadev->susclk)
 				clk_disable_unprepare(qcadev->susclk);
->>>>>>> 04d5ce62
 			return err;
 		}
 	}
 
-<<<<<<< HEAD
-	hdev = qcadev->serdev_hu.hdev;
-	set_bit(HCI_QUIRK_NON_PERSISTENT_SETUP, &hdev->quirks);
-	hdev->shutdown = qca_power_off;
-=======
 	if (power_ctrl_enabled) {
 		hdev = qcadev->serdev_hu.hdev;
 		set_bit(HCI_QUIRK_NON_PERSISTENT_SETUP, &hdev->quirks);
 		hdev->shutdown = qca_power_off;
 	}
->>>>>>> 04d5ce62
 
 	return 0;
 }
