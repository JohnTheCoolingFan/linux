/*
 * SPDX-License-Identifier: MIT
 *
 * Copyright © 2019 Intel Corporation
 */

#include "gem/i915_gem_context.h"
#include "gem/i915_gem_pm.h"

#include "i915_drv.h"
#include "i915_globals.h"

#include "intel_context.h"
#include "intel_engine.h"
#include "intel_engine_pm.h"
#include "intel_ring.h"

static struct i915_global_context {
	struct i915_global base;
	struct kmem_cache *slab_ce;
} global;

static struct intel_context *intel_context_alloc(void)
{
	return kmem_cache_zalloc(global.slab_ce, GFP_KERNEL);
}

void intel_context_free(struct intel_context *ce)
{
	kmem_cache_free(global.slab_ce, ce);
}

struct intel_context *
intel_context_create(struct intel_engine_cs *engine)
{
	struct intel_context *ce;

	ce = intel_context_alloc();
	if (!ce)
		return ERR_PTR(-ENOMEM);

	intel_context_init(ce, engine);
	return ce;
}

int intel_context_alloc_state(struct intel_context *ce)
{
	int err = 0;

	if (mutex_lock_interruptible(&ce->pin_mutex))
		return -EINTR;

	if (!test_bit(CONTEXT_ALLOC_BIT, &ce->flags)) {
<<<<<<< HEAD
		err = ce->ops->alloc(ce);
		if (unlikely(err))
			goto unlock;

		set_bit(CONTEXT_ALLOC_BIT, &ce->flags);
	}

=======
		if (intel_context_is_banned(ce)) {
			err = -EIO;
			goto unlock;
		}

		err = ce->ops->alloc(ce);
		if (unlikely(err))
			goto unlock;

		set_bit(CONTEXT_ALLOC_BIT, &ce->flags);
	}

>>>>>>> 04d5ce62
unlock:
	mutex_unlock(&ce->pin_mutex);
	return err;
}
<<<<<<< HEAD

static int intel_context_active_acquire(struct intel_context *ce)
{
	int err;

	__i915_active_acquire(&ce->active);

	if (intel_context_is_barrier(ce))
		return 0;

	/* Preallocate tracking nodes */
	err = i915_active_acquire_preallocate_barrier(&ce->active,
						      ce->engine);
	if (err)
		i915_active_release(&ce->active);

	return err;
}

static void intel_context_active_release(struct intel_context *ce)
{
	/* Nodes preallocated in intel_context_active() */
	i915_active_acquire_barrier(&ce->active);
	i915_active_release(&ce->active);
}

=======

static int intel_context_active_acquire(struct intel_context *ce)
{
	int err;

	__i915_active_acquire(&ce->active);

	if (intel_context_is_barrier(ce))
		return 0;

	/* Preallocate tracking nodes */
	err = i915_active_acquire_preallocate_barrier(&ce->active,
						      ce->engine);
	if (err)
		i915_active_release(&ce->active);

	return err;
}

static void intel_context_active_release(struct intel_context *ce)
{
	/* Nodes preallocated in intel_context_active() */
	i915_active_acquire_barrier(&ce->active);
	i915_active_release(&ce->active);
}

>>>>>>> 04d5ce62
int __intel_context_do_pin(struct intel_context *ce)
{
	int err;

<<<<<<< HEAD
=======
	GEM_BUG_ON(intel_context_is_closed(ce));

>>>>>>> 04d5ce62
	if (unlikely(!test_bit(CONTEXT_ALLOC_BIT, &ce->flags))) {
		err = intel_context_alloc_state(ce);
		if (err)
			return err;
	}

	err = i915_active_acquire(&ce->active);
	if (err)
		return err;

	if (mutex_lock_interruptible(&ce->pin_mutex)) {
		err = -EINTR;
		goto out_release;
	}

	if (likely(!atomic_add_unless(&ce->pin_count, 1, 0))) {
		err = intel_context_active_acquire(ce);
		if (unlikely(err))
			goto out_unlock;

		err = ce->ops->pin(ce);
		if (unlikely(err))
			goto err_active;

<<<<<<< HEAD
		CE_TRACE(ce, "pin ring:{head:%04x, tail:%04x}\n",
=======
		CE_TRACE(ce, "pin ring:{start:%08x, head:%04x, tail:%04x}\n",
			 i915_ggtt_offset(ce->ring->vma),
>>>>>>> 04d5ce62
			 ce->ring->head, ce->ring->tail);

		smp_mb__before_atomic(); /* flush pin before it is visible */
		atomic_inc(&ce->pin_count);
	}

	GEM_BUG_ON(!intel_context_is_pinned(ce)); /* no overflow! */
	GEM_BUG_ON(i915_active_is_idle(&ce->active));
	goto out_unlock;

err_active:
	intel_context_active_release(ce);
out_unlock:
	mutex_unlock(&ce->pin_mutex);
out_release:
	i915_active_release(&ce->active);
	return err;
}

void intel_context_unpin(struct intel_context *ce)
{
	if (!atomic_dec_and_test(&ce->pin_count))
		return;

	CE_TRACE(ce, "unpin\n");
	ce->ops->unpin(ce);

	/*
	 * Once released, we may asynchronously drop the active reference.
	 * As that may be the only reference keeping the context alive,
	 * take an extra now so that it is not freed before we finish
	 * dereferencing it.
	 */
	intel_context_get(ce);
	intel_context_active_release(ce);
	intel_context_put(ce);
}

static int __context_pin_state(struct i915_vma *vma)
{
	unsigned int bias = i915_ggtt_pin_bias(vma) | PIN_OFFSET_BIAS;
	int err;

	err = i915_ggtt_pin(vma, 0, bias | PIN_HIGH);
	if (err)
		return err;

	err = i915_active_acquire(&vma->active);
	if (err)
		goto err_unpin;

	/*
	 * And mark it as a globally pinned object to let the shrinker know
	 * it cannot reclaim the object until we release it.
	 */
	i915_vma_make_unshrinkable(vma);
	vma->obj->mm.dirty = true;

	return 0;

err_unpin:
	i915_vma_unpin(vma);
	return err;
}

static void __context_unpin_state(struct i915_vma *vma)
{
	i915_vma_make_shrinkable(vma);
	i915_active_release(&vma->active);
	__i915_vma_unpin(vma);
}

static int __ring_active(struct intel_ring *ring)
{
	int err;

	err = i915_active_acquire(&ring->vma->active);
	if (err)
		return err;

	err = intel_ring_pin(ring);
	if (err)
		goto err_active;

	return 0;

err_active:
	i915_active_release(&ring->vma->active);
	return err;
}

static void __ring_retire(struct intel_ring *ring)
{
	intel_ring_unpin(ring);
	i915_active_release(&ring->vma->active);
}

__i915_active_call
static void __intel_context_retire(struct i915_active *active)
{
	struct intel_context *ce = container_of(active, typeof(*ce), active);

<<<<<<< HEAD
	CE_TRACE(ce, "retire\n");
=======
	CE_TRACE(ce, "retire runtime: { total:%lluns, avg:%lluns }\n",
		 intel_context_get_total_runtime_ns(ce),
		 intel_context_get_avg_runtime_ns(ce));
>>>>>>> 04d5ce62

	set_bit(CONTEXT_VALID_BIT, &ce->flags);
	if (ce->state)
		__context_unpin_state(ce->state);

	intel_timeline_unpin(ce->timeline);
	__ring_retire(ce->ring);

	intel_context_put(ce);
}

static int __intel_context_active(struct i915_active *active)
{
	struct intel_context *ce = container_of(active, typeof(*ce), active);
	int err;

	CE_TRACE(ce, "active\n");

	intel_context_get(ce);

	err = __ring_active(ce->ring);
	if (err)
		goto err_put;

	err = intel_timeline_pin(ce->timeline);
	if (err)
		goto err_ring;

	if (!ce->state)
		return 0;

	err = __context_pin_state(ce->state);
	if (err)
		goto err_timeline;

	return 0;

err_timeline:
	intel_timeline_unpin(ce->timeline);
err_ring:
	__ring_retire(ce->ring);
err_put:
	intel_context_put(ce);
	return err;
}

void
intel_context_init(struct intel_context *ce,
		   struct intel_engine_cs *engine)
{
	GEM_BUG_ON(!engine->cops);
	GEM_BUG_ON(!engine->gt->vm);

	kref_init(&ce->ref);

	ce->engine = engine;
	ce->ops = engine->cops;
	ce->sseu = engine->sseu;
	ce->ring = __intel_context_ring_size(SZ_4K);

<<<<<<< HEAD
=======
	ewma_runtime_init(&ce->runtime.avg);

>>>>>>> 04d5ce62
	ce->vm = i915_vm_get(engine->gt->vm);

	INIT_LIST_HEAD(&ce->signal_link);
	INIT_LIST_HEAD(&ce->signals);

	mutex_init(&ce->pin_mutex);

	i915_active_init(&ce->active,
			 __intel_context_active, __intel_context_retire);
}

void intel_context_fini(struct intel_context *ce)
{
	if (ce->timeline)
		intel_timeline_put(ce->timeline);
	i915_vm_put(ce->vm);

	mutex_destroy(&ce->pin_mutex);
	i915_active_fini(&ce->active);
}

static void i915_global_context_shrink(void)
{
	kmem_cache_shrink(global.slab_ce);
}

static void i915_global_context_exit(void)
{
	kmem_cache_destroy(global.slab_ce);
}

static struct i915_global_context global = { {
	.shrink = i915_global_context_shrink,
	.exit = i915_global_context_exit,
} };

int __init i915_global_context_init(void)
{
	global.slab_ce = KMEM_CACHE(intel_context, SLAB_HWCACHE_ALIGN);
	if (!global.slab_ce)
		return -ENOMEM;

	i915_global_register(&global.base);
	return 0;
}

void intel_context_enter_engine(struct intel_context *ce)
{
	intel_engine_pm_get(ce->engine);
	intel_timeline_enter(ce->timeline);
}

void intel_context_exit_engine(struct intel_context *ce)
{
	intel_timeline_exit(ce->timeline);
	intel_engine_pm_put(ce->engine);
}

int intel_context_prepare_remote_request(struct intel_context *ce,
					 struct i915_request *rq)
{
	struct intel_timeline *tl = ce->timeline;
	int err;

	/* Only suitable for use in remotely modifying this context */
	GEM_BUG_ON(rq->context == ce);

	if (rcu_access_pointer(rq->timeline) != tl) { /* timeline sharing! */
		/* Queue this switch after current activity by this context. */
		err = i915_active_fence_set(&tl->last_request, rq);
		if (err)
			return err;
	}

	/*
	 * Guarantee context image and the timeline remains pinned until the
	 * modifying request is retired by setting the ce activity tracker.
	 *
	 * But we only need to take one pin on the account of it. Or in other
	 * words transfer the pinned ce object to tracked active request.
	 */
	GEM_BUG_ON(i915_active_is_idle(&ce->active));
	return i915_active_add_request(&ce->active, rq);
}

struct i915_request *intel_context_create_request(struct intel_context *ce)
{
	struct i915_request *rq;
	int err;

	err = intel_context_pin(ce);
	if (unlikely(err))
		return ERR_PTR(err);

	rq = i915_request_create(ce);
	intel_context_unpin(ce);

	return rq;
}

#if IS_ENABLED(CONFIG_DRM_I915_SELFTEST)
#include "selftest_context.c"
#endif<|MERGE_RESOLUTION|>--- conflicted
+++ resolved
@@ -51,15 +51,6 @@
 		return -EINTR;
 
 	if (!test_bit(CONTEXT_ALLOC_BIT, &ce->flags)) {
-<<<<<<< HEAD
-		err = ce->ops->alloc(ce);
-		if (unlikely(err))
-			goto unlock;
-
-		set_bit(CONTEXT_ALLOC_BIT, &ce->flags);
-	}
-
-=======
 		if (intel_context_is_banned(ce)) {
 			err = -EIO;
 			goto unlock;
@@ -72,12 +63,10 @@
 		set_bit(CONTEXT_ALLOC_BIT, &ce->flags);
 	}
 
->>>>>>> 04d5ce62
 unlock:
 	mutex_unlock(&ce->pin_mutex);
 	return err;
 }
-<<<<<<< HEAD
 
 static int intel_context_active_acquire(struct intel_context *ce)
 {
@@ -104,43 +93,12 @@
 	i915_active_release(&ce->active);
 }
 
-=======
-
-static int intel_context_active_acquire(struct intel_context *ce)
-{
-	int err;
-
-	__i915_active_acquire(&ce->active);
-
-	if (intel_context_is_barrier(ce))
-		return 0;
-
-	/* Preallocate tracking nodes */
-	err = i915_active_acquire_preallocate_barrier(&ce->active,
-						      ce->engine);
-	if (err)
-		i915_active_release(&ce->active);
-
-	return err;
-}
-
-static void intel_context_active_release(struct intel_context *ce)
-{
-	/* Nodes preallocated in intel_context_active() */
-	i915_active_acquire_barrier(&ce->active);
-	i915_active_release(&ce->active);
-}
-
->>>>>>> 04d5ce62
 int __intel_context_do_pin(struct intel_context *ce)
 {
 	int err;
 
-<<<<<<< HEAD
-=======
 	GEM_BUG_ON(intel_context_is_closed(ce));
 
->>>>>>> 04d5ce62
 	if (unlikely(!test_bit(CONTEXT_ALLOC_BIT, &ce->flags))) {
 		err = intel_context_alloc_state(ce);
 		if (err)
@@ -165,12 +123,8 @@
 		if (unlikely(err))
 			goto err_active;
 
-<<<<<<< HEAD
-		CE_TRACE(ce, "pin ring:{head:%04x, tail:%04x}\n",
-=======
 		CE_TRACE(ce, "pin ring:{start:%08x, head:%04x, tail:%04x}\n",
 			 i915_ggtt_offset(ce->ring->vma),
->>>>>>> 04d5ce62
 			 ce->ring->head, ce->ring->tail);
 
 		smp_mb__before_atomic(); /* flush pin before it is visible */
@@ -273,13 +227,9 @@
 {
 	struct intel_context *ce = container_of(active, typeof(*ce), active);
 
-<<<<<<< HEAD
-	CE_TRACE(ce, "retire\n");
-=======
 	CE_TRACE(ce, "retire runtime: { total:%lluns, avg:%lluns }\n",
 		 intel_context_get_total_runtime_ns(ce),
 		 intel_context_get_avg_runtime_ns(ce));
->>>>>>> 04d5ce62
 
 	set_bit(CONTEXT_VALID_BIT, &ce->flags);
 	if (ce->state)
@@ -340,11 +290,8 @@
 	ce->sseu = engine->sseu;
 	ce->ring = __intel_context_ring_size(SZ_4K);
 
-<<<<<<< HEAD
-=======
 	ewma_runtime_init(&ce->runtime.avg);
 
->>>>>>> 04d5ce62
 	ce->vm = i915_vm_get(engine->gt->vm);
 
 	INIT_LIST_HEAD(&ce->signal_link);
