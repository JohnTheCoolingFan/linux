--- conflicted
+++ resolved
@@ -728,14 +728,9 @@
 int __init early_init_dt_scan_chosen(unsigned long node, const char *uname,
 				     int depth, void *data)
 {
-<<<<<<< HEAD
-	unsigned long l = 0;
-	char *p = NULL;
-	char *cmdline = data;
-=======
 	int l;
 	const char *p;
->>>>>>> bcddae44
+	char *cmdline = data;
 
 	pr_debug("search \"chosen\", depth: %d, uname: %s\n", depth, uname);
 
