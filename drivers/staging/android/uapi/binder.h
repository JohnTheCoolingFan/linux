--- conflicted
+++ resolved
@@ -21,9 +21,6 @@
 #define _UAPI_LINUX_BINDER_H
 
 #include <linux/ioctl.h>
-#ifdef CONFIG_COMPAT
-#include <linux/compat.h>
-#endif
 
 #define B_PACK_CHARS(c1, c2, c3, c4) \
 	((((c1)<<24)) | (((c2)<<16)) | (((c3)<<8)) | (c4))
@@ -64,13 +61,8 @@
 
 	/* 8 bytes of data. */
 	union {
-<<<<<<< HEAD
-		void __user	*binder;	/* local object */
-		__u32		handle;		/* remote object */
-=======
 		binder_uintptr_t	binder;	/* local object */
 		__u32			handle;	/* remote object */
->>>>>>> eb131375
 	};
 
 	/* extra data associated with local object */
@@ -83,21 +75,12 @@
  */
 
 struct binder_write_read {
-<<<<<<< HEAD
-	size_t	write_size;	/* bytes to write */
-	size_t	write_consumed;	/* bytes consumed by driver */
-	unsigned long	write_buffer;
-	size_t	read_size;	/* bytes to read */
-	size_t	read_consumed;	/* bytes consumed by driver */
-	unsigned long	read_buffer;
-=======
 	binder_size_t		write_size;	/* bytes to write */
 	binder_size_t		write_consumed;	/* bytes consumed by driver */
 	binder_uintptr_t	write_buffer;
 	binder_size_t		read_size;	/* bytes to read */
 	binder_size_t		read_consumed;	/* bytes consumed by driver */
 	binder_uintptr_t	read_buffer;
->>>>>>> eb131375
 };
 
 /* Use with BINDER_VERSION, driver fills in fields. */
@@ -149,15 +132,9 @@
 	 */
 	union {
 		__u32	handle;	/* target descriptor of command transaction */
-<<<<<<< HEAD
-		void	*ptr;	/* target descriptor of return transaction */
-	} target;
-	void		*cookie;	/* target object cookie */
-=======
 		binder_uintptr_t ptr;	/* target descriptor of return transaction */
 	} target;
 	binder_uintptr_t	cookie;	/* target object cookie */
->>>>>>> eb131375
 	__u32		code;		/* transaction command */
 
 	/* General information about the transaction. */
@@ -189,11 +166,7 @@
 
 struct binder_handle_cookie {
 	__u32 handle;
-<<<<<<< HEAD
-	void *cookie;
-=======
 	binder_uintptr_t cookie;
->>>>>>> eb131375
 } __attribute__((packed));
 
 struct binder_pri_desc {
@@ -203,13 +176,8 @@
 
 struct binder_pri_ptr_cookie {
 	__s32 priority;
-<<<<<<< HEAD
-	void *ptr;
-	void *cookie;
-=======
 	binder_uintptr_t ptr;
 	binder_uintptr_t cookie;
->>>>>>> eb131375
 };
 
 enum binder_driver_return_protocol {
@@ -314,11 +282,7 @@
 	 * Else you have acquired a primary reference on the object.
 	 */
 
-<<<<<<< HEAD
-	BC_FREE_BUFFER = _IOW('c', 3, void *),
-=======
 	BC_FREE_BUFFER = _IOW('c', 3, binder_uintptr_t),
->>>>>>> eb131375
 	/*
 	 * void *: ptr to transaction data received on a read
 	 */
@@ -379,110 +343,4 @@
 	 */
 };
 
-/* Support for 32bit userspace on a 64bit system */
-#ifdef CONFIG_COMPAT
-struct compat_flat_binder_object {
-	/* 8 bytes for large_flat_header. */
-	__u32		type;
-	__u32		flags;
-
-	/* 8 bytes of data. */
-	union {
-		compat_uptr_t	binder;	/* local object */
-		__u32	handle;	        /* remote object */
-	};
-
-	/* extra data associated with local object */
-	compat_uptr_t	cookie;
-};
-
-struct compat_binder_write_read {
-	compat_size_t	write_size;     /* bytes to write */
-	compat_size_t	write_consumed;	/* bytes consumed by driver */
-	compat_ulong_t	write_buffer;
-	compat_size_t	read_size;      /* bytes to read */
-	compat_size_t	read_consumed;	/* bytes consumed by driver */
-	compat_ulong_t	read_buffer;
-};
-
-#define COMPAT_BINDER_WRITE_READ	_IOWR('b', 1, struct compat_binder_write_read)
-
-struct compat_binder_transaction_data {
-	/* The first two are only used for bcTRANSACTION and brTRANSACTION,
-	 * identifying the target and contents of the transaction.
-	 */
-	union {
-		__u32	handle;		    /* target descriptor of command transaction */
-		compat_uptr_t	ptr;	/* target descriptor of return transaction */
-	} target;
-	compat_uptr_t	cookie;	/* target object cookie */
-	__u32		code;	    /* transaction command */
-
-	/* General information about the transaction. */
-	__u32	flags;
-	pid_t	sender_pid;
-	uid_t	sender_euid;
-	compat_size_t	data_size;	    /* number of bytes of data */
-	compat_size_t	offsets_size;	/* number of bytes of offsets */
-
-	/* If this transaction is inline, the data immediately
-	 * follows here; otherwise, it ends with a pointer to
-	 * the data buffer.
-	 */
-	union {
-		struct {
-			/* transaction data */
-			compat_uptr_t	buffer;
-			/* offsets from buffer to flat_binder_object structs */
-			compat_uptr_t	offsets;
-		} ptr;
-		__u8	buf[8];
-	} data;
-};
-
-struct compat_binder_ptr_cookie {
-	compat_uptr_t ptr;
-	compat_uptr_t cookie;
-};
-
-/* legacy - not used anymore */
-struct compat_binder_pri_ptr_cookie {
-	__s32 priority;
-	compat_uptr_t ptr;
-	compat_uptr_t cookie;
-};
-
-enum compat_binder_driver_return_protocol {
-	COMPAT_BR_TRANSACTION = _IOR('r', 2, struct compat_binder_transaction_data),
-	COMPAT_BR_REPLY = _IOR('r', 3, struct compat_binder_transaction_data),
-
-	COMPAT_BR_INCREFS = _IOR('r', 7, struct compat_binder_ptr_cookie),
-	COMPAT_BR_ACQUIRE = _IOR('r', 8, struct compat_binder_ptr_cookie),
-	COMPAT_BR_RELEASE = _IOR('r', 9, struct compat_binder_ptr_cookie),
-	COMPAT_BR_DECREFS = _IOR('r', 10, struct compat_binder_ptr_cookie),
-
-	/* legacy - not used anymore */
-	COMPAT_BR_ATTEMPT_ACQUIRE = _IOR('r', 11, struct compat_binder_pri_ptr_cookie),
-
-	COMPAT_BR_DEAD_BINDER = _IOR('r', 15, compat_uptr_t),
-	COMPAT_BR_CLEAR_DEATH_NOTIFICATION_DONE = _IOR('r', 16, compat_uptr_t),
-};
-
-enum compat_binder_driver_command_protocol {
-	COMPAT_BC_TRANSACTION = _IOW('c', 0, struct compat_binder_transaction_data),
-	COMPAT_BC_REPLY = _IOW('c', 1, struct compat_binder_transaction_data),
-
-	COMPAT_BC_FREE_BUFFER = _IOW('c', 3, compat_uptr_t),
-
-	COMPAT_BC_INCREFS_DONE = _IOW('c', 8, struct compat_binder_ptr_cookie),
-	COMPAT_BC_ACQUIRE_DONE = _IOW('c', 9, struct compat_binder_ptr_cookie),
-
-	COMPAT_BC_REQUEST_DEATH_NOTIFICATION = _IOW('c', 14, struct compat_binder_ptr_cookie),
-	COMPAT_BC_CLEAR_DEATH_NOTIFICATION = _IOW('c', 15, struct compat_binder_ptr_cookie),
-
-	COMPAT_BC_DEAD_BINDER_DONE = _IOW('c', 16, compat_uptr_t),
-};
-#endif /* CONFIG_COMPAT */
-
-
 #endif /* _UAPI_LINUX_BINDER_H */
