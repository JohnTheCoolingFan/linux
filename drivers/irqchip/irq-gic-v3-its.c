/*
 * Copyright (C) 2013-2017 ARM Limited, All Rights Reserved.
 * Author: Marc Zyngier <marc.zyngier@arm.com>
 *
 * This program is free software; you can redistribute it and/or modify
 * it under the terms of the GNU General Public License version 2 as
 * published by the Free Software Foundation.
 *
 * This program is distributed in the hope that it will be useful,
 * but WITHOUT ANY WARRANTY; without even the implied warranty of
 * MERCHANTABILITY or FITNESS FOR A PARTICULAR PURPOSE.  See the
 * GNU General Public License for more details.
 *
 * You should have received a copy of the GNU General Public License
 * along with this program.  If not, see <http://www.gnu.org/licenses/>.
 */

#include <linux/acpi.h>
#include <linux/acpi_iort.h>
#include <linux/bitmap.h>
#include <linux/cpu.h>
#include <linux/delay.h>
#include <linux/dma-iommu.h>
#include <linux/interrupt.h>
#include <linux/irqdomain.h>
#include <linux/log2.h>
#include <linux/mm.h>
#include <linux/msi.h>
#include <linux/of.h>
#include <linux/of_address.h>
#include <linux/of_irq.h>
#include <linux/of_pci.h>
#include <linux/of_platform.h>
#include <linux/percpu.h>
#include <linux/slab.h>

#include <linux/irqchip.h>
#include <linux/irqchip/arm-gic-v3.h>
#include <linux/irqchip/arm-gic-v4.h>

#include <asm/cputype.h>
#include <asm/exception.h>

#include "irq-gic-common.h"

#define ITS_FLAGS_CMDQ_NEEDS_FLUSHING		(1ULL << 0)
#define ITS_FLAGS_WORKAROUND_CAVIUM_22375	(1ULL << 1)
#define ITS_FLAGS_WORKAROUND_CAVIUM_23144	(1ULL << 2)

#define RDIST_FLAGS_PROPBASE_NEEDS_FLUSHING	(1 << 0)

static u32 lpi_id_bits;

/*
 * We allocate memory for PROPBASE to cover 2 ^ lpi_id_bits LPIs to
 * deal with (one configuration byte per interrupt). PENDBASE has to
 * be 64kB aligned (one bit per LPI, plus 8192 bits for SPI/PPI/SGI).
 */
#define LPI_NRBITS		lpi_id_bits
#define LPI_PROPBASE_SZ		ALIGN(BIT(LPI_NRBITS), SZ_64K)
#define LPI_PENDBASE_SZ		ALIGN(BIT(LPI_NRBITS) / 8, SZ_64K)

#define LPI_PROP_DEFAULT_PRIO	0xa0

/*
 * Collection structure - just an ID, and a redistributor address to
 * ping. We use one per CPU as a bag of interrupts assigned to this
 * CPU.
 */
struct its_collection {
	u64			target_address;
	u16			col_id;
};

/*
 * The ITS_BASER structure - contains memory information, cached
 * value of BASER register configuration and ITS page size.
 */
struct its_baser {
	void		*base;
	u64		val;
	u32		order;
	u32		psz;
};

/*
 * The ITS structure - contains most of the infrastructure, with the
 * top-level MSI domain, the command queue, the collections, and the
 * list of devices writing to it.
 */
struct its_node {
	raw_spinlock_t		lock;
	struct list_head	entry;
	void __iomem		*base;
	phys_addr_t		phys_base;
	struct its_cmd_block	*cmd_base;
	struct its_cmd_block	*cmd_write;
	struct its_baser	tables[GITS_BASER_NR_REGS];
	struct its_collection	*collections;
	struct list_head	its_device_list;
	u64			flags;
	u32			ite_size;
	u32			device_ids;
	int			numa_node;
	bool			is_v4;
};

#define ITS_ITT_ALIGN		SZ_256

/* The maximum number of VPEID bits supported by VLPI commands */
#define ITS_MAX_VPEID_BITS	(16)
#define ITS_MAX_VPEID		(1 << (ITS_MAX_VPEID_BITS))

/* Convert page order to size in bytes */
#define PAGE_ORDER_TO_SIZE(o)	(PAGE_SIZE << (o))

struct event_lpi_map {
	unsigned long		*lpi_map;
	u16			*col_map;
	irq_hw_number_t		lpi_base;
	int			nr_lpis;
	struct mutex		vlpi_lock;
	struct its_vm		*vm;
	struct its_vlpi_map	*vlpi_maps;
	int			nr_vlpis;
};

/*
 * The ITS view of a device - belongs to an ITS, owns an interrupt
 * translation table, and a list of interrupts.  If it some of its
 * LPIs are injected into a guest (GICv4), the event_map.vm field
 * indicates which one.
 */
struct its_device {
	struct list_head	entry;
	struct its_node		*its;
	struct event_lpi_map	event_map;
	void			*itt;
	u32			nr_ites;
	u32			device_id;
};

static struct {
	raw_spinlock_t		lock;
	struct its_device	*dev;
	struct its_vpe		**vpes;
	int			next_victim;
} vpe_proxy;

static LIST_HEAD(its_nodes);
static DEFINE_SPINLOCK(its_lock);
static struct rdists *gic_rdists;
static struct irq_domain *its_parent;

/*
 * We have a maximum number of 16 ITSs in the whole system if we're
 * using the ITSList mechanism
 */
#define ITS_LIST_MAX		16

static unsigned long its_list_map;
static u16 vmovp_seq_num;
static DEFINE_RAW_SPINLOCK(vmovp_lock);

static DEFINE_IDA(its_vpeid_ida);

#define gic_data_rdist()		(raw_cpu_ptr(gic_rdists->rdist))
#define gic_data_rdist_rd_base()	(gic_data_rdist()->rd_base)
#define gic_data_rdist_vlpi_base()	(gic_data_rdist_rd_base() + SZ_128K)

static struct its_collection *dev_event_to_col(struct its_device *its_dev,
					       u32 event)
{
	struct its_node *its = its_dev->its;

	return its->collections + its_dev->event_map.col_map[event];
}

/*
 * ITS command descriptors - parameters to be encoded in a command
 * block.
 */
struct its_cmd_desc {
	union {
		struct {
			struct its_device *dev;
			u32 event_id;
		} its_inv_cmd;

		struct {
			struct its_device *dev;
			u32 event_id;
		} its_clear_cmd;

		struct {
			struct its_device *dev;
			u32 event_id;
		} its_int_cmd;

		struct {
			struct its_device *dev;
			int valid;
		} its_mapd_cmd;

		struct {
			struct its_collection *col;
			int valid;
		} its_mapc_cmd;

		struct {
			struct its_device *dev;
			u32 phys_id;
			u32 event_id;
		} its_mapti_cmd;

		struct {
			struct its_device *dev;
			struct its_collection *col;
			u32 event_id;
		} its_movi_cmd;

		struct {
			struct its_device *dev;
			u32 event_id;
		} its_discard_cmd;

		struct {
			struct its_collection *col;
		} its_invall_cmd;

		struct {
			struct its_vpe *vpe;
		} its_vinvall_cmd;

		struct {
			struct its_vpe *vpe;
			struct its_collection *col;
			bool valid;
		} its_vmapp_cmd;

		struct {
			struct its_vpe *vpe;
			struct its_device *dev;
			u32 virt_id;
			u32 event_id;
			bool db_enabled;
		} its_vmapti_cmd;

		struct {
			struct its_vpe *vpe;
			struct its_device *dev;
			u32 event_id;
			bool db_enabled;
		} its_vmovi_cmd;

		struct {
			struct its_vpe *vpe;
			struct its_collection *col;
			u16 seq_num;
			u16 its_list;
		} its_vmovp_cmd;
	};
};

/*
 * The ITS command block, which is what the ITS actually parses.
 */
struct its_cmd_block {
	u64	raw_cmd[4];
};

#define ITS_CMD_QUEUE_SZ		SZ_64K
#define ITS_CMD_QUEUE_NR_ENTRIES	(ITS_CMD_QUEUE_SZ / sizeof(struct its_cmd_block))

typedef struct its_collection *(*its_cmd_builder_t)(struct its_cmd_block *,
						    struct its_cmd_desc *);

typedef struct its_vpe *(*its_cmd_vbuilder_t)(struct its_cmd_block *,
					      struct its_cmd_desc *);

static void its_mask_encode(u64 *raw_cmd, u64 val, int h, int l)
{
	u64 mask = GENMASK_ULL(h, l);
	*raw_cmd &= ~mask;
	*raw_cmd |= (val << l) & mask;
}

static void its_encode_cmd(struct its_cmd_block *cmd, u8 cmd_nr)
{
	its_mask_encode(&cmd->raw_cmd[0], cmd_nr, 7, 0);
}

static void its_encode_devid(struct its_cmd_block *cmd, u32 devid)
{
	its_mask_encode(&cmd->raw_cmd[0], devid, 63, 32);
}

static void its_encode_event_id(struct its_cmd_block *cmd, u32 id)
{
	its_mask_encode(&cmd->raw_cmd[1], id, 31, 0);
}

static void its_encode_phys_id(struct its_cmd_block *cmd, u32 phys_id)
{
	its_mask_encode(&cmd->raw_cmd[1], phys_id, 63, 32);
}

static void its_encode_size(struct its_cmd_block *cmd, u8 size)
{
	its_mask_encode(&cmd->raw_cmd[1], size, 4, 0);
}

static void its_encode_itt(struct its_cmd_block *cmd, u64 itt_addr)
{
	its_mask_encode(&cmd->raw_cmd[2], itt_addr >> 8, 51, 8);
}

static void its_encode_valid(struct its_cmd_block *cmd, int valid)
{
	its_mask_encode(&cmd->raw_cmd[2], !!valid, 63, 63);
}

static void its_encode_target(struct its_cmd_block *cmd, u64 target_addr)
{
	its_mask_encode(&cmd->raw_cmd[2], target_addr >> 16, 51, 16);
}

static void its_encode_collection(struct its_cmd_block *cmd, u16 col)
{
	its_mask_encode(&cmd->raw_cmd[2], col, 15, 0);
}

static void its_encode_vpeid(struct its_cmd_block *cmd, u16 vpeid)
{
	its_mask_encode(&cmd->raw_cmd[1], vpeid, 47, 32);
}

static void its_encode_virt_id(struct its_cmd_block *cmd, u32 virt_id)
{
	its_mask_encode(&cmd->raw_cmd[2], virt_id, 31, 0);
}

static void its_encode_db_phys_id(struct its_cmd_block *cmd, u32 db_phys_id)
{
	its_mask_encode(&cmd->raw_cmd[2], db_phys_id, 63, 32);
}

static void its_encode_db_valid(struct its_cmd_block *cmd, bool db_valid)
{
	its_mask_encode(&cmd->raw_cmd[2], db_valid, 0, 0);
}

static void its_encode_seq_num(struct its_cmd_block *cmd, u16 seq_num)
{
	its_mask_encode(&cmd->raw_cmd[0], seq_num, 47, 32);
}

static void its_encode_its_list(struct its_cmd_block *cmd, u16 its_list)
{
	its_mask_encode(&cmd->raw_cmd[1], its_list, 15, 0);
}

static void its_encode_vpt_addr(struct its_cmd_block *cmd, u64 vpt_pa)
{
	its_mask_encode(&cmd->raw_cmd[3], vpt_pa >> 16, 51, 16);
}

static void its_encode_vpt_size(struct its_cmd_block *cmd, u8 vpt_size)
{
	its_mask_encode(&cmd->raw_cmd[3], vpt_size, 4, 0);
}

static inline void its_fixup_cmd(struct its_cmd_block *cmd)
{
	/* Let's fixup BE commands */
	cmd->raw_cmd[0] = cpu_to_le64(cmd->raw_cmd[0]);
	cmd->raw_cmd[1] = cpu_to_le64(cmd->raw_cmd[1]);
	cmd->raw_cmd[2] = cpu_to_le64(cmd->raw_cmd[2]);
	cmd->raw_cmd[3] = cpu_to_le64(cmd->raw_cmd[3]);
}

static struct its_collection *its_build_mapd_cmd(struct its_cmd_block *cmd,
						 struct its_cmd_desc *desc)
{
	unsigned long itt_addr;
	u8 size = ilog2(desc->its_mapd_cmd.dev->nr_ites);

	itt_addr = virt_to_phys(desc->its_mapd_cmd.dev->itt);
	itt_addr = ALIGN(itt_addr, ITS_ITT_ALIGN);

	its_encode_cmd(cmd, GITS_CMD_MAPD);
	its_encode_devid(cmd, desc->its_mapd_cmd.dev->device_id);
	its_encode_size(cmd, size - 1);
	its_encode_itt(cmd, itt_addr);
	its_encode_valid(cmd, desc->its_mapd_cmd.valid);

	its_fixup_cmd(cmd);

	return NULL;
}

static struct its_collection *its_build_mapc_cmd(struct its_cmd_block *cmd,
						 struct its_cmd_desc *desc)
{
	its_encode_cmd(cmd, GITS_CMD_MAPC);
	its_encode_collection(cmd, desc->its_mapc_cmd.col->col_id);
	its_encode_target(cmd, desc->its_mapc_cmd.col->target_address);
	its_encode_valid(cmd, desc->its_mapc_cmd.valid);

	its_fixup_cmd(cmd);

	return desc->its_mapc_cmd.col;
}

static struct its_collection *its_build_mapti_cmd(struct its_cmd_block *cmd,
						  struct its_cmd_desc *desc)
{
	struct its_collection *col;

	col = dev_event_to_col(desc->its_mapti_cmd.dev,
			       desc->its_mapti_cmd.event_id);

	its_encode_cmd(cmd, GITS_CMD_MAPTI);
	its_encode_devid(cmd, desc->its_mapti_cmd.dev->device_id);
	its_encode_event_id(cmd, desc->its_mapti_cmd.event_id);
	its_encode_phys_id(cmd, desc->its_mapti_cmd.phys_id);
	its_encode_collection(cmd, col->col_id);

	its_fixup_cmd(cmd);

	return col;
}

static struct its_collection *its_build_movi_cmd(struct its_cmd_block *cmd,
						 struct its_cmd_desc *desc)
{
	struct its_collection *col;

	col = dev_event_to_col(desc->its_movi_cmd.dev,
			       desc->its_movi_cmd.event_id);

	its_encode_cmd(cmd, GITS_CMD_MOVI);
	its_encode_devid(cmd, desc->its_movi_cmd.dev->device_id);
	its_encode_event_id(cmd, desc->its_movi_cmd.event_id);
	its_encode_collection(cmd, desc->its_movi_cmd.col->col_id);

	its_fixup_cmd(cmd);

	return col;
}

static struct its_collection *its_build_discard_cmd(struct its_cmd_block *cmd,
						    struct its_cmd_desc *desc)
{
	struct its_collection *col;

	col = dev_event_to_col(desc->its_discard_cmd.dev,
			       desc->its_discard_cmd.event_id);

	its_encode_cmd(cmd, GITS_CMD_DISCARD);
	its_encode_devid(cmd, desc->its_discard_cmd.dev->device_id);
	its_encode_event_id(cmd, desc->its_discard_cmd.event_id);

	its_fixup_cmd(cmd);

	return col;
}

static struct its_collection *its_build_inv_cmd(struct its_cmd_block *cmd,
						struct its_cmd_desc *desc)
{
	struct its_collection *col;

	col = dev_event_to_col(desc->its_inv_cmd.dev,
			       desc->its_inv_cmd.event_id);

	its_encode_cmd(cmd, GITS_CMD_INV);
	its_encode_devid(cmd, desc->its_inv_cmd.dev->device_id);
	its_encode_event_id(cmd, desc->its_inv_cmd.event_id);

	its_fixup_cmd(cmd);

	return col;
}

static struct its_collection *its_build_int_cmd(struct its_cmd_block *cmd,
						struct its_cmd_desc *desc)
{
	struct its_collection *col;

	col = dev_event_to_col(desc->its_int_cmd.dev,
			       desc->its_int_cmd.event_id);

	its_encode_cmd(cmd, GITS_CMD_INT);
	its_encode_devid(cmd, desc->its_int_cmd.dev->device_id);
	its_encode_event_id(cmd, desc->its_int_cmd.event_id);

	its_fixup_cmd(cmd);

	return col;
}

static struct its_collection *its_build_clear_cmd(struct its_cmd_block *cmd,
						  struct its_cmd_desc *desc)
{
	struct its_collection *col;

	col = dev_event_to_col(desc->its_clear_cmd.dev,
			       desc->its_clear_cmd.event_id);

	its_encode_cmd(cmd, GITS_CMD_CLEAR);
	its_encode_devid(cmd, desc->its_clear_cmd.dev->device_id);
	its_encode_event_id(cmd, desc->its_clear_cmd.event_id);

	its_fixup_cmd(cmd);

	return col;
}

static struct its_collection *its_build_invall_cmd(struct its_cmd_block *cmd,
						   struct its_cmd_desc *desc)
{
	its_encode_cmd(cmd, GITS_CMD_INVALL);
	its_encode_collection(cmd, desc->its_mapc_cmd.col->col_id);

	its_fixup_cmd(cmd);

	return NULL;
}

static struct its_vpe *its_build_vinvall_cmd(struct its_cmd_block *cmd,
					     struct its_cmd_desc *desc)
{
	its_encode_cmd(cmd, GITS_CMD_VINVALL);
	its_encode_vpeid(cmd, desc->its_vinvall_cmd.vpe->vpe_id);

	its_fixup_cmd(cmd);

	return desc->its_vinvall_cmd.vpe;
}

static struct its_vpe *its_build_vmapp_cmd(struct its_cmd_block *cmd,
					   struct its_cmd_desc *desc)
{
	unsigned long vpt_addr;

	vpt_addr = virt_to_phys(page_address(desc->its_vmapp_cmd.vpe->vpt_page));

	its_encode_cmd(cmd, GITS_CMD_VMAPP);
	its_encode_vpeid(cmd, desc->its_vmapp_cmd.vpe->vpe_id);
	its_encode_valid(cmd, desc->its_vmapp_cmd.valid);
	its_encode_target(cmd, desc->its_vmapp_cmd.col->target_address);
	its_encode_vpt_addr(cmd, vpt_addr);
	its_encode_vpt_size(cmd, LPI_NRBITS - 1);

	its_fixup_cmd(cmd);

	return desc->its_vmapp_cmd.vpe;
}

static struct its_vpe *its_build_vmapti_cmd(struct its_cmd_block *cmd,
					    struct its_cmd_desc *desc)
{
	u32 db;

	if (desc->its_vmapti_cmd.db_enabled)
		db = desc->its_vmapti_cmd.vpe->vpe_db_lpi;
	else
		db = 1023;

	its_encode_cmd(cmd, GITS_CMD_VMAPTI);
	its_encode_devid(cmd, desc->its_vmapti_cmd.dev->device_id);
	its_encode_vpeid(cmd, desc->its_vmapti_cmd.vpe->vpe_id);
	its_encode_event_id(cmd, desc->its_vmapti_cmd.event_id);
	its_encode_db_phys_id(cmd, db);
	its_encode_virt_id(cmd, desc->its_vmapti_cmd.virt_id);

	its_fixup_cmd(cmd);

	return desc->its_vmapti_cmd.vpe;
}

static struct its_vpe *its_build_vmovi_cmd(struct its_cmd_block *cmd,
					   struct its_cmd_desc *desc)
{
	u32 db;

	if (desc->its_vmovi_cmd.db_enabled)
		db = desc->its_vmovi_cmd.vpe->vpe_db_lpi;
	else
		db = 1023;

	its_encode_cmd(cmd, GITS_CMD_VMOVI);
	its_encode_devid(cmd, desc->its_vmovi_cmd.dev->device_id);
	its_encode_vpeid(cmd, desc->its_vmovi_cmd.vpe->vpe_id);
	its_encode_event_id(cmd, desc->its_vmovi_cmd.event_id);
	its_encode_db_phys_id(cmd, db);
	its_encode_db_valid(cmd, true);

	its_fixup_cmd(cmd);

	return desc->its_vmovi_cmd.vpe;
}

static struct its_vpe *its_build_vmovp_cmd(struct its_cmd_block *cmd,
					   struct its_cmd_desc *desc)
{
	its_encode_cmd(cmd, GITS_CMD_VMOVP);
	its_encode_seq_num(cmd, desc->its_vmovp_cmd.seq_num);
	its_encode_its_list(cmd, desc->its_vmovp_cmd.its_list);
	its_encode_vpeid(cmd, desc->its_vmovp_cmd.vpe->vpe_id);
	its_encode_target(cmd, desc->its_vmovp_cmd.col->target_address);

	its_fixup_cmd(cmd);

	return desc->its_vmovp_cmd.vpe;
}

static u64 its_cmd_ptr_to_offset(struct its_node *its,
				 struct its_cmd_block *ptr)
{
	return (ptr - its->cmd_base) * sizeof(*ptr);
}

static int its_queue_full(struct its_node *its)
{
	int widx;
	int ridx;

	widx = its->cmd_write - its->cmd_base;
	ridx = readl_relaxed(its->base + GITS_CREADR) / sizeof(struct its_cmd_block);

	/* This is incredibly unlikely to happen, unless the ITS locks up. */
	if (((widx + 1) % ITS_CMD_QUEUE_NR_ENTRIES) == ridx)
		return 1;

	return 0;
}

static struct its_cmd_block *its_allocate_entry(struct its_node *its)
{
	struct its_cmd_block *cmd;
	u32 count = 1000000;	/* 1s! */

	while (its_queue_full(its)) {
		count--;
		if (!count) {
			pr_err_ratelimited("ITS queue not draining\n");
			return NULL;
		}
		cpu_relax();
		udelay(1);
	}

	cmd = its->cmd_write++;

	/* Handle queue wrapping */
	if (its->cmd_write == (its->cmd_base + ITS_CMD_QUEUE_NR_ENTRIES))
		its->cmd_write = its->cmd_base;

	/* Clear command  */
	cmd->raw_cmd[0] = 0;
	cmd->raw_cmd[1] = 0;
	cmd->raw_cmd[2] = 0;
	cmd->raw_cmd[3] = 0;

	return cmd;
}

static struct its_cmd_block *its_post_commands(struct its_node *its)
{
	u64 wr = its_cmd_ptr_to_offset(its, its->cmd_write);

	writel_relaxed(wr, its->base + GITS_CWRITER);

	return its->cmd_write;
}

static void its_flush_cmd(struct its_node *its, struct its_cmd_block *cmd)
{
	/*
	 * Make sure the commands written to memory are observable by
	 * the ITS.
	 */
	if (its->flags & ITS_FLAGS_CMDQ_NEEDS_FLUSHING)
		gic_flush_dcache_to_poc(cmd, sizeof(*cmd));
	else
		dsb(ishst);
}

static void its_wait_for_range_completion(struct its_node *its,
					  struct its_cmd_block *from,
					  struct its_cmd_block *to)
{
	u64 rd_idx, from_idx, to_idx;
	u32 count = 1000000;	/* 1s! */

	from_idx = its_cmd_ptr_to_offset(its, from);
	to_idx = its_cmd_ptr_to_offset(its, to);

	while (1) {
		rd_idx = readl_relaxed(its->base + GITS_CREADR);

		/* Direct case */
		if (from_idx < to_idx && rd_idx >= to_idx)
			break;

		/* Wrapped case */
		if (from_idx >= to_idx && rd_idx >= to_idx && rd_idx < from_idx)
			break;

		count--;
		if (!count) {
			pr_err_ratelimited("ITS queue timeout\n");
			return;
		}
		cpu_relax();
		udelay(1);
	}
}

/* Warning, macro hell follows */
#define BUILD_SINGLE_CMD_FUNC(name, buildtype, synctype, buildfn)	\
void name(struct its_node *its,						\
	  buildtype builder,						\
	  struct its_cmd_desc *desc)					\
{									\
	struct its_cmd_block *cmd, *sync_cmd, *next_cmd;		\
	synctype *sync_obj;						\
	unsigned long flags;						\
									\
	raw_spin_lock_irqsave(&its->lock, flags);			\
									\
	cmd = its_allocate_entry(its);					\
	if (!cmd) {		/* We're soooooo screewed... */		\
		raw_spin_unlock_irqrestore(&its->lock, flags);		\
		return;							\
	}								\
	sync_obj = builder(cmd, desc);					\
	its_flush_cmd(its, cmd);					\
									\
	if (sync_obj) {							\
		sync_cmd = its_allocate_entry(its);			\
		if (!sync_cmd)						\
			goto post;					\
									\
		buildfn(sync_cmd, sync_obj);				\
		its_flush_cmd(its, sync_cmd);				\
	}								\
									\
post:									\
	next_cmd = its_post_commands(its);				\
	raw_spin_unlock_irqrestore(&its->lock, flags);			\
									\
	its_wait_for_range_completion(its, cmd, next_cmd);		\
}

static void its_build_sync_cmd(struct its_cmd_block *sync_cmd,
			       struct its_collection *sync_col)
{
	its_encode_cmd(sync_cmd, GITS_CMD_SYNC);
	its_encode_target(sync_cmd, sync_col->target_address);

	its_fixup_cmd(sync_cmd);
}

static BUILD_SINGLE_CMD_FUNC(its_send_single_command, its_cmd_builder_t,
			     struct its_collection, its_build_sync_cmd)

static void its_build_vsync_cmd(struct its_cmd_block *sync_cmd,
				struct its_vpe *sync_vpe)
{
	its_encode_cmd(sync_cmd, GITS_CMD_VSYNC);
	its_encode_vpeid(sync_cmd, sync_vpe->vpe_id);

	its_fixup_cmd(sync_cmd);
}

static BUILD_SINGLE_CMD_FUNC(its_send_single_vcommand, its_cmd_vbuilder_t,
			     struct its_vpe, its_build_vsync_cmd)

static void its_send_int(struct its_device *dev, u32 event_id)
{
	struct its_cmd_desc desc;

	desc.its_int_cmd.dev = dev;
	desc.its_int_cmd.event_id = event_id;

	its_send_single_command(dev->its, its_build_int_cmd, &desc);
}

static void its_send_clear(struct its_device *dev, u32 event_id)
{
	struct its_cmd_desc desc;

	desc.its_clear_cmd.dev = dev;
	desc.its_clear_cmd.event_id = event_id;

	its_send_single_command(dev->its, its_build_clear_cmd, &desc);
}

static void its_send_inv(struct its_device *dev, u32 event_id)
{
	struct its_cmd_desc desc;

	desc.its_inv_cmd.dev = dev;
	desc.its_inv_cmd.event_id = event_id;

	its_send_single_command(dev->its, its_build_inv_cmd, &desc);
}

static void its_send_mapd(struct its_device *dev, int valid)
{
	struct its_cmd_desc desc;

	desc.its_mapd_cmd.dev = dev;
	desc.its_mapd_cmd.valid = !!valid;

	its_send_single_command(dev->its, its_build_mapd_cmd, &desc);
}

static void its_send_mapc(struct its_node *its, struct its_collection *col,
			  int valid)
{
	struct its_cmd_desc desc;

	desc.its_mapc_cmd.col = col;
	desc.its_mapc_cmd.valid = !!valid;

	its_send_single_command(its, its_build_mapc_cmd, &desc);
}

static void its_send_mapti(struct its_device *dev, u32 irq_id, u32 id)
{
	struct its_cmd_desc desc;

	desc.its_mapti_cmd.dev = dev;
	desc.its_mapti_cmd.phys_id = irq_id;
	desc.its_mapti_cmd.event_id = id;

	its_send_single_command(dev->its, its_build_mapti_cmd, &desc);
}

static void its_send_movi(struct its_device *dev,
			  struct its_collection *col, u32 id)
{
	struct its_cmd_desc desc;

	desc.its_movi_cmd.dev = dev;
	desc.its_movi_cmd.col = col;
	desc.its_movi_cmd.event_id = id;

	its_send_single_command(dev->its, its_build_movi_cmd, &desc);
}

static void its_send_discard(struct its_device *dev, u32 id)
{
	struct its_cmd_desc desc;

	desc.its_discard_cmd.dev = dev;
	desc.its_discard_cmd.event_id = id;

	its_send_single_command(dev->its, its_build_discard_cmd, &desc);
}

static void its_send_invall(struct its_node *its, struct its_collection *col)
{
	struct its_cmd_desc desc;

	desc.its_invall_cmd.col = col;

	its_send_single_command(its, its_build_invall_cmd, &desc);
}

static void its_send_vmapti(struct its_device *dev, u32 id)
{
	struct its_vlpi_map *map = &dev->event_map.vlpi_maps[id];
	struct its_cmd_desc desc;

	desc.its_vmapti_cmd.vpe = map->vpe;
	desc.its_vmapti_cmd.dev = dev;
	desc.its_vmapti_cmd.virt_id = map->vintid;
	desc.its_vmapti_cmd.event_id = id;
	desc.its_vmapti_cmd.db_enabled = map->db_enabled;

	its_send_single_vcommand(dev->its, its_build_vmapti_cmd, &desc);
}

static void its_send_vmovi(struct its_device *dev, u32 id)
{
	struct its_vlpi_map *map = &dev->event_map.vlpi_maps[id];
	struct its_cmd_desc desc;

	desc.its_vmovi_cmd.vpe = map->vpe;
	desc.its_vmovi_cmd.dev = dev;
	desc.its_vmovi_cmd.event_id = id;
	desc.its_vmovi_cmd.db_enabled = map->db_enabled;

	its_send_single_vcommand(dev->its, its_build_vmovi_cmd, &desc);
}

static void its_send_vmapp(struct its_vpe *vpe, bool valid)
{
	struct its_cmd_desc desc;
	struct its_node *its;

	desc.its_vmapp_cmd.vpe = vpe;
	desc.its_vmapp_cmd.valid = valid;

	list_for_each_entry(its, &its_nodes, entry) {
		if (!its->is_v4)
			continue;

		desc.its_vmapp_cmd.col = &its->collections[vpe->col_idx];
		its_send_single_vcommand(its, its_build_vmapp_cmd, &desc);
	}
}

static void its_send_vmovp(struct its_vpe *vpe)
{
	struct its_cmd_desc desc;
	struct its_node *its;
	unsigned long flags;
	int col_id = vpe->col_idx;

	desc.its_vmovp_cmd.vpe = vpe;
	desc.its_vmovp_cmd.its_list = (u16)its_list_map;

	if (!its_list_map) {
		its = list_first_entry(&its_nodes, struct its_node, entry);
		desc.its_vmovp_cmd.seq_num = 0;
		desc.its_vmovp_cmd.col = &its->collections[col_id];
		its_send_single_vcommand(its, its_build_vmovp_cmd, &desc);
		return;
	}

	/*
	 * Yet another marvel of the architecture. If using the
	 * its_list "feature", we need to make sure that all ITSs
	 * receive all VMOVP commands in the same order. The only way
	 * to guarantee this is to make vmovp a serialization point.
	 *
	 * Wall <-- Head.
	 */
	raw_spin_lock_irqsave(&vmovp_lock, flags);

	desc.its_vmovp_cmd.seq_num = vmovp_seq_num++;

	/* Emit VMOVPs */
	list_for_each_entry(its, &its_nodes, entry) {
		if (!its->is_v4)
			continue;

		desc.its_vmovp_cmd.col = &its->collections[col_id];
		its_send_single_vcommand(its, its_build_vmovp_cmd, &desc);
	}

	raw_spin_unlock_irqrestore(&vmovp_lock, flags);
}

static void its_send_vinvall(struct its_vpe *vpe)
{
	struct its_cmd_desc desc;
	struct its_node *its;

	desc.its_vinvall_cmd.vpe = vpe;

	list_for_each_entry(its, &its_nodes, entry) {
		if (!its->is_v4)
			continue;
		its_send_single_vcommand(its, its_build_vinvall_cmd, &desc);
	}
}

/*
 * irqchip functions - assumes MSI, mostly.
 */

static inline u32 its_get_event_id(struct irq_data *d)
{
	struct its_device *its_dev = irq_data_get_irq_chip_data(d);
	return d->hwirq - its_dev->event_map.lpi_base;
}

static void lpi_write_config(struct irq_data *d, u8 clr, u8 set)
{
	irq_hw_number_t hwirq;
	struct page *prop_page;
	u8 *cfg;

	if (irqd_is_forwarded_to_vcpu(d)) {
		struct its_device *its_dev = irq_data_get_irq_chip_data(d);
		u32 event = its_get_event_id(d);

		prop_page = its_dev->event_map.vm->vprop_page;
		hwirq = its_dev->event_map.vlpi_maps[event].vintid;
	} else {
		prop_page = gic_rdists->prop_page;
		hwirq = d->hwirq;
	}

	cfg = page_address(prop_page) + hwirq - 8192;
	*cfg &= ~clr;
	*cfg |= set | LPI_PROP_GROUP1;

	/*
	 * Make the above write visible to the redistributors.
	 * And yes, we're flushing exactly: One. Single. Byte.
	 * Humpf...
	 */
	if (gic_rdists->flags & RDIST_FLAGS_PROPBASE_NEEDS_FLUSHING)
		gic_flush_dcache_to_poc(cfg, sizeof(*cfg));
	else
		dsb(ishst);
}

static void lpi_update_config(struct irq_data *d, u8 clr, u8 set)
{
	struct its_device *its_dev = irq_data_get_irq_chip_data(d);

	lpi_write_config(d, clr, set);
	its_send_inv(its_dev, its_get_event_id(d));
}

static void its_vlpi_set_doorbell(struct irq_data *d, bool enable)
{
	struct its_device *its_dev = irq_data_get_irq_chip_data(d);
	u32 event = its_get_event_id(d);

	if (its_dev->event_map.vlpi_maps[event].db_enabled == enable)
		return;

	its_dev->event_map.vlpi_maps[event].db_enabled = enable;

	/*
	 * More fun with the architecture:
	 *
	 * Ideally, we'd issue a VMAPTI to set the doorbell to its LPI
	 * value or to 1023, depending on the enable bit. But that
	 * would be issueing a mapping for an /existing/ DevID+EventID
	 * pair, which is UNPREDICTABLE. Instead, let's issue a VMOVI
	 * to the /same/ vPE, using this opportunity to adjust the
	 * doorbell. Mouahahahaha. We loves it, Precious.
	 */
	its_send_vmovi(its_dev, event);
}

static void its_mask_irq(struct irq_data *d)
{
	if (irqd_is_forwarded_to_vcpu(d))
		its_vlpi_set_doorbell(d, false);

	lpi_update_config(d, LPI_PROP_ENABLED, 0);
}

static void its_unmask_irq(struct irq_data *d)
{
	if (irqd_is_forwarded_to_vcpu(d))
		its_vlpi_set_doorbell(d, true);

	lpi_update_config(d, 0, LPI_PROP_ENABLED);
}

static int its_set_affinity(struct irq_data *d, const struct cpumask *mask_val,
			    bool force)
{
	unsigned int cpu;
	const struct cpumask *cpu_mask = cpu_online_mask;
	struct its_device *its_dev = irq_data_get_irq_chip_data(d);
	struct its_collection *target_col;
	u32 id = its_get_event_id(d);

	/* A forwarded interrupt should use irq_set_vcpu_affinity */
	if (irqd_is_forwarded_to_vcpu(d))
		return -EINVAL;

       /* lpi cannot be routed to a redistributor that is on a foreign node */
	if (its_dev->its->flags & ITS_FLAGS_WORKAROUND_CAVIUM_23144) {
		if (its_dev->its->numa_node >= 0) {
			cpu_mask = cpumask_of_node(its_dev->its->numa_node);
			if (!cpumask_intersects(mask_val, cpu_mask))
				return -EINVAL;
		}
	}

	cpu = cpumask_any_and(mask_val, cpu_mask);

	if (cpu >= nr_cpu_ids)
		return -EINVAL;

	/* don't set the affinity when the target cpu is same as current one */
	if (cpu != its_dev->event_map.col_map[id]) {
		target_col = &its_dev->its->collections[cpu];
		its_send_movi(its_dev, target_col, id);
		its_dev->event_map.col_map[id] = cpu;
<<<<<<< HEAD
=======
		irq_data_update_effective_affinity(d, cpumask_of(cpu));
>>>>>>> bb176f67
	}

	return IRQ_SET_MASK_OK_DONE;
}

static void its_irq_compose_msi_msg(struct irq_data *d, struct msi_msg *msg)
{
	struct its_device *its_dev = irq_data_get_irq_chip_data(d);
	struct its_node *its;
	u64 addr;

	its = its_dev->its;
	addr = its->phys_base + GITS_TRANSLATER;

	msg->address_lo		= lower_32_bits(addr);
	msg->address_hi		= upper_32_bits(addr);
	msg->data		= its_get_event_id(d);

	iommu_dma_map_msi_msg(d->irq, msg);
}

static int its_irq_set_irqchip_state(struct irq_data *d,
				     enum irqchip_irq_state which,
				     bool state)
{
	struct its_device *its_dev = irq_data_get_irq_chip_data(d);
	u32 event = its_get_event_id(d);

<<<<<<< HEAD
/*
 * How we allocate LPIs:
 *
 * The GIC has id_bits bits for interrupt identifiers. From there, we
 * must subtract 8192 which are reserved for SGIs/PPIs/SPIs. Then, as
 * we allocate LPIs by chunks of 32, we can shift the whole thing by 5
 * bits to the right.
 *
 * This gives us (((1UL << id_bits) - 8192) >> 5) possible allocations.
 */
#define IRQS_PER_CHUNK_SHIFT	5
#define IRQS_PER_CHUNK		(1 << IRQS_PER_CHUNK_SHIFT)
#define ITS_MAX_LPI_NRBITS	16 /* 64K LPIs */

static unsigned long *lpi_bitmap;
static u32 lpi_chunks;
static u32 lpi_id_bits;
static DEFINE_SPINLOCK(lpi_lock);
=======
	if (which != IRQCHIP_STATE_PENDING)
		return -EINVAL;

	if (state)
		its_send_int(its_dev, event);
	else
		its_send_clear(its_dev, event);
>>>>>>> bb176f67

	return 0;
}

static int its_vlpi_map(struct irq_data *d, struct its_cmd_info *info)
{
	struct its_device *its_dev = irq_data_get_irq_chip_data(d);
	u32 event = its_get_event_id(d);
	int ret = 0;

	if (!info->map)
		return -EINVAL;

	mutex_lock(&its_dev->event_map.vlpi_lock);

	if (!its_dev->event_map.vm) {
		struct its_vlpi_map *maps;

		maps = kzalloc(sizeof(*maps) * its_dev->event_map.nr_lpis,
			       GFP_KERNEL);
		if (!maps) {
			ret = -ENOMEM;
			goto out;
		}

		its_dev->event_map.vm = info->map->vm;
		its_dev->event_map.vlpi_maps = maps;
	} else if (its_dev->event_map.vm != info->map->vm) {
		ret = -EINVAL;
		goto out;
	}

	/* Get our private copy of the mapping information */
	its_dev->event_map.vlpi_maps[event] = *info->map;

	if (irqd_is_forwarded_to_vcpu(d)) {
		/* Already mapped, move it around */
		its_send_vmovi(its_dev, event);
	} else {
		/* Drop the physical mapping */
		its_send_discard(its_dev, event);

		/* and install the virtual one */
		its_send_vmapti(its_dev, event);
		irqd_set_forwarded_to_vcpu(d);

		/* Increment the number of VLPIs */
		its_dev->event_map.nr_vlpis++;
	}

out:
	mutex_unlock(&its_dev->event_map.vlpi_lock);
	return ret;
}

static int its_vlpi_get(struct irq_data *d, struct its_cmd_info *info)
{
	struct its_device *its_dev = irq_data_get_irq_chip_data(d);
	u32 event = its_get_event_id(d);
	int ret = 0;

	mutex_lock(&its_dev->event_map.vlpi_lock);

	if (!its_dev->event_map.vm ||
	    !its_dev->event_map.vlpi_maps[event].vm) {
		ret = -EINVAL;
		goto out;
	}

	/* Copy our mapping information to the incoming request */
	*info->map = its_dev->event_map.vlpi_maps[event];

out:
	mutex_unlock(&its_dev->event_map.vlpi_lock);
	return ret;
}

static int its_vlpi_unmap(struct irq_data *d)
{
	struct its_device *its_dev = irq_data_get_irq_chip_data(d);
	u32 event = its_get_event_id(d);
	int ret = 0;

	mutex_lock(&its_dev->event_map.vlpi_lock);

	if (!its_dev->event_map.vm || !irqd_is_forwarded_to_vcpu(d)) {
		ret = -EINVAL;
		goto out;
	}

	/* Drop the virtual mapping */
	its_send_discard(its_dev, event);

	/* and restore the physical one */
	irqd_clr_forwarded_to_vcpu(d);
	its_send_mapti(its_dev, d->hwirq, event);
	lpi_update_config(d, 0xff, (LPI_PROP_DEFAULT_PRIO |
				    LPI_PROP_ENABLED |
				    LPI_PROP_GROUP1));

	/*
	 * Drop the refcount and make the device available again if
	 * this was the last VLPI.
	 */
	if (!--its_dev->event_map.nr_vlpis) {
		its_dev->event_map.vm = NULL;
		kfree(its_dev->event_map.vlpi_maps);
	}

out:
	mutex_unlock(&its_dev->event_map.vlpi_lock);
	return ret;
}

static int its_vlpi_prop_update(struct irq_data *d, struct its_cmd_info *info)
{
	struct its_device *its_dev = irq_data_get_irq_chip_data(d);

	if (!its_dev->event_map.vm || !irqd_is_forwarded_to_vcpu(d))
		return -EINVAL;

	if (info->cmd_type == PROP_UPDATE_AND_INV_VLPI)
		lpi_update_config(d, 0xff, info->config);
	else
		lpi_write_config(d, 0xff, info->config);
	its_vlpi_set_doorbell(d, !!(info->config & LPI_PROP_ENABLED));

	return 0;
}

static int its_irq_set_vcpu_affinity(struct irq_data *d, void *vcpu_info)
{
	struct its_device *its_dev = irq_data_get_irq_chip_data(d);
	struct its_cmd_info *info = vcpu_info;

	/* Need a v4 ITS */
	if (!its_dev->its->is_v4)
		return -EINVAL;

	/* Unmap request? */
	if (!info)
		return its_vlpi_unmap(d);

	switch (info->cmd_type) {
	case MAP_VLPI:
		return its_vlpi_map(d, info);

	case GET_VLPI:
		return its_vlpi_get(d, info);

	case PROP_UPDATE_VLPI:
	case PROP_UPDATE_AND_INV_VLPI:
		return its_vlpi_prop_update(d, info);

	default:
		return -EINVAL;
	}
}

static struct irq_chip its_irq_chip = {
	.name			= "ITS",
	.irq_mask		= its_mask_irq,
	.irq_unmask		= its_unmask_irq,
	.irq_eoi		= irq_chip_eoi_parent,
	.irq_set_affinity	= its_set_affinity,
	.irq_compose_msi_msg	= its_irq_compose_msi_msg,
	.irq_set_irqchip_state	= its_irq_set_irqchip_state,
	.irq_set_vcpu_affinity	= its_irq_set_vcpu_affinity,
};

/*
 * How we allocate LPIs:
 *
 * The GIC has id_bits bits for interrupt identifiers. From there, we
 * must subtract 8192 which are reserved for SGIs/PPIs/SPIs. Then, as
 * we allocate LPIs by chunks of 32, we can shift the whole thing by 5
 * bits to the right.
 *
 * This gives us (((1UL << id_bits) - 8192) >> 5) possible allocations.
 */
#define IRQS_PER_CHUNK_SHIFT	5
#define IRQS_PER_CHUNK		(1 << IRQS_PER_CHUNK_SHIFT)
#define ITS_MAX_LPI_NRBITS	16 /* 64K LPIs */

static unsigned long *lpi_bitmap;
static u32 lpi_chunks;
static DEFINE_SPINLOCK(lpi_lock);

static int its_lpi_to_chunk(int lpi)
{
	return (lpi - 8192) >> IRQS_PER_CHUNK_SHIFT;
}

static int its_chunk_to_lpi(int chunk)
{
	return (chunk << IRQS_PER_CHUNK_SHIFT) + 8192;
}

static int __init its_lpi_init(u32 id_bits)
{
	lpi_chunks = its_lpi_to_chunk(1UL << id_bits);

	lpi_bitmap = kzalloc(BITS_TO_LONGS(lpi_chunks) * sizeof(long),
			     GFP_KERNEL);
	if (!lpi_bitmap) {
		lpi_chunks = 0;
		return -ENOMEM;
	}

	pr_info("ITS: Allocated %d chunks for LPIs\n", (int)lpi_chunks);
	return 0;
}

static unsigned long *its_lpi_alloc_chunks(int nr_irqs, int *base, int *nr_ids)
{
	unsigned long *bitmap = NULL;
	int chunk_id;
	int nr_chunks;
	int i;

	nr_chunks = DIV_ROUND_UP(nr_irqs, IRQS_PER_CHUNK);

	spin_lock(&lpi_lock);

	do {
		chunk_id = bitmap_find_next_zero_area(lpi_bitmap, lpi_chunks,
						      0, nr_chunks, 0);
		if (chunk_id < lpi_chunks)
			break;

		nr_chunks--;
	} while (nr_chunks > 0);

	if (!nr_chunks)
		goto out;

	bitmap = kzalloc(BITS_TO_LONGS(nr_chunks * IRQS_PER_CHUNK) * sizeof (long),
			 GFP_ATOMIC);
	if (!bitmap)
		goto out;

	for (i = 0; i < nr_chunks; i++)
		set_bit(chunk_id + i, lpi_bitmap);

	*base = its_chunk_to_lpi(chunk_id);
	*nr_ids = nr_chunks * IRQS_PER_CHUNK;

out:
	spin_unlock(&lpi_lock);

	if (!bitmap)
		*base = *nr_ids = 0;

	return bitmap;
}

static void its_lpi_free_chunks(unsigned long *bitmap, int base, int nr_ids)
{
	int lpi;

	spin_lock(&lpi_lock);

	for (lpi = base; lpi < (base + nr_ids); lpi += IRQS_PER_CHUNK) {
		int chunk = its_lpi_to_chunk(lpi);

		BUG_ON(chunk > lpi_chunks);
		if (test_bit(chunk, lpi_bitmap)) {
			clear_bit(chunk, lpi_bitmap);
		} else {
			pr_err("Bad LPI chunk %d\n", chunk);
		}
	}

	spin_unlock(&lpi_lock);

	kfree(bitmap);
}

<<<<<<< HEAD
/*
 * We allocate memory for PROPBASE to cover 2 ^ lpi_id_bits LPIs to
 * deal with (one configuration byte per interrupt). PENDBASE has to
 * be 64kB aligned (one bit per LPI, plus 8192 bits for SPI/PPI/SGI).
 */
#define LPI_NRBITS		lpi_id_bits
#define LPI_PROPBASE_SZ		ALIGN(BIT(LPI_NRBITS), SZ_64K)
#define LPI_PENDBASE_SZ		ALIGN(BIT(LPI_NRBITS) / 8, SZ_64K)
=======
static struct page *its_allocate_prop_table(gfp_t gfp_flags)
{
	struct page *prop_page;

	prop_page = alloc_pages(gfp_flags, get_order(LPI_PROPBASE_SZ));
	if (!prop_page)
		return NULL;
>>>>>>> bb176f67

	/* Priority 0xa0, Group-1, disabled */
	memset(page_address(prop_page),
	       LPI_PROP_DEFAULT_PRIO | LPI_PROP_GROUP1,
	       LPI_PROPBASE_SZ);

	/* Make sure the GIC will observe the written configuration */
	gic_flush_dcache_to_poc(page_address(prop_page), LPI_PROPBASE_SZ);

	return prop_page;
}

static void its_free_prop_table(struct page *prop_page)
{
	free_pages((unsigned long)page_address(prop_page),
		   get_order(LPI_PROPBASE_SZ));
}

static int __init its_alloc_lpi_tables(void)
{
	phys_addr_t paddr;

	lpi_id_bits = min_t(u32, gic_rdists->id_bits, ITS_MAX_LPI_NRBITS);
<<<<<<< HEAD
	gic_rdists->prop_page = alloc_pages(GFP_NOWAIT,
					   get_order(LPI_PROPBASE_SZ));
=======
	gic_rdists->prop_page = its_allocate_prop_table(GFP_NOWAIT);
>>>>>>> bb176f67
	if (!gic_rdists->prop_page) {
		pr_err("Failed to allocate PROPBASE\n");
		return -ENOMEM;
	}

	paddr = page_to_phys(gic_rdists->prop_page);
	pr_info("GIC: using LPI property table @%pa\n", &paddr);

<<<<<<< HEAD
	/* Priority 0xa0, Group-1, disabled */
	memset(page_address(gic_rdists->prop_page),
	       LPI_PROP_DEFAULT_PRIO | LPI_PROP_GROUP1,
	       LPI_PROPBASE_SZ);

	/* Make sure the GIC will observe the written configuration */
	gic_flush_dcache_to_poc(page_address(gic_rdists->prop_page), LPI_PROPBASE_SZ);

=======
>>>>>>> bb176f67
	return its_lpi_init(lpi_id_bits);
}

static const char *its_base_type_string[] = {
	[GITS_BASER_TYPE_DEVICE]	= "Devices",
	[GITS_BASER_TYPE_VCPU]		= "Virtual CPUs",
	[GITS_BASER_TYPE_RESERVED3]	= "Reserved (3)",
	[GITS_BASER_TYPE_COLLECTION]	= "Interrupt Collections",
	[GITS_BASER_TYPE_RESERVED5] 	= "Reserved (5)",
	[GITS_BASER_TYPE_RESERVED6] 	= "Reserved (6)",
	[GITS_BASER_TYPE_RESERVED7] 	= "Reserved (7)",
};

static u64 its_read_baser(struct its_node *its, struct its_baser *baser)
{
	u32 idx = baser - its->tables;

	return gits_read_baser(its->base + GITS_BASER + (idx << 3));
}

static void its_write_baser(struct its_node *its, struct its_baser *baser,
			    u64 val)
{
	u32 idx = baser - its->tables;

	gits_write_baser(val, its->base + GITS_BASER + (idx << 3));
	baser->val = its_read_baser(its, baser);
}

static int its_setup_baser(struct its_node *its, struct its_baser *baser,
			   u64 cache, u64 shr, u32 psz, u32 order,
			   bool indirect)
{
	u64 val = its_read_baser(its, baser);
	u64 esz = GITS_BASER_ENTRY_SIZE(val);
	u64 type = GITS_BASER_TYPE(val);
	u64 baser_phys, tmp;
	u32 alloc_pages;
	void *base;

retry_alloc_baser:
	alloc_pages = (PAGE_ORDER_TO_SIZE(order) / psz);
	if (alloc_pages > GITS_BASER_PAGES_MAX) {
		pr_warn("ITS@%pa: %s too large, reduce ITS pages %u->%u\n",
			&its->phys_base, its_base_type_string[type],
			alloc_pages, GITS_BASER_PAGES_MAX);
		alloc_pages = GITS_BASER_PAGES_MAX;
		order = get_order(GITS_BASER_PAGES_MAX * psz);
	}

	base = (void *)__get_free_pages(GFP_KERNEL | __GFP_ZERO, order);
	if (!base)
		return -ENOMEM;

	baser_phys = virt_to_phys(base);

	/* Check if the physical address of the memory is above 48bits */
	if (IS_ENABLED(CONFIG_ARM64_64K_PAGES) && (baser_phys >> 48)) {

		/* 52bit PA is supported only when PageSize=64K */
		if (psz != SZ_64K) {
			pr_err("ITS: no 52bit PA support when psz=%d\n", psz);
			free_pages((unsigned long)base, order);
			return -ENXIO;
		}

		/* Convert 52bit PA to 48bit field */
		baser_phys = GITS_BASER_PHYS_52_to_48(baser_phys);
	}

retry_baser:
	val = (baser_phys					 |
		(type << GITS_BASER_TYPE_SHIFT)			 |
		((esz - 1) << GITS_BASER_ENTRY_SIZE_SHIFT)	 |
		((alloc_pages - 1) << GITS_BASER_PAGES_SHIFT)	 |
		cache						 |
		shr						 |
		GITS_BASER_VALID);

	val |=	indirect ? GITS_BASER_INDIRECT : 0x0;

	switch (psz) {
	case SZ_4K:
		val |= GITS_BASER_PAGE_SIZE_4K;
		break;
	case SZ_16K:
		val |= GITS_BASER_PAGE_SIZE_16K;
		break;
	case SZ_64K:
		val |= GITS_BASER_PAGE_SIZE_64K;
		break;
	}

	its_write_baser(its, baser, val);
	tmp = baser->val;

	if ((val ^ tmp) & GITS_BASER_SHAREABILITY_MASK) {
		/*
		 * Shareability didn't stick. Just use
		 * whatever the read reported, which is likely
		 * to be the only thing this redistributor
		 * supports. If that's zero, make it
		 * non-cacheable as well.
		 */
		shr = tmp & GITS_BASER_SHAREABILITY_MASK;
		if (!shr) {
			cache = GITS_BASER_nC;
			gic_flush_dcache_to_poc(base, PAGE_ORDER_TO_SIZE(order));
		}
		goto retry_baser;
	}

	if ((val ^ tmp) & GITS_BASER_PAGE_SIZE_MASK) {
		/*
		 * Page size didn't stick. Let's try a smaller
		 * size and retry. If we reach 4K, then
		 * something is horribly wrong...
		 */
		free_pages((unsigned long)base, order);
		baser->base = NULL;

		switch (psz) {
		case SZ_16K:
			psz = SZ_4K;
			goto retry_alloc_baser;
		case SZ_64K:
			psz = SZ_16K;
			goto retry_alloc_baser;
		}
	}

	if (val != tmp) {
		pr_err("ITS@%pa: %s doesn't stick: %llx %llx\n",
		       &its->phys_base, its_base_type_string[type],
		       val, tmp);
		free_pages((unsigned long)base, order);
		return -ENXIO;
	}

	baser->order = order;
	baser->base = base;
	baser->psz = psz;
	tmp = indirect ? GITS_LVL1_ENTRY_SIZE : esz;

	pr_info("ITS@%pa: allocated %d %s @%lx (%s, esz %d, psz %dK, shr %d)\n",
		&its->phys_base, (int)(PAGE_ORDER_TO_SIZE(order) / (int)tmp),
		its_base_type_string[type],
		(unsigned long)virt_to_phys(base),
		indirect ? "indirect" : "flat", (int)esz,
		psz / SZ_1K, (int)shr >> GITS_BASER_SHAREABILITY_SHIFT);

	return 0;
}

static bool its_parse_indirect_baser(struct its_node *its,
				     struct its_baser *baser,
				     u32 psz, u32 *order, u32 ids)
{
	u64 tmp = its_read_baser(its, baser);
	u64 type = GITS_BASER_TYPE(tmp);
	u64 esz = GITS_BASER_ENTRY_SIZE(tmp);
	u64 val = GITS_BASER_InnerShareable | GITS_BASER_RaWaWb;
	u32 new_order = *order;
	bool indirect = false;

	/* No need to enable Indirection if memory requirement < (psz*2)bytes */
	if ((esz << ids) > (psz * 2)) {
		/*
		 * Find out whether hw supports a single or two-level table by
		 * table by reading bit at offset '62' after writing '1' to it.
		 */
		its_write_baser(its, baser, val | GITS_BASER_INDIRECT);
		indirect = !!(baser->val & GITS_BASER_INDIRECT);

		if (indirect) {
			/*
			 * The size of the lvl2 table is equal to ITS page size
			 * which is 'psz'. For computing lvl1 table size,
			 * subtract ID bits that sparse lvl2 table from 'ids'
			 * which is reported by ITS hardware times lvl1 table
			 * entry size.
			 */
			ids -= ilog2(psz / (int)esz);
			esz = GITS_LVL1_ENTRY_SIZE;
		}
	}

	/*
	 * Allocate as many entries as required to fit the
	 * range of device IDs that the ITS can grok... The ID
	 * space being incredibly sparse, this results in a
	 * massive waste of memory if two-level device table
	 * feature is not supported by hardware.
	 */
	new_order = max_t(u32, get_order(esz << ids), new_order);
	if (new_order >= MAX_ORDER) {
		new_order = MAX_ORDER - 1;
		ids = ilog2(PAGE_ORDER_TO_SIZE(new_order) / (int)esz);
		pr_warn("ITS@%pa: %s Table too large, reduce ids %u->%u\n",
			&its->phys_base, its_base_type_string[type],
			its->device_ids, ids);
	}

	*order = new_order;

	return indirect;
}

static void its_free_tables(struct its_node *its)
{
	int i;

	for (i = 0; i < GITS_BASER_NR_REGS; i++) {
		if (its->tables[i].base) {
			free_pages((unsigned long)its->tables[i].base,
				   its->tables[i].order);
			its->tables[i].base = NULL;
		}
	}
}

static int its_alloc_tables(struct its_node *its)
{
	u64 typer = gic_read_typer(its->base + GITS_TYPER);
	u32 ids = GITS_TYPER_DEVBITS(typer);
	u64 shr = GITS_BASER_InnerShareable;
	u64 cache = GITS_BASER_RaWaWb;
	u32 psz = SZ_64K;
	int err, i;

	if (its->flags & ITS_FLAGS_WORKAROUND_CAVIUM_22375) {
		/*
		* erratum 22375: only alloc 8MB table size
		* erratum 24313: ignore memory access type
		*/
		cache   = GITS_BASER_nCnB;
		ids     = 0x14;                 /* 20 bits, 8MB */
	}

	its->device_ids = ids;

	for (i = 0; i < GITS_BASER_NR_REGS; i++) {
		struct its_baser *baser = its->tables + i;
		u64 val = its_read_baser(its, baser);
		u64 type = GITS_BASER_TYPE(val);
		u32 order = get_order(psz);
		bool indirect = false;

		switch (type) {
		case GITS_BASER_TYPE_NONE:
			continue;

		case GITS_BASER_TYPE_DEVICE:
			indirect = its_parse_indirect_baser(its, baser,
							    psz, &order,
							    its->device_ids);
		case GITS_BASER_TYPE_VCPU:
			indirect = its_parse_indirect_baser(its, baser,
							    psz, &order,
							    ITS_MAX_VPEID_BITS);
			break;
		}

		err = its_setup_baser(its, baser, cache, shr, psz, order, indirect);
		if (err < 0) {
			its_free_tables(its);
			return err;
		}

		/* Update settings which will be used for next BASERn */
		psz = baser->psz;
		cache = baser->val & GITS_BASER_CACHEABILITY_MASK;
		shr = baser->val & GITS_BASER_SHAREABILITY_MASK;
	}

	return 0;
}

static int its_alloc_collections(struct its_node *its)
{
	its->collections = kzalloc(nr_cpu_ids * sizeof(*its->collections),
				   GFP_KERNEL);
	if (!its->collections)
		return -ENOMEM;

	return 0;
}

static struct page *its_allocate_pending_table(gfp_t gfp_flags)
{
	struct page *pend_page;
	/*
	 * The pending pages have to be at least 64kB aligned,
	 * hence the 'max(LPI_PENDBASE_SZ, SZ_64K)' below.
	 */
	pend_page = alloc_pages(gfp_flags | __GFP_ZERO,
				get_order(max_t(u32, LPI_PENDBASE_SZ, SZ_64K)));
	if (!pend_page)
		return NULL;

	/* Make sure the GIC will observe the zero-ed page */
	gic_flush_dcache_to_poc(page_address(pend_page), LPI_PENDBASE_SZ);

	return pend_page;
}

static void its_free_pending_table(struct page *pt)
{
	free_pages((unsigned long)page_address(pt),
		   get_order(max_t(u32, LPI_PENDBASE_SZ, SZ_64K)));
}

static void its_cpu_init_lpis(void)
{
	void __iomem *rbase = gic_data_rdist_rd_base();
	struct page *pend_page;
	u64 val, tmp;

	/* If we didn't allocate the pending table yet, do it now */
	pend_page = gic_data_rdist()->pend_page;
	if (!pend_page) {
		phys_addr_t paddr;
<<<<<<< HEAD
		/*
		 * The pending pages have to be at least 64kB aligned,
		 * hence the 'max(LPI_PENDBASE_SZ, SZ_64K)' below.
		 */
		pend_page = alloc_pages(GFP_NOWAIT | __GFP_ZERO,
					get_order(max_t(u32, LPI_PENDBASE_SZ, SZ_64K)));
=======

		pend_page = its_allocate_pending_table(GFP_NOWAIT);
>>>>>>> bb176f67
		if (!pend_page) {
			pr_err("Failed to allocate PENDBASE for CPU%d\n",
			       smp_processor_id());
			return;
		}

		paddr = page_to_phys(pend_page);
		pr_info("CPU%d: using LPI pending table @%pa\n",
			smp_processor_id(), &paddr);
		gic_data_rdist()->pend_page = pend_page;
	}

	/* Disable LPIs */
	val = readl_relaxed(rbase + GICR_CTLR);
	val &= ~GICR_CTLR_ENABLE_LPIS;
	writel_relaxed(val, rbase + GICR_CTLR);

	/*
	 * Make sure any change to the table is observable by the GIC.
	 */
	dsb(sy);

	/* set PROPBASE */
	val = (page_to_phys(gic_rdists->prop_page) |
	       GICR_PROPBASER_InnerShareable |
	       GICR_PROPBASER_RaWaWb |
	       ((LPI_NRBITS - 1) & GICR_PROPBASER_IDBITS_MASK));

	gicr_write_propbaser(val, rbase + GICR_PROPBASER);
	tmp = gicr_read_propbaser(rbase + GICR_PROPBASER);

	if ((tmp ^ val) & GICR_PROPBASER_SHAREABILITY_MASK) {
		if (!(tmp & GICR_PROPBASER_SHAREABILITY_MASK)) {
			/*
			 * The HW reports non-shareable, we must
			 * remove the cacheability attributes as
			 * well.
			 */
			val &= ~(GICR_PROPBASER_SHAREABILITY_MASK |
				 GICR_PROPBASER_CACHEABILITY_MASK);
			val |= GICR_PROPBASER_nC;
			gicr_write_propbaser(val, rbase + GICR_PROPBASER);
		}
		pr_info_once("GIC: using cache flushing for LPI property table\n");
		gic_rdists->flags |= RDIST_FLAGS_PROPBASE_NEEDS_FLUSHING;
	}

	/* set PENDBASE */
	val = (page_to_phys(pend_page) |
	       GICR_PENDBASER_InnerShareable |
	       GICR_PENDBASER_RaWaWb);

	gicr_write_pendbaser(val, rbase + GICR_PENDBASER);
	tmp = gicr_read_pendbaser(rbase + GICR_PENDBASER);

	if (!(tmp & GICR_PENDBASER_SHAREABILITY_MASK)) {
		/*
		 * The HW reports non-shareable, we must remove the
		 * cacheability attributes as well.
		 */
		val &= ~(GICR_PENDBASER_SHAREABILITY_MASK |
			 GICR_PENDBASER_CACHEABILITY_MASK);
		val |= GICR_PENDBASER_nC;
		gicr_write_pendbaser(val, rbase + GICR_PENDBASER);
	}

	/* Enable LPIs */
	val = readl_relaxed(rbase + GICR_CTLR);
	val |= GICR_CTLR_ENABLE_LPIS;
	writel_relaxed(val, rbase + GICR_CTLR);

	/* Make sure the GIC has seen the above */
	dsb(sy);
}

static void its_cpu_init_collection(void)
{
	struct its_node *its;
	int cpu;

	spin_lock(&its_lock);
	cpu = smp_processor_id();

	list_for_each_entry(its, &its_nodes, entry) {
		u64 target;

		/* avoid cross node collections and its mapping */
		if (its->flags & ITS_FLAGS_WORKAROUND_CAVIUM_23144) {
			struct device_node *cpu_node;

			cpu_node = of_get_cpu_node(cpu, NULL);
			if (its->numa_node != NUMA_NO_NODE &&
				its->numa_node != of_node_to_nid(cpu_node))
				continue;
		}

		/*
		 * We now have to bind each collection to its target
		 * redistributor.
		 */
		if (gic_read_typer(its->base + GITS_TYPER) & GITS_TYPER_PTA) {
			/*
			 * This ITS wants the physical address of the
			 * redistributor.
			 */
			target = gic_data_rdist()->phys_base;
		} else {
			/*
			 * This ITS wants a linear CPU number.
			 */
			target = gic_read_typer(gic_data_rdist_rd_base() + GICR_TYPER);
			target = GICR_TYPER_CPU_NUMBER(target) << 16;
		}

		/* Perform collection mapping */
		its->collections[cpu].target_address = target;
		its->collections[cpu].col_id = cpu;

		its_send_mapc(its, &its->collections[cpu], 1);
		its_send_invall(its, &its->collections[cpu]);
	}

	spin_unlock(&its_lock);
}

static struct its_device *its_find_device(struct its_node *its, u32 dev_id)
{
	struct its_device *its_dev = NULL, *tmp;
	unsigned long flags;

	raw_spin_lock_irqsave(&its->lock, flags);

	list_for_each_entry(tmp, &its->its_device_list, entry) {
		if (tmp->device_id == dev_id) {
			its_dev = tmp;
			break;
		}
	}

	raw_spin_unlock_irqrestore(&its->lock, flags);

	return its_dev;
}

static struct its_baser *its_get_baser(struct its_node *its, u32 type)
{
	int i;

	for (i = 0; i < GITS_BASER_NR_REGS; i++) {
		if (GITS_BASER_TYPE(its->tables[i].val) == type)
			return &its->tables[i];
	}

	return NULL;
}

static bool its_alloc_table_entry(struct its_baser *baser, u32 id)
{
	struct page *page;
	u32 esz, idx;
	__le64 *table;

	/* Don't allow device id that exceeds single, flat table limit */
	esz = GITS_BASER_ENTRY_SIZE(baser->val);
	if (!(baser->val & GITS_BASER_INDIRECT))
		return (id < (PAGE_ORDER_TO_SIZE(baser->order) / esz));

	/* Compute 1st level table index & check if that exceeds table limit */
	idx = id >> ilog2(baser->psz / esz);
	if (idx >= (PAGE_ORDER_TO_SIZE(baser->order) / GITS_LVL1_ENTRY_SIZE))
		return false;

	table = baser->base;

	/* Allocate memory for 2nd level table */
	if (!table[idx]) {
		page = alloc_pages(GFP_KERNEL | __GFP_ZERO, get_order(baser->psz));
		if (!page)
			return false;

		/* Flush Lvl2 table to PoC if hw doesn't support coherency */
		if (!(baser->val & GITS_BASER_SHAREABILITY_MASK))
			gic_flush_dcache_to_poc(page_address(page), baser->psz);

		table[idx] = cpu_to_le64(page_to_phys(page) | GITS_BASER_VALID);

		/* Flush Lvl1 entry to PoC if hw doesn't support coherency */
		if (!(baser->val & GITS_BASER_SHAREABILITY_MASK))
			gic_flush_dcache_to_poc(table + idx, GITS_LVL1_ENTRY_SIZE);

		/* Ensure updated table contents are visible to ITS hardware */
		dsb(sy);
	}

	return true;
}

static bool its_alloc_device_table(struct its_node *its, u32 dev_id)
{
	struct its_baser *baser;

	baser = its_get_baser(its, GITS_BASER_TYPE_DEVICE);

	/* Don't allow device id that exceeds ITS hardware limit */
	if (!baser)
		return (ilog2(dev_id) < its->device_ids);

	return its_alloc_table_entry(baser, dev_id);
}

static bool its_alloc_vpe_table(u32 vpe_id)
{
	struct its_node *its;

	/*
	 * Make sure the L2 tables are allocated on *all* v4 ITSs. We
	 * could try and only do it on ITSs corresponding to devices
	 * that have interrupts targeted at this VPE, but the
	 * complexity becomes crazy (and you have tons of memory
	 * anyway, right?).
	 */
	list_for_each_entry(its, &its_nodes, entry) {
		struct its_baser *baser;

		if (!its->is_v4)
			continue;

		baser = its_get_baser(its, GITS_BASER_TYPE_VCPU);
		if (!baser)
			return false;

		if (!its_alloc_table_entry(baser, vpe_id))
			return false;
	}

	return true;
}

static struct its_device *its_create_device(struct its_node *its, u32 dev_id,
					    int nvecs, bool alloc_lpis)
{
	struct its_device *dev;
	unsigned long *lpi_map = NULL;
	unsigned long flags;
	u16 *col_map = NULL;
	void *itt;
	int lpi_base;
	int nr_lpis;
	int nr_ites;
	int sz;

	if (!its_alloc_device_table(its, dev_id))
		return NULL;

	dev = kzalloc(sizeof(*dev), GFP_KERNEL);
	/*
	 * At least one bit of EventID is being used, hence a minimum
	 * of two entries. No, the architecture doesn't let you
	 * express an ITT with a single entry.
	 */
	nr_ites = max(2UL, roundup_pow_of_two(nvecs));
	sz = nr_ites * its->ite_size;
	sz = max(sz, ITS_ITT_ALIGN) + ITS_ITT_ALIGN - 1;
	itt = kzalloc(sz, GFP_KERNEL);
	if (alloc_lpis) {
		lpi_map = its_lpi_alloc_chunks(nvecs, &lpi_base, &nr_lpis);
		if (lpi_map)
			col_map = kzalloc(sizeof(*col_map) * nr_lpis,
					  GFP_KERNEL);
	} else {
		col_map = kzalloc(sizeof(*col_map) * nr_ites, GFP_KERNEL);
		nr_lpis = 0;
		lpi_base = 0;
	}

	if (!dev || !itt ||  !col_map || (!lpi_map && alloc_lpis)) {
		kfree(dev);
		kfree(itt);
		kfree(lpi_map);
		kfree(col_map);
		return NULL;
	}

	gic_flush_dcache_to_poc(itt, sz);

	dev->its = its;
	dev->itt = itt;
	dev->nr_ites = nr_ites;
	dev->event_map.lpi_map = lpi_map;
	dev->event_map.col_map = col_map;
	dev->event_map.lpi_base = lpi_base;
	dev->event_map.nr_lpis = nr_lpis;
	mutex_init(&dev->event_map.vlpi_lock);
	dev->device_id = dev_id;
	INIT_LIST_HEAD(&dev->entry);

	raw_spin_lock_irqsave(&its->lock, flags);
	list_add(&dev->entry, &its->its_device_list);
	raw_spin_unlock_irqrestore(&its->lock, flags);

	/* Map device to its ITT */
	its_send_mapd(dev, 1);

	return dev;
}

static void its_free_device(struct its_device *its_dev)
{
	unsigned long flags;

	raw_spin_lock_irqsave(&its_dev->its->lock, flags);
	list_del(&its_dev->entry);
	raw_spin_unlock_irqrestore(&its_dev->its->lock, flags);
	kfree(its_dev->itt);
	kfree(its_dev);
}

static int its_alloc_device_irq(struct its_device *dev, irq_hw_number_t *hwirq)
{
	int idx;

	idx = find_first_zero_bit(dev->event_map.lpi_map,
				  dev->event_map.nr_lpis);
	if (idx == dev->event_map.nr_lpis)
		return -ENOSPC;

	*hwirq = dev->event_map.lpi_base + idx;
	set_bit(idx, dev->event_map.lpi_map);

	return 0;
}

static int its_msi_prepare(struct irq_domain *domain, struct device *dev,
			   int nvec, msi_alloc_info_t *info)
{
	struct its_node *its;
	struct its_device *its_dev;
	struct msi_domain_info *msi_info;
	u32 dev_id;

	/*
	 * We ignore "dev" entierely, and rely on the dev_id that has
	 * been passed via the scratchpad. This limits this domain's
	 * usefulness to upper layers that definitely know that they
	 * are built on top of the ITS.
	 */
	dev_id = info->scratchpad[0].ul;

	msi_info = msi_get_domain_info(domain);
	its = msi_info->data;

	if (!gic_rdists->has_direct_lpi &&
	    vpe_proxy.dev &&
	    vpe_proxy.dev->its == its &&
	    dev_id == vpe_proxy.dev->device_id) {
		/* Bad luck. Get yourself a better implementation */
		WARN_ONCE(1, "DevId %x clashes with GICv4 VPE proxy device\n",
			  dev_id);
		return -EINVAL;
	}

	its_dev = its_find_device(its, dev_id);
	if (its_dev) {
		/*
		 * We already have seen this ID, probably through
		 * another alias (PCI bridge of some sort). No need to
		 * create the device.
		 */
		pr_debug("Reusing ITT for devID %x\n", dev_id);
		goto out;
	}

	its_dev = its_create_device(its, dev_id, nvec, true);
	if (!its_dev)
		return -ENOMEM;

	pr_debug("ITT %d entries, %d bits\n", nvec, ilog2(nvec));
out:
	info->scratchpad[0].ptr = its_dev;
	return 0;
}

static struct msi_domain_ops its_msi_domain_ops = {
	.msi_prepare	= its_msi_prepare,
};

static int its_irq_gic_domain_alloc(struct irq_domain *domain,
				    unsigned int virq,
				    irq_hw_number_t hwirq)
{
	struct irq_fwspec fwspec;

	if (irq_domain_get_of_node(domain->parent)) {
		fwspec.fwnode = domain->parent->fwnode;
		fwspec.param_count = 3;
		fwspec.param[0] = GIC_IRQ_TYPE_LPI;
		fwspec.param[1] = hwirq;
		fwspec.param[2] = IRQ_TYPE_EDGE_RISING;
	} else if (is_fwnode_irqchip(domain->parent->fwnode)) {
		fwspec.fwnode = domain->parent->fwnode;
		fwspec.param_count = 2;
		fwspec.param[0] = hwirq;
		fwspec.param[1] = IRQ_TYPE_EDGE_RISING;
	} else {
		return -EINVAL;
	}

	return irq_domain_alloc_irqs_parent(domain, virq, 1, &fwspec);
}

static int its_irq_domain_alloc(struct irq_domain *domain, unsigned int virq,
				unsigned int nr_irqs, void *args)
{
	msi_alloc_info_t *info = args;
	struct its_device *its_dev = info->scratchpad[0].ptr;
	irq_hw_number_t hwirq;
	int err;
	int i;

	for (i = 0; i < nr_irqs; i++) {
		err = its_alloc_device_irq(its_dev, &hwirq);
		if (err)
			return err;

		err = its_irq_gic_domain_alloc(domain, virq + i, hwirq);
		if (err)
			return err;

		irq_domain_set_hwirq_and_chip(domain, virq + i,
					      hwirq, &its_irq_chip, its_dev);
		irqd_set_single_target(irq_desc_get_irq_data(irq_to_desc(virq + i)));
		pr_debug("ID:%d pID:%d vID:%d\n",
			 (int)(hwirq - its_dev->event_map.lpi_base),
			 (int) hwirq, virq + i);
	}

	return 0;
}

static void its_irq_domain_activate(struct irq_domain *domain,
				    struct irq_data *d)
{
	struct its_device *its_dev = irq_data_get_irq_chip_data(d);
	u32 event = its_get_event_id(d);
	const struct cpumask *cpu_mask = cpu_online_mask;
	int cpu;

	/* get the cpu_mask of local node */
	if (its_dev->its->numa_node >= 0)
		cpu_mask = cpumask_of_node(its_dev->its->numa_node);

	/* Bind the LPI to the first possible CPU */
	cpu = cpumask_first(cpu_mask);
	its_dev->event_map.col_map[event] = cpu;
	irq_data_update_effective_affinity(d, cpumask_of(cpu));

	/* Map the GIC IRQ and event to the device */
	its_send_mapti(its_dev, d->hwirq, event);
}

static void its_irq_domain_deactivate(struct irq_domain *domain,
				      struct irq_data *d)
{
	struct its_device *its_dev = irq_data_get_irq_chip_data(d);
	u32 event = its_get_event_id(d);

	/* Stop the delivery of interrupts */
	its_send_discard(its_dev, event);
}

static void its_irq_domain_free(struct irq_domain *domain, unsigned int virq,
				unsigned int nr_irqs)
{
	struct irq_data *d = irq_domain_get_irq_data(domain, virq);
	struct its_device *its_dev = irq_data_get_irq_chip_data(d);
	int i;

	for (i = 0; i < nr_irqs; i++) {
		struct irq_data *data = irq_domain_get_irq_data(domain,
								virq + i);
		u32 event = its_get_event_id(data);

		/* Mark interrupt index as unused */
		clear_bit(event, its_dev->event_map.lpi_map);

		/* Nuke the entry in the domain */
		irq_domain_reset_irq_data(data);
	}

	/* If all interrupts have been freed, start mopping the floor */
	if (bitmap_empty(its_dev->event_map.lpi_map,
			 its_dev->event_map.nr_lpis)) {
		its_lpi_free_chunks(its_dev->event_map.lpi_map,
				    its_dev->event_map.lpi_base,
				    its_dev->event_map.nr_lpis);
		kfree(its_dev->event_map.col_map);

		/* Unmap device/itt */
		its_send_mapd(its_dev, 0);
		its_free_device(its_dev);
	}

	irq_domain_free_irqs_parent(domain, virq, nr_irqs);
}

static const struct irq_domain_ops its_domain_ops = {
	.alloc			= its_irq_domain_alloc,
	.free			= its_irq_domain_free,
	.activate		= its_irq_domain_activate,
	.deactivate		= its_irq_domain_deactivate,
};

/*
 * This is insane.
 *
 * If a GICv4 doesn't implement Direct LPIs (which is extremely
 * likely), the only way to perform an invalidate is to use a fake
 * device to issue an INV command, implying that the LPI has first
 * been mapped to some event on that device. Since this is not exactly
 * cheap, we try to keep that mapping around as long as possible, and
 * only issue an UNMAP if we're short on available slots.
 *
 * Broken by design(tm).
 */
static void its_vpe_db_proxy_unmap_locked(struct its_vpe *vpe)
{
	/* Already unmapped? */
	if (vpe->vpe_proxy_event == -1)
		return;

	its_send_discard(vpe_proxy.dev, vpe->vpe_proxy_event);
	vpe_proxy.vpes[vpe->vpe_proxy_event] = NULL;

	/*
	 * We don't track empty slots at all, so let's move the
	 * next_victim pointer if we can quickly reuse that slot
	 * instead of nuking an existing entry. Not clear that this is
	 * always a win though, and this might just generate a ripple
	 * effect... Let's just hope VPEs don't migrate too often.
	 */
	if (vpe_proxy.vpes[vpe_proxy.next_victim])
		vpe_proxy.next_victim = vpe->vpe_proxy_event;

	vpe->vpe_proxy_event = -1;
}

static void its_vpe_db_proxy_unmap(struct its_vpe *vpe)
{
	if (!gic_rdists->has_direct_lpi) {
		unsigned long flags;

		raw_spin_lock_irqsave(&vpe_proxy.lock, flags);
		its_vpe_db_proxy_unmap_locked(vpe);
		raw_spin_unlock_irqrestore(&vpe_proxy.lock, flags);
	}
}

static void its_vpe_db_proxy_map_locked(struct its_vpe *vpe)
{
	/* Already mapped? */
	if (vpe->vpe_proxy_event != -1)
		return;

	/* This slot was already allocated. Kick the other VPE out. */
	if (vpe_proxy.vpes[vpe_proxy.next_victim])
		its_vpe_db_proxy_unmap_locked(vpe_proxy.vpes[vpe_proxy.next_victim]);

	/* Map the new VPE instead */
	vpe_proxy.vpes[vpe_proxy.next_victim] = vpe;
	vpe->vpe_proxy_event = vpe_proxy.next_victim;
	vpe_proxy.next_victim = (vpe_proxy.next_victim + 1) % vpe_proxy.dev->nr_ites;

	vpe_proxy.dev->event_map.col_map[vpe->vpe_proxy_event] = vpe->col_idx;
	its_send_mapti(vpe_proxy.dev, vpe->vpe_db_lpi, vpe->vpe_proxy_event);
}

static void its_vpe_db_proxy_move(struct its_vpe *vpe, int from, int to)
{
	unsigned long flags;
	struct its_collection *target_col;

	if (gic_rdists->has_direct_lpi) {
		void __iomem *rdbase;

		rdbase = per_cpu_ptr(gic_rdists->rdist, from)->rd_base;
		gic_write_lpir(vpe->vpe_db_lpi, rdbase + GICR_CLRLPIR);
		while (gic_read_lpir(rdbase + GICR_SYNCR) & 1)
			cpu_relax();

		return;
	}

	raw_spin_lock_irqsave(&vpe_proxy.lock, flags);

	its_vpe_db_proxy_map_locked(vpe);

	target_col = &vpe_proxy.dev->its->collections[to];
	its_send_movi(vpe_proxy.dev, target_col, vpe->vpe_proxy_event);
	vpe_proxy.dev->event_map.col_map[vpe->vpe_proxy_event] = to;

	raw_spin_unlock_irqrestore(&vpe_proxy.lock, flags);
}

static int its_vpe_set_affinity(struct irq_data *d,
				const struct cpumask *mask_val,
				bool force)
{
	struct its_vpe *vpe = irq_data_get_irq_chip_data(d);
	int cpu = cpumask_first(mask_val);

	/*
	 * Changing affinity is mega expensive, so let's be as lazy as
	 * we can and only do it if we really have to. Also, if mapped
	 * into the proxy device, we need to move the doorbell
	 * interrupt to its new location.
	 */
	if (vpe->col_idx != cpu) {
		int from = vpe->col_idx;

		vpe->col_idx = cpu;
		its_send_vmovp(vpe);
		its_vpe_db_proxy_move(vpe, from, cpu);
	}

	return IRQ_SET_MASK_OK_DONE;
}

static void its_vpe_schedule(struct its_vpe *vpe)
{
	void * __iomem vlpi_base = gic_data_rdist_vlpi_base();
	u64 val;

	/* Schedule the VPE */
	val  = virt_to_phys(page_address(vpe->its_vm->vprop_page)) &
		GENMASK_ULL(51, 12);
	val |= (LPI_NRBITS - 1) & GICR_VPROPBASER_IDBITS_MASK;
	val |= GICR_VPROPBASER_RaWb;
	val |= GICR_VPROPBASER_InnerShareable;
	gits_write_vpropbaser(val, vlpi_base + GICR_VPROPBASER);

	val  = virt_to_phys(page_address(vpe->vpt_page)) &
		GENMASK_ULL(51, 16);
	val |= GICR_VPENDBASER_RaWaWb;
	val |= GICR_VPENDBASER_NonShareable;
	/*
	 * There is no good way of finding out if the pending table is
	 * empty as we can race against the doorbell interrupt very
	 * easily. So in the end, vpe->pending_last is only an
	 * indication that the vcpu has something pending, not one
	 * that the pending table is empty. A good implementation
	 * would be able to read its coarse map pretty quickly anyway,
	 * making this a tolerable issue.
	 */
	val |= GICR_VPENDBASER_PendingLast;
	val |= vpe->idai ? GICR_VPENDBASER_IDAI : 0;
	val |= GICR_VPENDBASER_Valid;
	gits_write_vpendbaser(val, vlpi_base + GICR_VPENDBASER);
}

static void its_vpe_deschedule(struct its_vpe *vpe)
{
	void * __iomem vlpi_base = gic_data_rdist_vlpi_base();
	u32 count = 1000000;	/* 1s! */
	bool clean;
	u64 val;

	/* We're being scheduled out */
	val = gits_read_vpendbaser(vlpi_base + GICR_VPENDBASER);
	val &= ~GICR_VPENDBASER_Valid;
	gits_write_vpendbaser(val, vlpi_base + GICR_VPENDBASER);

	do {
		val = gits_read_vpendbaser(vlpi_base + GICR_VPENDBASER);
		clean = !(val & GICR_VPENDBASER_Dirty);
		if (!clean) {
			count--;
			cpu_relax();
			udelay(1);
		}
	} while (!clean && count);

	if (unlikely(!clean && !count)) {
		pr_err_ratelimited("ITS virtual pending table not cleaning\n");
		vpe->idai = false;
		vpe->pending_last = true;
	} else {
		vpe->idai = !!(val & GICR_VPENDBASER_IDAI);
		vpe->pending_last = !!(val & GICR_VPENDBASER_PendingLast);
	}
}

static int its_vpe_set_vcpu_affinity(struct irq_data *d, void *vcpu_info)
{
	struct its_vpe *vpe = irq_data_get_irq_chip_data(d);
	struct its_cmd_info *info = vcpu_info;

	switch (info->cmd_type) {
	case SCHEDULE_VPE:
		its_vpe_schedule(vpe);
		return 0;

	case DESCHEDULE_VPE:
		its_vpe_deschedule(vpe);
		return 0;

	case INVALL_VPE:
		its_send_vinvall(vpe);
		return 0;

	default:
		return -EINVAL;
	}
}

static void its_vpe_send_cmd(struct its_vpe *vpe,
			     void (*cmd)(struct its_device *, u32))
{
	unsigned long flags;

	raw_spin_lock_irqsave(&vpe_proxy.lock, flags);

	its_vpe_db_proxy_map_locked(vpe);
	cmd(vpe_proxy.dev, vpe->vpe_proxy_event);

	raw_spin_unlock_irqrestore(&vpe_proxy.lock, flags);
}

static void its_vpe_send_inv(struct irq_data *d)
{
	struct its_vpe *vpe = irq_data_get_irq_chip_data(d);

	if (gic_rdists->has_direct_lpi) {
		void __iomem *rdbase;

		rdbase = per_cpu_ptr(gic_rdists->rdist, vpe->col_idx)->rd_base;
		gic_write_lpir(vpe->vpe_db_lpi, rdbase + GICR_INVLPIR);
		while (gic_read_lpir(rdbase + GICR_SYNCR) & 1)
			cpu_relax();
	} else {
		its_vpe_send_cmd(vpe, its_send_inv);
	}
}

static void its_vpe_mask_irq(struct irq_data *d)
{
	/*
	 * We need to unmask the LPI, which is described by the parent
	 * irq_data. Instead of calling into the parent (which won't
	 * exactly do the right thing, let's simply use the
	 * parent_data pointer. Yes, I'm naughty.
	 */
	lpi_write_config(d->parent_data, LPI_PROP_ENABLED, 0);
	its_vpe_send_inv(d);
}

static void its_vpe_unmask_irq(struct irq_data *d)
{
	/* Same hack as above... */
	lpi_write_config(d->parent_data, 0, LPI_PROP_ENABLED);
	its_vpe_send_inv(d);
}

static int its_vpe_set_irqchip_state(struct irq_data *d,
				     enum irqchip_irq_state which,
				     bool state)
{
	struct its_vpe *vpe = irq_data_get_irq_chip_data(d);

	if (which != IRQCHIP_STATE_PENDING)
		return -EINVAL;

	if (gic_rdists->has_direct_lpi) {
		void __iomem *rdbase;

		rdbase = per_cpu_ptr(gic_rdists->rdist, vpe->col_idx)->rd_base;
		if (state) {
			gic_write_lpir(vpe->vpe_db_lpi, rdbase + GICR_SETLPIR);
		} else {
			gic_write_lpir(vpe->vpe_db_lpi, rdbase + GICR_CLRLPIR);
			while (gic_read_lpir(rdbase + GICR_SYNCR) & 1)
				cpu_relax();
		}
	} else {
		if (state)
			its_vpe_send_cmd(vpe, its_send_int);
		else
			its_vpe_send_cmd(vpe, its_send_clear);
	}

	return 0;
}

static struct irq_chip its_vpe_irq_chip = {
	.name			= "GICv4-vpe",
	.irq_mask		= its_vpe_mask_irq,
	.irq_unmask		= its_vpe_unmask_irq,
	.irq_eoi		= irq_chip_eoi_parent,
	.irq_set_affinity	= its_vpe_set_affinity,
	.irq_set_irqchip_state	= its_vpe_set_irqchip_state,
	.irq_set_vcpu_affinity	= its_vpe_set_vcpu_affinity,
};

static int its_vpe_id_alloc(void)
{
	return ida_simple_get(&its_vpeid_ida, 0, ITS_MAX_VPEID, GFP_KERNEL);
}

static void its_vpe_id_free(u16 id)
{
	ida_simple_remove(&its_vpeid_ida, id);
}

static int its_vpe_init(struct its_vpe *vpe)
{
	struct page *vpt_page;
	int vpe_id;

	/* Allocate vpe_id */
	vpe_id = its_vpe_id_alloc();
	if (vpe_id < 0)
		return vpe_id;

	/* Allocate VPT */
	vpt_page = its_allocate_pending_table(GFP_KERNEL);
	if (!vpt_page) {
		its_vpe_id_free(vpe_id);
		return -ENOMEM;
	}

	if (!its_alloc_vpe_table(vpe_id)) {
		its_vpe_id_free(vpe_id);
		its_free_pending_table(vpe->vpt_page);
		return -ENOMEM;
	}

	vpe->vpe_id = vpe_id;
	vpe->vpt_page = vpt_page;
	vpe->vpe_proxy_event = -1;

	return 0;
}

static void its_vpe_teardown(struct its_vpe *vpe)
{
	its_vpe_db_proxy_unmap(vpe);
	its_vpe_id_free(vpe->vpe_id);
	its_free_pending_table(vpe->vpt_page);
}

static void its_vpe_irq_domain_free(struct irq_domain *domain,
				    unsigned int virq,
				    unsigned int nr_irqs)
{
	struct its_vm *vm = domain->host_data;
	int i;

	irq_domain_free_irqs_parent(domain, virq, nr_irqs);

	for (i = 0; i < nr_irqs; i++) {
		struct irq_data *data = irq_domain_get_irq_data(domain,
								virq + i);
		struct its_vpe *vpe = irq_data_get_irq_chip_data(data);

		BUG_ON(vm != vpe->its_vm);

		clear_bit(data->hwirq, vm->db_bitmap);
		its_vpe_teardown(vpe);
		irq_domain_reset_irq_data(data);
	}

	if (bitmap_empty(vm->db_bitmap, vm->nr_db_lpis)) {
		its_lpi_free_chunks(vm->db_bitmap, vm->db_lpi_base, vm->nr_db_lpis);
		its_free_prop_table(vm->vprop_page);
	}
}

static int its_vpe_irq_domain_alloc(struct irq_domain *domain, unsigned int virq,
				    unsigned int nr_irqs, void *args)
{
	struct its_vm *vm = args;
	unsigned long *bitmap;
	struct page *vprop_page;
	int base, nr_ids, i, err = 0;

	BUG_ON(!vm);

	bitmap = its_lpi_alloc_chunks(nr_irqs, &base, &nr_ids);
	if (!bitmap)
		return -ENOMEM;

	if (nr_ids < nr_irqs) {
		its_lpi_free_chunks(bitmap, base, nr_ids);
		return -ENOMEM;
	}

	vprop_page = its_allocate_prop_table(GFP_KERNEL);
	if (!vprop_page) {
		its_lpi_free_chunks(bitmap, base, nr_ids);
		return -ENOMEM;
	}

	vm->db_bitmap = bitmap;
	vm->db_lpi_base = base;
	vm->nr_db_lpis = nr_ids;
	vm->vprop_page = vprop_page;

	for (i = 0; i < nr_irqs; i++) {
		vm->vpes[i]->vpe_db_lpi = base + i;
		err = its_vpe_init(vm->vpes[i]);
		if (err)
			break;
		err = its_irq_gic_domain_alloc(domain, virq + i,
					       vm->vpes[i]->vpe_db_lpi);
		if (err)
			break;
		irq_domain_set_hwirq_and_chip(domain, virq + i, i,
					      &its_vpe_irq_chip, vm->vpes[i]);
		set_bit(i, bitmap);
	}

	if (err) {
		if (i > 0)
			its_vpe_irq_domain_free(domain, virq, i - 1);

		its_lpi_free_chunks(bitmap, base, nr_ids);
		its_free_prop_table(vprop_page);
	}

	return err;
}

static void its_vpe_irq_domain_activate(struct irq_domain *domain,
					struct irq_data *d)
{
	struct its_vpe *vpe = irq_data_get_irq_chip_data(d);

	/* Map the VPE to the first possible CPU */
	vpe->col_idx = cpumask_first(cpu_online_mask);
	its_send_vmapp(vpe, true);
	its_send_vinvall(vpe);
}

static void its_vpe_irq_domain_deactivate(struct irq_domain *domain,
					  struct irq_data *d)
{
	struct its_vpe *vpe = irq_data_get_irq_chip_data(d);

	its_send_vmapp(vpe, false);
}

static const struct irq_domain_ops its_vpe_domain_ops = {
	.alloc			= its_vpe_irq_domain_alloc,
	.free			= its_vpe_irq_domain_free,
	.activate		= its_vpe_irq_domain_activate,
	.deactivate		= its_vpe_irq_domain_deactivate,
};

static int its_force_quiescent(void __iomem *base)
{
	u32 count = 1000000;	/* 1s */
	u32 val;

	val = readl_relaxed(base + GITS_CTLR);
	/*
	 * GIC architecture specification requires the ITS to be both
	 * disabled and quiescent for writes to GITS_BASER<n> or
	 * GITS_CBASER to not have UNPREDICTABLE results.
	 */
	if ((val & GITS_CTLR_QUIESCENT) && !(val & GITS_CTLR_ENABLE))
		return 0;

	/* Disable the generation of all interrupts to this ITS */
	val &= ~(GITS_CTLR_ENABLE | GITS_CTLR_ImDe);
	writel_relaxed(val, base + GITS_CTLR);

	/* Poll GITS_CTLR and wait until ITS becomes quiescent */
	while (1) {
		val = readl_relaxed(base + GITS_CTLR);
		if (val & GITS_CTLR_QUIESCENT)
			return 0;

		count--;
		if (!count)
			return -EBUSY;

		cpu_relax();
		udelay(1);
	}
}

static void __maybe_unused its_enable_quirk_cavium_22375(void *data)
{
	struct its_node *its = data;

	its->flags |= ITS_FLAGS_WORKAROUND_CAVIUM_22375;
}

static void __maybe_unused its_enable_quirk_cavium_23144(void *data)
{
	struct its_node *its = data;

	its->flags |= ITS_FLAGS_WORKAROUND_CAVIUM_23144;
}

static void __maybe_unused its_enable_quirk_qdf2400_e0065(void *data)
{
	struct its_node *its = data;

	/* On QDF2400, the size of the ITE is 16Bytes */
	its->ite_size = 16;
}

static const struct gic_quirk its_quirks[] = {
#ifdef CONFIG_CAVIUM_ERRATUM_22375
	{
		.desc	= "ITS: Cavium errata 22375, 24313",
		.iidr	= 0xa100034c,	/* ThunderX pass 1.x */
		.mask	= 0xffff0fff,
		.init	= its_enable_quirk_cavium_22375,
	},
#endif
#ifdef CONFIG_CAVIUM_ERRATUM_23144
	{
		.desc	= "ITS: Cavium erratum 23144",
		.iidr	= 0xa100034c,	/* ThunderX pass 1.x */
		.mask	= 0xffff0fff,
		.init	= its_enable_quirk_cavium_23144,
	},
#endif
#ifdef CONFIG_QCOM_QDF2400_ERRATUM_0065
	{
		.desc	= "ITS: QDF2400 erratum 0065",
		.iidr	= 0x00001070, /* QDF2400 ITS rev 1.x */
		.mask	= 0xffffffff,
		.init	= its_enable_quirk_qdf2400_e0065,
	},
#endif
	{
	}
};

static void its_enable_quirks(struct its_node *its)
{
	u32 iidr = readl_relaxed(its->base + GITS_IIDR);

	gic_enable_quirks(iidr, its_quirks, its);
}

static int its_init_domain(struct fwnode_handle *handle, struct its_node *its)
{
	struct irq_domain *inner_domain;
	struct msi_domain_info *info;

	info = kzalloc(sizeof(*info), GFP_KERNEL);
	if (!info)
		return -ENOMEM;

	inner_domain = irq_domain_create_tree(handle, &its_domain_ops, its);
	if (!inner_domain) {
		kfree(info);
		return -ENOMEM;
	}

	inner_domain->parent = its_parent;
	irq_domain_update_bus_token(inner_domain, DOMAIN_BUS_NEXUS);
	inner_domain->flags |= IRQ_DOMAIN_FLAG_MSI_REMAP;
	info->ops = &its_msi_domain_ops;
	info->data = its;
	inner_domain->host_data = info;

	return 0;
}

static int its_init_vpe_domain(void)
{
	struct its_node *its;
	u32 devid;
	int entries;

	if (gic_rdists->has_direct_lpi) {
		pr_info("ITS: Using DirectLPI for VPE invalidation\n");
		return 0;
	}

	/* Any ITS will do, even if not v4 */
	its = list_first_entry(&its_nodes, struct its_node, entry);

	entries = roundup_pow_of_two(nr_cpu_ids);
	vpe_proxy.vpes = kzalloc(sizeof(*vpe_proxy.vpes) * entries,
				 GFP_KERNEL);
	if (!vpe_proxy.vpes) {
		pr_err("ITS: Can't allocate GICv4 proxy device array\n");
		return -ENOMEM;
	}

	/* Use the last possible DevID */
	devid = GENMASK(its->device_ids - 1, 0);
	vpe_proxy.dev = its_create_device(its, devid, entries, false);
	if (!vpe_proxy.dev) {
		kfree(vpe_proxy.vpes);
		pr_err("ITS: Can't allocate GICv4 proxy device\n");
		return -ENOMEM;
	}

	BUG_ON(entries > vpe_proxy.dev->nr_ites);

	raw_spin_lock_init(&vpe_proxy.lock);
	vpe_proxy.next_victim = 0;
	pr_info("ITS: Allocated DevID %x as GICv4 proxy device (%d slots)\n",
		devid, vpe_proxy.dev->nr_ites);

	return 0;
}

static int __init its_compute_its_list_map(struct resource *res,
					   void __iomem *its_base)
{
	int its_number;
	u32 ctlr;

	/*
	 * This is assumed to be done early enough that we're
	 * guaranteed to be single-threaded, hence no
	 * locking. Should this change, we should address
	 * this.
	 */
	its_number = find_first_zero_bit(&its_list_map, ITS_LIST_MAX);
	if (its_number >= ITS_LIST_MAX) {
		pr_err("ITS@%pa: No ITSList entry available!\n",
		       &res->start);
		return -EINVAL;
	}

	ctlr = readl_relaxed(its_base + GITS_CTLR);
	ctlr &= ~GITS_CTLR_ITS_NUMBER;
	ctlr |= its_number << GITS_CTLR_ITS_NUMBER_SHIFT;
	writel_relaxed(ctlr, its_base + GITS_CTLR);
	ctlr = readl_relaxed(its_base + GITS_CTLR);
	if ((ctlr & GITS_CTLR_ITS_NUMBER) != (its_number << GITS_CTLR_ITS_NUMBER_SHIFT)) {
		its_number = ctlr & GITS_CTLR_ITS_NUMBER;
		its_number >>= GITS_CTLR_ITS_NUMBER_SHIFT;
	}

	if (test_and_set_bit(its_number, &its_list_map)) {
		pr_err("ITS@%pa: Duplicate ITSList entry %d\n",
		       &res->start, its_number);
		return -EINVAL;
	}

	return its_number;
}

static int __init its_probe_one(struct resource *res,
				struct fwnode_handle *handle, int numa_node)
{
	struct its_node *its;
	void __iomem *its_base;
	u32 val, ctlr;
	u64 baser, tmp, typer;
	int err;

	its_base = ioremap(res->start, resource_size(res));
	if (!its_base) {
		pr_warn("ITS@%pa: Unable to map ITS registers\n", &res->start);
		return -ENOMEM;
	}

	val = readl_relaxed(its_base + GITS_PIDR2) & GIC_PIDR2_ARCH_MASK;
	if (val != 0x30 && val != 0x40) {
		pr_warn("ITS@%pa: No ITS detected, giving up\n", &res->start);
		err = -ENODEV;
		goto out_unmap;
	}

	err = its_force_quiescent(its_base);
	if (err) {
		pr_warn("ITS@%pa: Failed to quiesce, giving up\n", &res->start);
		goto out_unmap;
	}

	pr_info("ITS %pR\n", res);

	its = kzalloc(sizeof(*its), GFP_KERNEL);
	if (!its) {
		err = -ENOMEM;
		goto out_unmap;
	}

	raw_spin_lock_init(&its->lock);
	INIT_LIST_HEAD(&its->entry);
	INIT_LIST_HEAD(&its->its_device_list);
	typer = gic_read_typer(its_base + GITS_TYPER);
	its->base = its_base;
	its->phys_base = res->start;
	its->ite_size = GITS_TYPER_ITT_ENTRY_SIZE(typer);
	its->is_v4 = !!(typer & GITS_TYPER_VLPIS);
	if (its->is_v4) {
		if (!(typer & GITS_TYPER_VMOVP)) {
			err = its_compute_its_list_map(res, its_base);
			if (err < 0)
				goto out_free_its;

			pr_info("ITS@%pa: Using ITS number %d\n",
				&res->start, err);
		} else {
			pr_info("ITS@%pa: Single VMOVP capable\n", &res->start);
		}
	}

	its->numa_node = numa_node;

	its->cmd_base = (void *)__get_free_pages(GFP_KERNEL | __GFP_ZERO,
						get_order(ITS_CMD_QUEUE_SZ));
	if (!its->cmd_base) {
		err = -ENOMEM;
		goto out_free_its;
	}
	its->cmd_write = its->cmd_base;

	its_enable_quirks(its);

	err = its_alloc_tables(its);
	if (err)
		goto out_free_cmd;

	err = its_alloc_collections(its);
	if (err)
		goto out_free_tables;

	baser = (virt_to_phys(its->cmd_base)	|
		 GITS_CBASER_RaWaWb		|
		 GITS_CBASER_InnerShareable	|
		 (ITS_CMD_QUEUE_SZ / SZ_4K - 1)	|
		 GITS_CBASER_VALID);

	gits_write_cbaser(baser, its->base + GITS_CBASER);
	tmp = gits_read_cbaser(its->base + GITS_CBASER);

	if ((tmp ^ baser) & GITS_CBASER_SHAREABILITY_MASK) {
		if (!(tmp & GITS_CBASER_SHAREABILITY_MASK)) {
			/*
			 * The HW reports non-shareable, we must
			 * remove the cacheability attributes as
			 * well.
			 */
			baser &= ~(GITS_CBASER_SHAREABILITY_MASK |
				   GITS_CBASER_CACHEABILITY_MASK);
			baser |= GITS_CBASER_nC;
			gits_write_cbaser(baser, its->base + GITS_CBASER);
		}
		pr_info("ITS: using cache flushing for cmd queue\n");
		its->flags |= ITS_FLAGS_CMDQ_NEEDS_FLUSHING;
	}

	gits_write_cwriter(0, its->base + GITS_CWRITER);
	ctlr = readl_relaxed(its->base + GITS_CTLR);
	ctlr |= GITS_CTLR_ENABLE;
	if (its->is_v4)
		ctlr |= GITS_CTLR_ImDe;
	writel_relaxed(ctlr, its->base + GITS_CTLR);

	err = its_init_domain(handle, its);
	if (err)
		goto out_free_tables;

	spin_lock(&its_lock);
	list_add(&its->entry, &its_nodes);
	spin_unlock(&its_lock);

	return 0;

out_free_tables:
	its_free_tables(its);
out_free_cmd:
	free_pages((unsigned long)its->cmd_base, get_order(ITS_CMD_QUEUE_SZ));
out_free_its:
	kfree(its);
out_unmap:
	iounmap(its_base);
	pr_err("ITS@%pa: failed probing (%d)\n", &res->start, err);
	return err;
}

static bool gic_rdists_supports_plpis(void)
{
	return !!(gic_read_typer(gic_data_rdist_rd_base() + GICR_TYPER) & GICR_TYPER_PLPIS);
}

int its_cpu_init(void)
{
	if (!list_empty(&its_nodes)) {
		if (!gic_rdists_supports_plpis()) {
			pr_info("CPU%d: LPIs not supported\n", smp_processor_id());
			return -ENXIO;
		}
		its_cpu_init_lpis();
		its_cpu_init_collection();
	}

	return 0;
}

static const struct of_device_id its_device_id[] = {
	{	.compatible	= "arm,gic-v3-its",	},
	{},
};

static int __init its_of_probe(struct device_node *node)
{
	struct device_node *np;
	struct resource res;

	for (np = of_find_matching_node(node, its_device_id); np;
	     np = of_find_matching_node(np, its_device_id)) {
		if (!of_property_read_bool(np, "msi-controller")) {
			pr_warn("%pOF: no msi-controller property, ITS ignored\n",
				np);
			continue;
		}

		if (of_address_to_resource(np, 0, &res)) {
			pr_warn("%pOF: no regs?\n", np);
			continue;
		}

		its_probe_one(&res, &np->fwnode, of_node_to_nid(np));
	}
	return 0;
}

#ifdef CONFIG_ACPI

#define ACPI_GICV3_ITS_MEM_SIZE (SZ_128K)

#ifdef CONFIG_ACPI_NUMA
struct its_srat_map {
	/* numa node id */
	u32	numa_node;
	/* GIC ITS ID */
	u32	its_id;
};

static struct its_srat_map *its_srat_maps __initdata;
static int its_in_srat __initdata;

static int __init acpi_get_its_numa_node(u32 its_id)
{
	int i;

	for (i = 0; i < its_in_srat; i++) {
		if (its_id == its_srat_maps[i].its_id)
			return its_srat_maps[i].numa_node;
	}
	return NUMA_NO_NODE;
}

static int __init gic_acpi_match_srat_its(struct acpi_subtable_header *header,
					  const unsigned long end)
{
	return 0;
}

static int __init gic_acpi_parse_srat_its(struct acpi_subtable_header *header,
			 const unsigned long end)
{
	int node;
	struct acpi_srat_gic_its_affinity *its_affinity;

	its_affinity = (struct acpi_srat_gic_its_affinity *)header;
	if (!its_affinity)
		return -EINVAL;

	if (its_affinity->header.length < sizeof(*its_affinity)) {
		pr_err("SRAT: Invalid header length %d in ITS affinity\n",
			its_affinity->header.length);
		return -EINVAL;
	}

	node = acpi_map_pxm_to_node(its_affinity->proximity_domain);

	if (node == NUMA_NO_NODE || node >= MAX_NUMNODES) {
		pr_err("SRAT: Invalid NUMA node %d in ITS affinity\n", node);
		return 0;
	}

	its_srat_maps[its_in_srat].numa_node = node;
	its_srat_maps[its_in_srat].its_id = its_affinity->its_id;
	its_in_srat++;
	pr_info("SRAT: PXM %d -> ITS %d -> Node %d\n",
		its_affinity->proximity_domain, its_affinity->its_id, node);

	return 0;
}

static void __init acpi_table_parse_srat_its(void)
{
	int count;

	count = acpi_table_parse_entries(ACPI_SIG_SRAT,
			sizeof(struct acpi_table_srat),
			ACPI_SRAT_TYPE_GIC_ITS_AFFINITY,
			gic_acpi_match_srat_its, 0);
	if (count <= 0)
		return;

	its_srat_maps = kmalloc(count * sizeof(struct its_srat_map),
				GFP_KERNEL);
	if (!its_srat_maps) {
		pr_warn("SRAT: Failed to allocate memory for its_srat_maps!\n");
		return;
	}

	acpi_table_parse_entries(ACPI_SIG_SRAT,
			sizeof(struct acpi_table_srat),
			ACPI_SRAT_TYPE_GIC_ITS_AFFINITY,
			gic_acpi_parse_srat_its, 0);
}

/* free the its_srat_maps after ITS probing */
static void __init acpi_its_srat_maps_free(void)
{
	kfree(its_srat_maps);
}
#else
static void __init acpi_table_parse_srat_its(void)	{ }
static int __init acpi_get_its_numa_node(u32 its_id) { return NUMA_NO_NODE; }
static void __init acpi_its_srat_maps_free(void) { }
#endif

static int __init gic_acpi_parse_madt_its(struct acpi_subtable_header *header,
					  const unsigned long end)
{
	struct acpi_madt_generic_translator *its_entry;
	struct fwnode_handle *dom_handle;
	struct resource res;
	int err;

	its_entry = (struct acpi_madt_generic_translator *)header;
	memset(&res, 0, sizeof(res));
	res.start = its_entry->base_address;
	res.end = its_entry->base_address + ACPI_GICV3_ITS_MEM_SIZE - 1;
	res.flags = IORESOURCE_MEM;

	dom_handle = irq_domain_alloc_fwnode((void *)its_entry->base_address);
	if (!dom_handle) {
		pr_err("ITS@%pa: Unable to allocate GICv3 ITS domain token\n",
		       &res.start);
		return -ENOMEM;
	}

	err = iort_register_domain_token(its_entry->translation_id, dom_handle);
	if (err) {
		pr_err("ITS@%pa: Unable to register GICv3 ITS domain token (ITS ID %d) to IORT\n",
		       &res.start, its_entry->translation_id);
		goto dom_err;
	}

	err = its_probe_one(&res, dom_handle,
			acpi_get_its_numa_node(its_entry->translation_id));
	if (!err)
		return 0;

	iort_deregister_domain_token(its_entry->translation_id);
dom_err:
	irq_domain_free_fwnode(dom_handle);
	return err;
}

static void __init its_acpi_probe(void)
{
	acpi_table_parse_srat_its();
	acpi_table_parse_madt(ACPI_MADT_TYPE_GENERIC_TRANSLATOR,
			      gic_acpi_parse_madt_its, 0);
	acpi_its_srat_maps_free();
}
#else
static void __init its_acpi_probe(void) { }
#endif

int __init its_init(struct fwnode_handle *handle, struct rdists *rdists,
		    struct irq_domain *parent_domain)
{
	struct device_node *of_node;
	struct its_node *its;
	bool has_v4 = false;
	int err;

	its_parent = parent_domain;
	of_node = to_of_node(handle);
	if (of_node)
		its_of_probe(of_node);
	else
		its_acpi_probe();

	if (list_empty(&its_nodes)) {
		pr_warn("ITS: No ITS available, not enabling LPIs\n");
		return -ENXIO;
	}

	gic_rdists = rdists;
<<<<<<< HEAD
	return its_alloc_lpi_tables();
=======
	err = its_alloc_lpi_tables();
	if (err)
		return err;

	list_for_each_entry(its, &its_nodes, entry)
		has_v4 |= its->is_v4;

	if (has_v4 & rdists->has_vlpis) {
		if (its_init_vpe_domain() ||
		    its_init_v4(parent_domain, &its_vpe_domain_ops)) {
			rdists->has_vlpis = false;
			pr_err("ITS: Disabling GICv4 support\n");
		}
	}

	return 0;
>>>>>>> bb176f67
}<|MERGE_RESOLUTION|>--- conflicted
+++ resolved
@@ -1093,10 +1093,7 @@
 		target_col = &its_dev->its->collections[cpu];
 		its_send_movi(its_dev, target_col, id);
 		its_dev->event_map.col_map[id] = cpu;
-<<<<<<< HEAD
-=======
 		irq_data_update_effective_affinity(d, cpumask_of(cpu));
->>>>>>> bb176f67
 	}
 
 	return IRQ_SET_MASK_OK_DONE;
@@ -1125,7 +1122,183 @@
 	struct its_device *its_dev = irq_data_get_irq_chip_data(d);
 	u32 event = its_get_event_id(d);
 
-<<<<<<< HEAD
+	if (which != IRQCHIP_STATE_PENDING)
+		return -EINVAL;
+
+	if (state)
+		its_send_int(its_dev, event);
+	else
+		its_send_clear(its_dev, event);
+
+	return 0;
+}
+
+static int its_vlpi_map(struct irq_data *d, struct its_cmd_info *info)
+{
+	struct its_device *its_dev = irq_data_get_irq_chip_data(d);
+	u32 event = its_get_event_id(d);
+	int ret = 0;
+
+	if (!info->map)
+		return -EINVAL;
+
+	mutex_lock(&its_dev->event_map.vlpi_lock);
+
+	if (!its_dev->event_map.vm) {
+		struct its_vlpi_map *maps;
+
+		maps = kzalloc(sizeof(*maps) * its_dev->event_map.nr_lpis,
+			       GFP_KERNEL);
+		if (!maps) {
+			ret = -ENOMEM;
+			goto out;
+		}
+
+		its_dev->event_map.vm = info->map->vm;
+		its_dev->event_map.vlpi_maps = maps;
+	} else if (its_dev->event_map.vm != info->map->vm) {
+		ret = -EINVAL;
+		goto out;
+	}
+
+	/* Get our private copy of the mapping information */
+	its_dev->event_map.vlpi_maps[event] = *info->map;
+
+	if (irqd_is_forwarded_to_vcpu(d)) {
+		/* Already mapped, move it around */
+		its_send_vmovi(its_dev, event);
+	} else {
+		/* Drop the physical mapping */
+		its_send_discard(its_dev, event);
+
+		/* and install the virtual one */
+		its_send_vmapti(its_dev, event);
+		irqd_set_forwarded_to_vcpu(d);
+
+		/* Increment the number of VLPIs */
+		its_dev->event_map.nr_vlpis++;
+	}
+
+out:
+	mutex_unlock(&its_dev->event_map.vlpi_lock);
+	return ret;
+}
+
+static int its_vlpi_get(struct irq_data *d, struct its_cmd_info *info)
+{
+	struct its_device *its_dev = irq_data_get_irq_chip_data(d);
+	u32 event = its_get_event_id(d);
+	int ret = 0;
+
+	mutex_lock(&its_dev->event_map.vlpi_lock);
+
+	if (!its_dev->event_map.vm ||
+	    !its_dev->event_map.vlpi_maps[event].vm) {
+		ret = -EINVAL;
+		goto out;
+	}
+
+	/* Copy our mapping information to the incoming request */
+	*info->map = its_dev->event_map.vlpi_maps[event];
+
+out:
+	mutex_unlock(&its_dev->event_map.vlpi_lock);
+	return ret;
+}
+
+static int its_vlpi_unmap(struct irq_data *d)
+{
+	struct its_device *its_dev = irq_data_get_irq_chip_data(d);
+	u32 event = its_get_event_id(d);
+	int ret = 0;
+
+	mutex_lock(&its_dev->event_map.vlpi_lock);
+
+	if (!its_dev->event_map.vm || !irqd_is_forwarded_to_vcpu(d)) {
+		ret = -EINVAL;
+		goto out;
+	}
+
+	/* Drop the virtual mapping */
+	its_send_discard(its_dev, event);
+
+	/* and restore the physical one */
+	irqd_clr_forwarded_to_vcpu(d);
+	its_send_mapti(its_dev, d->hwirq, event);
+	lpi_update_config(d, 0xff, (LPI_PROP_DEFAULT_PRIO |
+				    LPI_PROP_ENABLED |
+				    LPI_PROP_GROUP1));
+
+	/*
+	 * Drop the refcount and make the device available again if
+	 * this was the last VLPI.
+	 */
+	if (!--its_dev->event_map.nr_vlpis) {
+		its_dev->event_map.vm = NULL;
+		kfree(its_dev->event_map.vlpi_maps);
+	}
+
+out:
+	mutex_unlock(&its_dev->event_map.vlpi_lock);
+	return ret;
+}
+
+static int its_vlpi_prop_update(struct irq_data *d, struct its_cmd_info *info)
+{
+	struct its_device *its_dev = irq_data_get_irq_chip_data(d);
+
+	if (!its_dev->event_map.vm || !irqd_is_forwarded_to_vcpu(d))
+		return -EINVAL;
+
+	if (info->cmd_type == PROP_UPDATE_AND_INV_VLPI)
+		lpi_update_config(d, 0xff, info->config);
+	else
+		lpi_write_config(d, 0xff, info->config);
+	its_vlpi_set_doorbell(d, !!(info->config & LPI_PROP_ENABLED));
+
+	return 0;
+}
+
+static int its_irq_set_vcpu_affinity(struct irq_data *d, void *vcpu_info)
+{
+	struct its_device *its_dev = irq_data_get_irq_chip_data(d);
+	struct its_cmd_info *info = vcpu_info;
+
+	/* Need a v4 ITS */
+	if (!its_dev->its->is_v4)
+		return -EINVAL;
+
+	/* Unmap request? */
+	if (!info)
+		return its_vlpi_unmap(d);
+
+	switch (info->cmd_type) {
+	case MAP_VLPI:
+		return its_vlpi_map(d, info);
+
+	case GET_VLPI:
+		return its_vlpi_get(d, info);
+
+	case PROP_UPDATE_VLPI:
+	case PROP_UPDATE_AND_INV_VLPI:
+		return its_vlpi_prop_update(d, info);
+
+	default:
+		return -EINVAL;
+	}
+}
+
+static struct irq_chip its_irq_chip = {
+	.name			= "ITS",
+	.irq_mask		= its_mask_irq,
+	.irq_unmask		= its_unmask_irq,
+	.irq_eoi		= irq_chip_eoi_parent,
+	.irq_set_affinity	= its_set_affinity,
+	.irq_compose_msi_msg	= its_irq_compose_msi_msg,
+	.irq_set_irqchip_state	= its_irq_set_irqchip_state,
+	.irq_set_vcpu_affinity	= its_irq_set_vcpu_affinity,
+};
+
 /*
  * How we allocate LPIs:
  *
@@ -1142,203 +1315,6 @@
 
 static unsigned long *lpi_bitmap;
 static u32 lpi_chunks;
-static u32 lpi_id_bits;
-static DEFINE_SPINLOCK(lpi_lock);
-=======
-	if (which != IRQCHIP_STATE_PENDING)
-		return -EINVAL;
-
-	if (state)
-		its_send_int(its_dev, event);
-	else
-		its_send_clear(its_dev, event);
->>>>>>> bb176f67
-
-	return 0;
-}
-
-static int its_vlpi_map(struct irq_data *d, struct its_cmd_info *info)
-{
-	struct its_device *its_dev = irq_data_get_irq_chip_data(d);
-	u32 event = its_get_event_id(d);
-	int ret = 0;
-
-	if (!info->map)
-		return -EINVAL;
-
-	mutex_lock(&its_dev->event_map.vlpi_lock);
-
-	if (!its_dev->event_map.vm) {
-		struct its_vlpi_map *maps;
-
-		maps = kzalloc(sizeof(*maps) * its_dev->event_map.nr_lpis,
-			       GFP_KERNEL);
-		if (!maps) {
-			ret = -ENOMEM;
-			goto out;
-		}
-
-		its_dev->event_map.vm = info->map->vm;
-		its_dev->event_map.vlpi_maps = maps;
-	} else if (its_dev->event_map.vm != info->map->vm) {
-		ret = -EINVAL;
-		goto out;
-	}
-
-	/* Get our private copy of the mapping information */
-	its_dev->event_map.vlpi_maps[event] = *info->map;
-
-	if (irqd_is_forwarded_to_vcpu(d)) {
-		/* Already mapped, move it around */
-		its_send_vmovi(its_dev, event);
-	} else {
-		/* Drop the physical mapping */
-		its_send_discard(its_dev, event);
-
-		/* and install the virtual one */
-		its_send_vmapti(its_dev, event);
-		irqd_set_forwarded_to_vcpu(d);
-
-		/* Increment the number of VLPIs */
-		its_dev->event_map.nr_vlpis++;
-	}
-
-out:
-	mutex_unlock(&its_dev->event_map.vlpi_lock);
-	return ret;
-}
-
-static int its_vlpi_get(struct irq_data *d, struct its_cmd_info *info)
-{
-	struct its_device *its_dev = irq_data_get_irq_chip_data(d);
-	u32 event = its_get_event_id(d);
-	int ret = 0;
-
-	mutex_lock(&its_dev->event_map.vlpi_lock);
-
-	if (!its_dev->event_map.vm ||
-	    !its_dev->event_map.vlpi_maps[event].vm) {
-		ret = -EINVAL;
-		goto out;
-	}
-
-	/* Copy our mapping information to the incoming request */
-	*info->map = its_dev->event_map.vlpi_maps[event];
-
-out:
-	mutex_unlock(&its_dev->event_map.vlpi_lock);
-	return ret;
-}
-
-static int its_vlpi_unmap(struct irq_data *d)
-{
-	struct its_device *its_dev = irq_data_get_irq_chip_data(d);
-	u32 event = its_get_event_id(d);
-	int ret = 0;
-
-	mutex_lock(&its_dev->event_map.vlpi_lock);
-
-	if (!its_dev->event_map.vm || !irqd_is_forwarded_to_vcpu(d)) {
-		ret = -EINVAL;
-		goto out;
-	}
-
-	/* Drop the virtual mapping */
-	its_send_discard(its_dev, event);
-
-	/* and restore the physical one */
-	irqd_clr_forwarded_to_vcpu(d);
-	its_send_mapti(its_dev, d->hwirq, event);
-	lpi_update_config(d, 0xff, (LPI_PROP_DEFAULT_PRIO |
-				    LPI_PROP_ENABLED |
-				    LPI_PROP_GROUP1));
-
-	/*
-	 * Drop the refcount and make the device available again if
-	 * this was the last VLPI.
-	 */
-	if (!--its_dev->event_map.nr_vlpis) {
-		its_dev->event_map.vm = NULL;
-		kfree(its_dev->event_map.vlpi_maps);
-	}
-
-out:
-	mutex_unlock(&its_dev->event_map.vlpi_lock);
-	return ret;
-}
-
-static int its_vlpi_prop_update(struct irq_data *d, struct its_cmd_info *info)
-{
-	struct its_device *its_dev = irq_data_get_irq_chip_data(d);
-
-	if (!its_dev->event_map.vm || !irqd_is_forwarded_to_vcpu(d))
-		return -EINVAL;
-
-	if (info->cmd_type == PROP_UPDATE_AND_INV_VLPI)
-		lpi_update_config(d, 0xff, info->config);
-	else
-		lpi_write_config(d, 0xff, info->config);
-	its_vlpi_set_doorbell(d, !!(info->config & LPI_PROP_ENABLED));
-
-	return 0;
-}
-
-static int its_irq_set_vcpu_affinity(struct irq_data *d, void *vcpu_info)
-{
-	struct its_device *its_dev = irq_data_get_irq_chip_data(d);
-	struct its_cmd_info *info = vcpu_info;
-
-	/* Need a v4 ITS */
-	if (!its_dev->its->is_v4)
-		return -EINVAL;
-
-	/* Unmap request? */
-	if (!info)
-		return its_vlpi_unmap(d);
-
-	switch (info->cmd_type) {
-	case MAP_VLPI:
-		return its_vlpi_map(d, info);
-
-	case GET_VLPI:
-		return its_vlpi_get(d, info);
-
-	case PROP_UPDATE_VLPI:
-	case PROP_UPDATE_AND_INV_VLPI:
-		return its_vlpi_prop_update(d, info);
-
-	default:
-		return -EINVAL;
-	}
-}
-
-static struct irq_chip its_irq_chip = {
-	.name			= "ITS",
-	.irq_mask		= its_mask_irq,
-	.irq_unmask		= its_unmask_irq,
-	.irq_eoi		= irq_chip_eoi_parent,
-	.irq_set_affinity	= its_set_affinity,
-	.irq_compose_msi_msg	= its_irq_compose_msi_msg,
-	.irq_set_irqchip_state	= its_irq_set_irqchip_state,
-	.irq_set_vcpu_affinity	= its_irq_set_vcpu_affinity,
-};
-
-/*
- * How we allocate LPIs:
- *
- * The GIC has id_bits bits for interrupt identifiers. From there, we
- * must subtract 8192 which are reserved for SGIs/PPIs/SPIs. Then, as
- * we allocate LPIs by chunks of 32, we can shift the whole thing by 5
- * bits to the right.
- *
- * This gives us (((1UL << id_bits) - 8192) >> 5) possible allocations.
- */
-#define IRQS_PER_CHUNK_SHIFT	5
-#define IRQS_PER_CHUNK		(1 << IRQS_PER_CHUNK_SHIFT)
-#define ITS_MAX_LPI_NRBITS	16 /* 64K LPIs */
-
-static unsigned long *lpi_bitmap;
-static u32 lpi_chunks;
 static DEFINE_SPINLOCK(lpi_lock);
 
 static int its_lpi_to_chunk(int lpi)
@@ -1431,16 +1407,6 @@
 	kfree(bitmap);
 }
 
-<<<<<<< HEAD
-/*
- * We allocate memory for PROPBASE to cover 2 ^ lpi_id_bits LPIs to
- * deal with (one configuration byte per interrupt). PENDBASE has to
- * be 64kB aligned (one bit per LPI, plus 8192 bits for SPI/PPI/SGI).
- */
-#define LPI_NRBITS		lpi_id_bits
-#define LPI_PROPBASE_SZ		ALIGN(BIT(LPI_NRBITS), SZ_64K)
-#define LPI_PENDBASE_SZ		ALIGN(BIT(LPI_NRBITS) / 8, SZ_64K)
-=======
 static struct page *its_allocate_prop_table(gfp_t gfp_flags)
 {
 	struct page *prop_page;
@@ -1448,7 +1414,6 @@
 	prop_page = alloc_pages(gfp_flags, get_order(LPI_PROPBASE_SZ));
 	if (!prop_page)
 		return NULL;
->>>>>>> bb176f67
 
 	/* Priority 0xa0, Group-1, disabled */
 	memset(page_address(prop_page),
@@ -1472,12 +1437,7 @@
 	phys_addr_t paddr;
 
 	lpi_id_bits = min_t(u32, gic_rdists->id_bits, ITS_MAX_LPI_NRBITS);
-<<<<<<< HEAD
-	gic_rdists->prop_page = alloc_pages(GFP_NOWAIT,
-					   get_order(LPI_PROPBASE_SZ));
-=======
 	gic_rdists->prop_page = its_allocate_prop_table(GFP_NOWAIT);
->>>>>>> bb176f67
 	if (!gic_rdists->prop_page) {
 		pr_err("Failed to allocate PROPBASE\n");
 		return -ENOMEM;
@@ -1486,17 +1446,6 @@
 	paddr = page_to_phys(gic_rdists->prop_page);
 	pr_info("GIC: using LPI property table @%pa\n", &paddr);
 
-<<<<<<< HEAD
-	/* Priority 0xa0, Group-1, disabled */
-	memset(page_address(gic_rdists->prop_page),
-	       LPI_PROP_DEFAULT_PRIO | LPI_PROP_GROUP1,
-	       LPI_PROPBASE_SZ);
-
-	/* Make sure the GIC will observe the written configuration */
-	gic_flush_dcache_to_poc(page_address(gic_rdists->prop_page), LPI_PROPBASE_SZ);
-
-=======
->>>>>>> bb176f67
 	return its_lpi_init(lpi_id_bits);
 }
 
@@ -1819,17 +1768,8 @@
 	pend_page = gic_data_rdist()->pend_page;
 	if (!pend_page) {
 		phys_addr_t paddr;
-<<<<<<< HEAD
-		/*
-		 * The pending pages have to be at least 64kB aligned,
-		 * hence the 'max(LPI_PENDBASE_SZ, SZ_64K)' below.
-		 */
-		pend_page = alloc_pages(GFP_NOWAIT | __GFP_ZERO,
-					get_order(max_t(u32, LPI_PENDBASE_SZ, SZ_64K)));
-=======
 
 		pend_page = its_allocate_pending_table(GFP_NOWAIT);
->>>>>>> bb176f67
 		if (!pend_page) {
 			pr_err("Failed to allocate PENDBASE for CPU%d\n",
 			       smp_processor_id());
@@ -3330,9 +3270,6 @@
 	}
 
 	gic_rdists = rdists;
-<<<<<<< HEAD
-	return its_alloc_lpi_tables();
-=======
 	err = its_alloc_lpi_tables();
 	if (err)
 		return err;
@@ -3349,5 +3286,4 @@
 	}
 
 	return 0;
->>>>>>> bb176f67
 }