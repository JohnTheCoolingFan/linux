/*
 * Copyright (c) 2013 Eugene Krasnikov <k.eugene.e@gmail.com>
 *
 * Permission to use, copy, modify, and/or distribute this software for any
 * purpose with or without fee is hereby granted, provided that the above
 * copyright notice and this permission notice appear in all copies.
 *
 * THE SOFTWARE IS PROVIDED "AS IS" AND THE AUTHOR DISCLAIMS ALL WARRANTIES
 * WITH REGARD TO THIS SOFTWARE INCLUDING ALL IMPLIED WARRANTIES OF
 * MERCHANTABILITY AND FITNESS. IN NO EVENT SHALL THE AUTHOR BE LIABLE FOR ANY
 * SPECIAL, DIRECT, INDIRECT, OR CONSEQUENTIAL DAMAGES OR ANY DAMAGES
 * WHATSOEVER RESULTING FROM LOSS OF USE, DATA OR PROFITS, WHETHER IN AN ACTION
 * OF CONTRACT, NEGLIGENCE OR OTHER TORTIOUS ACTION, ARISING OUT OF OR IN
 * CONNECTION WITH THE USE OR PERFORMANCE OF THIS SOFTWARE.
 */

#define pr_fmt(fmt) KBUILD_MODNAME ": " fmt

#include "txrx.h"

static inline int get_rssi0(struct wcn36xx_rx_bd *bd)
{
	return 100 - ((bd->phy_stat0 >> 24) & 0xff);
}

struct wcn36xx_rate {
	u16 bitrate;
	u16 mcs_or_legacy_index;
	enum mac80211_rx_encoding encoding;
	enum mac80211_rx_encoding_flags encoding_flags;
	enum rate_info_bw bw;
};

/* Buffer descriptor rx_ch field is limited to 5-bit (4+1), a mapping is used
 * for 11A Channels.
 */
static const u8 ab_rx_ch_map[] = { 36, 40, 44, 48, 52, 56, 60, 64, 100, 104,
				   108, 112, 116, 120, 124, 128, 132, 136, 140,
				   149, 153, 157, 161, 165, 144 };

static const struct wcn36xx_rate wcn36xx_rate_table[] = {
	/* 11b rates */
	{  10, 0, RX_ENC_LEGACY, 0, RATE_INFO_BW_20 },
	{  20, 1, RX_ENC_LEGACY, 0, RATE_INFO_BW_20 },
	{  55, 2, RX_ENC_LEGACY, 0, RATE_INFO_BW_20 },
	{ 110, 3, RX_ENC_LEGACY, 0, RATE_INFO_BW_20 },

	/* 11b SP (short preamble) */
	{  10, 0, RX_ENC_LEGACY, RX_ENC_FLAG_SHORTPRE, RATE_INFO_BW_20 },
	{  20, 1, RX_ENC_LEGACY, RX_ENC_FLAG_SHORTPRE, RATE_INFO_BW_20 },
	{  55, 2, RX_ENC_LEGACY, RX_ENC_FLAG_SHORTPRE, RATE_INFO_BW_20 },
	{ 110, 3, RX_ENC_LEGACY, RX_ENC_FLAG_SHORTPRE, RATE_INFO_BW_20 },

	/* 11ag */
	{  60, 4, RX_ENC_LEGACY, 0, RATE_INFO_BW_20 },
	{  90, 5, RX_ENC_LEGACY, 0, RATE_INFO_BW_20 },
	{ 120, 6, RX_ENC_LEGACY, 0, RATE_INFO_BW_20 },
	{ 180, 7, RX_ENC_LEGACY, 0, RATE_INFO_BW_20 },
	{ 240, 8, RX_ENC_LEGACY, 0, RATE_INFO_BW_20 },
	{ 360, 9, RX_ENC_LEGACY, 0, RATE_INFO_BW_20 },
	{ 480, 10, RX_ENC_LEGACY, 0, RATE_INFO_BW_20 },
	{ 540, 11, RX_ENC_LEGACY, 0, RATE_INFO_BW_20 },

	/* 11n */
	{  65, 0, RX_ENC_HT, 0, RATE_INFO_BW_20 },
	{ 130, 1, RX_ENC_HT, 0, RATE_INFO_BW_20 },
	{ 195, 2, RX_ENC_HT, 0, RATE_INFO_BW_20 },
	{ 260, 3, RX_ENC_HT, 0, RATE_INFO_BW_20 },
	{ 390, 4, RX_ENC_HT, 0, RATE_INFO_BW_20 },
	{ 520, 5, RX_ENC_HT, 0, RATE_INFO_BW_20 },
	{ 585, 6, RX_ENC_HT, 0, RATE_INFO_BW_20 },
	{ 650, 7, RX_ENC_HT, 0, RATE_INFO_BW_20 },

	/* 11n SGI */
	{  72, 0, RX_ENC_HT, RX_ENC_FLAG_SHORT_GI, RATE_INFO_BW_20 },
	{ 144, 1, RX_ENC_HT, RX_ENC_FLAG_SHORT_GI, RATE_INFO_BW_20 },
	{ 217, 2, RX_ENC_HT, RX_ENC_FLAG_SHORT_GI, RATE_INFO_BW_20 },
	{ 289, 3, RX_ENC_HT, RX_ENC_FLAG_SHORT_GI, RATE_INFO_BW_20 },
	{ 434, 4, RX_ENC_HT, RX_ENC_FLAG_SHORT_GI, RATE_INFO_BW_20 },
	{ 578, 5, RX_ENC_HT, RX_ENC_FLAG_SHORT_GI, RATE_INFO_BW_20 },
	{ 650, 6, RX_ENC_HT, RX_ENC_FLAG_SHORT_GI, RATE_INFO_BW_20 },
	{ 722, 7, RX_ENC_HT, RX_ENC_FLAG_SHORT_GI, RATE_INFO_BW_20 },

	/* 11n GF (greenfield) */
	{  65, 0, RX_ENC_HT, RX_ENC_FLAG_HT_GF, RATE_INFO_BW_20 },
	{ 130, 1, RX_ENC_HT, RX_ENC_FLAG_HT_GF, RATE_INFO_BW_20 },
	{ 195, 2, RX_ENC_HT, RX_ENC_FLAG_HT_GF, RATE_INFO_BW_20 },
	{ 260, 3, RX_ENC_HT, RX_ENC_FLAG_HT_GF, RATE_INFO_BW_20 },
	{ 390, 4, RX_ENC_HT, RX_ENC_FLAG_HT_GF, RATE_INFO_BW_20 },
	{ 520, 5, RX_ENC_HT, RX_ENC_FLAG_HT_GF, RATE_INFO_BW_20 },
	{ 585, 6, RX_ENC_HT, RX_ENC_FLAG_HT_GF, RATE_INFO_BW_20 },
	{ 650, 7, RX_ENC_HT, RX_ENC_FLAG_HT_GF, RATE_INFO_BW_20 },

	/* 11n CB (channel bonding) */
	{ 135, 0, RX_ENC_HT, 0, RATE_INFO_BW_40 },
	{ 270, 1, RX_ENC_HT, 0, RATE_INFO_BW_40 },
	{ 405, 2, RX_ENC_HT, 0, RATE_INFO_BW_40 },
	{ 540, 3, RX_ENC_HT, 0, RATE_INFO_BW_40 },
	{ 810, 4, RX_ENC_HT, 0, RATE_INFO_BW_40 },
	{ 1080, 5, RX_ENC_HT, 0, RATE_INFO_BW_40 },
	{ 1215, 6, RX_ENC_HT, 0, RATE_INFO_BW_40 },
	{ 1350, 7, RX_ENC_HT, 0, RATE_INFO_BW_40 },

	/* 11n CB + SGI */
	{ 150, 0, RX_ENC_HT, RX_ENC_FLAG_SHORT_GI, RATE_INFO_BW_40 },
	{ 300, 1, RX_ENC_HT, RX_ENC_FLAG_SHORT_GI, RATE_INFO_BW_40 },
	{ 450, 2, RX_ENC_HT, RX_ENC_FLAG_SHORT_GI, RATE_INFO_BW_40 },
	{ 600, 3, RX_ENC_HT, RX_ENC_FLAG_SHORT_GI, RATE_INFO_BW_40 },
	{ 900, 4, RX_ENC_HT, RX_ENC_FLAG_SHORT_GI, RATE_INFO_BW_40 },
	{ 1200, 5, RX_ENC_HT, RX_ENC_FLAG_SHORT_GI, RATE_INFO_BW_40 },
	{ 1350, 6, RX_ENC_HT, RX_ENC_FLAG_SHORT_GI, RATE_INFO_BW_40 },
	{ 1500, 7, RX_ENC_HT, RX_ENC_FLAG_SHORT_GI, RATE_INFO_BW_40 },

	/* 11n GF + CB */
	{ 135, 0, RX_ENC_HT, RX_ENC_FLAG_HT_GF, RATE_INFO_BW_40 },
	{ 270, 1, RX_ENC_HT, RX_ENC_FLAG_HT_GF, RATE_INFO_BW_40 },
	{ 405, 2, RX_ENC_HT, RX_ENC_FLAG_HT_GF, RATE_INFO_BW_40 },
	{ 540, 3, RX_ENC_HT, RX_ENC_FLAG_HT_GF, RATE_INFO_BW_40 },
	{ 810, 4, RX_ENC_HT, RX_ENC_FLAG_HT_GF, RATE_INFO_BW_40 },
	{ 1080, 5, RX_ENC_HT, RX_ENC_FLAG_HT_GF, RATE_INFO_BW_40 },
	{ 1215, 6, RX_ENC_HT, RX_ENC_FLAG_HT_GF, RATE_INFO_BW_40 },
	{ 1350, 7, RX_ENC_HT, RX_ENC_FLAG_HT_GF, RATE_INFO_BW_40 },

	/* 11ac reserved indices */
	{ 1350, 6, RX_ENC_HT, RX_ENC_FLAG_SHORT_GI, RATE_INFO_BW_40 },
	{ 1350, 6, RX_ENC_HT, RX_ENC_FLAG_SHORT_GI, RATE_INFO_BW_40 },

	/* 11ac 20 MHz 800ns GI MCS 0-8 */
	{   65, 0, RX_ENC_HT, 0, RATE_INFO_BW_20 },
	{  130, 1, RX_ENC_HT, 0, RATE_INFO_BW_20 },
	{  195, 2, RX_ENC_HT, 0, RATE_INFO_BW_20 },
	{  260, 3, RX_ENC_HT, 0, RATE_INFO_BW_20 },
	{  390, 4, RX_ENC_HT, 0, RATE_INFO_BW_20 },
	{  520, 5, RX_ENC_HT, 0, RATE_INFO_BW_20 },
	{  585, 6, RX_ENC_HT, 0, RATE_INFO_BW_20 },
	{  650, 7, RX_ENC_HT, 0, RATE_INFO_BW_20 },
	{  780, 8, RX_ENC_HT, 0, RATE_INFO_BW_20 },

	/* 11ac reserved indices */
	{ 1350, 6, RX_ENC_HT, RX_ENC_FLAG_SHORT_GI, RATE_INFO_BW_40 },
	{ 1350, 6, RX_ENC_HT, RX_ENC_FLAG_SHORT_GI, RATE_INFO_BW_40 },
	{ 1350, 6, RX_ENC_HT, RX_ENC_FLAG_SHORT_GI, RATE_INFO_BW_40 },
	{ 1350, 6, RX_ENC_HT, RX_ENC_FLAG_SHORT_GI, RATE_INFO_BW_40 },
	{ 1350, 6, RX_ENC_HT, RX_ENC_FLAG_SHORT_GI, RATE_INFO_BW_40 },
	{ 1350, 6, RX_ENC_HT, RX_ENC_FLAG_SHORT_GI, RATE_INFO_BW_40 },
	{ 1350, 6, RX_ENC_HT, RX_ENC_FLAG_SHORT_GI, RATE_INFO_BW_40 },
	{ 1350, 6, RX_ENC_HT, RX_ENC_FLAG_SHORT_GI, RATE_INFO_BW_40 },
	{ 1350, 6, RX_ENC_HT, RX_ENC_FLAG_SHORT_GI, RATE_INFO_BW_40 },

	/* 11ac 20 MHz 400ns SGI MCS 6-8 */
	{  655, 6, RX_ENC_HT, RX_ENC_FLAG_SHORT_GI, RATE_INFO_BW_20 },
	{  722, 7, RX_ENC_HT, RX_ENC_FLAG_SHORT_GI, RATE_INFO_BW_20 },
	{  866, 8, RX_ENC_HT, RX_ENC_FLAG_SHORT_GI, RATE_INFO_BW_20 },

	/* 11ac reserved indices */
	{ 1350, 6, RX_ENC_HT, RX_ENC_FLAG_SHORT_GI, RATE_INFO_BW_40 },
	{ 1350, 6, RX_ENC_HT, RX_ENC_FLAG_SHORT_GI, RATE_INFO_BW_40 },
	{ 1350, 6, RX_ENC_HT, RX_ENC_FLAG_SHORT_GI, RATE_INFO_BW_40 },

	/* 11ac 40 MHz 800ns GI MCS 0-9 */
	{  135, 0, RX_ENC_HT, 0, RATE_INFO_BW_40 },
	{  270, 1, RX_ENC_HT, 0, RATE_INFO_BW_40 },
	{  405, 2, RX_ENC_HT, 0, RATE_INFO_BW_40 },
	{  540, 3, RX_ENC_HT, 0, RATE_INFO_BW_40 },
	{  810, 4, RX_ENC_HT, 0, RATE_INFO_BW_40 },
	{ 1080, 5, RX_ENC_HT, 0, RATE_INFO_BW_40 },
	{ 1215, 6, RX_ENC_HT, 0, RATE_INFO_BW_40 },
	{ 1350, 7, RX_ENC_HT, 0, RATE_INFO_BW_40 },
	{ 1350, 7, RX_ENC_HT, 0, RATE_INFO_BW_40 },
	{ 1620, 8, RX_ENC_HT, 0, RATE_INFO_BW_40 },
	{ 1800, 9, RX_ENC_HT, 0, RATE_INFO_BW_40 },

	/* 11ac reserved indices */
	{ 1350, 6, RX_ENC_HT, RX_ENC_FLAG_SHORT_GI, RATE_INFO_BW_40 },
	{ 1350, 6, RX_ENC_HT, RX_ENC_FLAG_SHORT_GI, RATE_INFO_BW_40 },
	{ 1350, 6, RX_ENC_HT, RX_ENC_FLAG_SHORT_GI, RATE_INFO_BW_40 },
	{ 1350, 6, RX_ENC_HT, RX_ENC_FLAG_SHORT_GI, RATE_INFO_BW_40 },
	{ 1350, 6, RX_ENC_HT, RX_ENC_FLAG_SHORT_GI, RATE_INFO_BW_40 },
	{ 1350, 6, RX_ENC_HT, RX_ENC_FLAG_SHORT_GI, RATE_INFO_BW_40 },

	/* 11ac 40 MHz 400ns SGI MCS 5-7 */
	{ 1200, 5, RX_ENC_HT, RX_ENC_FLAG_SHORT_GI, RATE_INFO_BW_40 },
	{ 1350, 6, RX_ENC_HT, RX_ENC_FLAG_SHORT_GI, RATE_INFO_BW_40 },
	{ 1500, 7, RX_ENC_HT, RX_ENC_FLAG_SHORT_GI, RATE_INFO_BW_40 },

	/* 11ac reserved index */
	{ 1350, 6, RX_ENC_HT, RX_ENC_FLAG_SHORT_GI, RATE_INFO_BW_40 },

	/* 11ac 40 MHz 400ns SGI MCS 5-7 */
	{ 1800, 8, RX_ENC_HT, RX_ENC_FLAG_SHORT_GI, RATE_INFO_BW_40 },
	{ 2000, 9, RX_ENC_HT, RX_ENC_FLAG_SHORT_GI, RATE_INFO_BW_40 },

	/* 11ac reserved index */
	{ 1350, 6, RX_ENC_HT,  RX_ENC_FLAG_SHORT_GI, RATE_INFO_BW_40 },

	/* 11ac 80 MHz 800ns GI MCS 0-7 */
	{  292, 0, RX_ENC_HT, 0, RATE_INFO_BW_80},
	{  585, 1, RX_ENC_HT, 0, RATE_INFO_BW_80},
	{  877, 2, RX_ENC_HT, 0, RATE_INFO_BW_80},
	{ 1170, 3, RX_ENC_HT, 0, RATE_INFO_BW_80},
	{ 1755, 4, RX_ENC_HT, 0, RATE_INFO_BW_80},
	{ 2340, 5, RX_ENC_HT, 0, RATE_INFO_BW_80},
	{ 2632, 6, RX_ENC_HT, 0, RATE_INFO_BW_80},
	{ 2925, 7, RX_ENC_HT, 0, RATE_INFO_BW_80},

	/* 11 ac reserved index */
	{ 1350, 6, RX_ENC_HT,  RX_ENC_FLAG_SHORT_GI, RATE_INFO_BW_40 },

	/* 11ac 80 MHz 800 ns GI MCS 8-9 */
	{ 3510, 8, RX_ENC_HT, 0, RATE_INFO_BW_80},
	{ 3900, 9, RX_ENC_HT, 0, RATE_INFO_BW_80},

	/* 11 ac reserved indices */
	{ 1350, 6, RX_ENC_HT, RX_ENC_FLAG_SHORT_GI, RATE_INFO_BW_40 },
	{ 1350, 6, RX_ENC_HT, RX_ENC_FLAG_SHORT_GI, RATE_INFO_BW_40 },
	{ 1350, 6, RX_ENC_HT, RX_ENC_FLAG_SHORT_GI, RATE_INFO_BW_40 },
	{ 1350, 6, RX_ENC_HT, RX_ENC_FLAG_SHORT_GI, RATE_INFO_BW_40 },
	{ 1350, 6, RX_ENC_HT, RX_ENC_FLAG_SHORT_GI, RATE_INFO_BW_40 },
	{ 1350, 6, RX_ENC_HT, RX_ENC_FLAG_SHORT_GI, RATE_INFO_BW_40 },
	{ 1350, 6, RX_ENC_HT, RX_ENC_FLAG_SHORT_GI, RATE_INFO_BW_40 },

	/* 11ac 80 MHz 400 ns SGI MCS 6-7 */
	{ 2925, 6, RX_ENC_HT, RX_ENC_FLAG_SHORT_GI, RATE_INFO_BW_80 },
	{ 3250, 7, RX_ENC_HT, RX_ENC_FLAG_SHORT_GI, RATE_INFO_BW_80 },

	/* 11ac reserved index */
	{ 1350, 6, RX_ENC_HT,  RX_ENC_FLAG_SHORT_GI, RATE_INFO_BW_40 },

	/* 11ac 80 MHz 400ns SGI MCS 8-9 */
	{ 3900, 8, RX_ENC_VHT, RX_ENC_FLAG_SHORT_GI, RATE_INFO_BW_80 },
	{ 4333, 9, RX_ENC_VHT, RX_ENC_FLAG_SHORT_GI, RATE_INFO_BW_80 },
};

static struct sk_buff *wcn36xx_unchain_msdu(struct sk_buff_head *amsdu)
{
	struct sk_buff *skb, *first;
	int total_len = 0;
	int space;

	first = __skb_dequeue(amsdu);

	skb_queue_walk(amsdu, skb)
		total_len += skb->len;

	space = total_len - skb_tailroom(first);
	if (space > 0 && pskb_expand_head(first, 0, space, GFP_ATOMIC) < 0) {
		__skb_queue_head(amsdu, first);
		return NULL;
	}

	/* Walk list again, copying contents into msdu_head */
	while ((skb = __skb_dequeue(amsdu))) {
		skb_copy_from_linear_data(skb, skb_put(first, skb->len),
					  skb->len);
		dev_kfree_skb_irq(skb);
	}

	return first;
}

static void __skb_queue_purge_irq(struct sk_buff_head *list)
{
	struct sk_buff *skb;

	while ((skb = __skb_dequeue(list)) != NULL)
		dev_kfree_skb_irq(skb);
}

int wcn36xx_rx_skb(struct wcn36xx *wcn, struct sk_buff *skb)
{
	struct ieee80211_rx_status status;
	const struct wcn36xx_rate *rate;
	struct ieee80211_hdr *hdr;
	struct wcn36xx_rx_bd *bd;
	struct ieee80211_supported_band *sband;
	u16 fc, sn;

	/*
	 * All fields must be 0, otherwise it can lead to
	 * unexpected consequences.
	 */
	memset(&status, 0, sizeof(status));

	bd = (struct wcn36xx_rx_bd *)skb->data;
	buff_to_be((u32 *)bd, sizeof(*bd)/sizeof(u32));
	wcn36xx_dbg_dump(WCN36XX_DBG_RX_DUMP,
			 "BD   <<< ", (char *)bd,
			 sizeof(struct wcn36xx_rx_bd));

	if (bd->pdu.mpdu_data_off <= bd->pdu.mpdu_header_off ||
	    bd->pdu.mpdu_len < bd->pdu.mpdu_header_len)
		goto drop;

	if (bd->asf && !bd->esf) { /* chained A-MSDU chunks */
		/* Sanity check */
		if (bd->pdu.mpdu_data_off + bd->pdu.mpdu_len > WCN36XX_PKT_SIZE)
			goto drop;

		skb_put(skb, bd->pdu.mpdu_data_off + bd->pdu.mpdu_len);
		skb_pull(skb, bd->pdu.mpdu_data_off);

		/* Only set status for first chained BD (with mac header) */
		goto done;
	}

	if (bd->pdu.mpdu_header_off < sizeof(*bd) ||
	    bd->pdu.mpdu_header_off + bd->pdu.mpdu_len > WCN36XX_PKT_SIZE)
		goto drop;

	skb_put(skb, bd->pdu.mpdu_header_off + bd->pdu.mpdu_len);
	skb_pull(skb, bd->pdu.mpdu_header_off);

	hdr = (struct ieee80211_hdr *) skb->data;
	fc = __le16_to_cpu(hdr->frame_control);
	sn = IEEE80211_SEQ_TO_SN(__le16_to_cpu(hdr->seq_ctrl));

	status.freq = WCN36XX_CENTER_FREQ(wcn);
	status.band = WCN36XX_BAND(wcn);
	status.mactime = 10;
	status.signal = -get_rssi0(bd);
	status.antenna = 1;
	status.flag = 0;
	status.rx_flags = 0;
	status.flag |= RX_FLAG_IV_STRIPPED |
		       RX_FLAG_MMIC_STRIPPED |
		       RX_FLAG_DECRYPTED;

	wcn36xx_dbg(WCN36XX_DBG_RX, "status.flags=%x\n", status.flag);

	if (bd->rate_id < ARRAY_SIZE(wcn36xx_rate_table)) {
		rate = &wcn36xx_rate_table[bd->rate_id];
		status.encoding = rate->encoding;
		status.enc_flags = rate->encoding_flags;
		status.bw = rate->bw;
		status.rate_idx = rate->mcs_or_legacy_index;
		sband = wcn->hw->wiphy->bands[status.band];
		status.nss = 1;

		if (status.band == NL80211_BAND_5GHZ &&
		    status.encoding == RX_ENC_LEGACY &&
		    status.rate_idx >= sband->n_bitrates) {
			/* no dsss rates in 5Ghz rates table */
			status.rate_idx -= 4;
		}
	} else {
		status.encoding = 0;
		status.bw = 0;
		status.enc_flags = 0;
		status.rate_idx = 0;
	}

	if (ieee80211_is_beacon(hdr->frame_control) ||
	    ieee80211_is_probe_resp(hdr->frame_control))
		status.boottime_ns = ktime_get_boottime_ns();

<<<<<<< HEAD
=======
	if (bd->scan_learn) {
		/* If packet originates from hardware scanning, extract the
		 * band/channel from bd descriptor.
		 */
		u8 hwch = (bd->reserved0 << 4) + bd->rx_ch;

		if (bd->rf_band != 1 && hwch <= sizeof(ab_rx_ch_map) && hwch >= 1) {
			status.band = NL80211_BAND_5GHZ;
			status.freq = ieee80211_channel_to_frequency(ab_rx_ch_map[hwch - 1],
								     status.band);
		} else {
			status.band = NL80211_BAND_2GHZ;
			status.freq = ieee80211_channel_to_frequency(hwch, status.band);
		}
	}

>>>>>>> df0cc57e
	memcpy(IEEE80211_SKB_RXCB(skb), &status, sizeof(status));

	if (ieee80211_is_beacon(hdr->frame_control)) {
		wcn36xx_dbg(WCN36XX_DBG_BEACON, "beacon skb %p len %d fc %04x sn %d\n",
			    skb, skb->len, fc, sn);
		wcn36xx_dbg_dump(WCN36XX_DBG_BEACON_DUMP, "SKB <<< ",
				 (char *)skb->data, skb->len);
	} else {
		wcn36xx_dbg(WCN36XX_DBG_RX, "rx skb %p len %d fc %04x sn %d\n",
			    skb, skb->len, fc, sn);
		wcn36xx_dbg_dump(WCN36XX_DBG_RX_DUMP, "SKB <<< ",
				 (char *)skb->data, skb->len);
	}

done:
	/*  Chained AMSDU ? slow path */
	if (unlikely(bd->asf && !(bd->lsf && bd->esf))) {
		if (bd->esf && !skb_queue_empty(&wcn->amsdu)) {
			wcn36xx_err("Discarding non complete chain");
			__skb_queue_purge_irq(&wcn->amsdu);
		}

		__skb_queue_tail(&wcn->amsdu, skb);

		if (!bd->lsf)
			return 0; /* Not the last AMSDU, wait for more */

		skb = wcn36xx_unchain_msdu(&wcn->amsdu);
		if (!skb)
			goto drop;
	}

	ieee80211_rx_irqsafe(wcn->hw, skb);

	return 0;

drop: /* drop everything */
	wcn36xx_err("Drop frame! skb:%p len:%u hoff:%u doff:%u asf=%u esf=%u lsf=%u\n",
		    skb, bd->pdu.mpdu_len, bd->pdu.mpdu_header_off,
		    bd->pdu.mpdu_data_off, bd->asf, bd->esf, bd->lsf);

	dev_kfree_skb_irq(skb);
	__skb_queue_purge_irq(&wcn->amsdu);

	return -EINVAL;
}

static void wcn36xx_set_tx_pdu(struct wcn36xx_tx_bd *bd,
			       u32 mpdu_header_len,
			       u32 len,
			       u16 tid)
{
	bd->pdu.mpdu_header_len = mpdu_header_len;
	bd->pdu.mpdu_header_off = sizeof(*bd);
	bd->pdu.mpdu_data_off = bd->pdu.mpdu_header_len +
		bd->pdu.mpdu_header_off;
	bd->pdu.mpdu_len = len;
	bd->pdu.tid = tid;
}

static inline struct wcn36xx_vif *get_vif_by_addr(struct wcn36xx *wcn,
						  u8 *addr)
{
	struct wcn36xx_vif *vif_priv = NULL;
	struct ieee80211_vif *vif = NULL;
	list_for_each_entry(vif_priv, &wcn->vif_list, list) {
			vif = wcn36xx_priv_to_vif(vif_priv);
			if (memcmp(vif->addr, addr, ETH_ALEN) == 0)
				return vif_priv;
	}
	wcn36xx_warn("vif %pM not found\n", addr);
	return NULL;
}

static void wcn36xx_tx_start_ampdu(struct wcn36xx *wcn,
				   struct wcn36xx_sta *sta_priv,
				   struct sk_buff *skb)
{
	struct ieee80211_hdr *hdr = (struct ieee80211_hdr *)skb->data;
	struct ieee80211_sta *sta;
	u8 *qc, tid;

	if (!conf_is_ht(&wcn->hw->conf))
		return;

	sta = wcn36xx_priv_to_sta(sta_priv);

	if (WARN_ON(!ieee80211_is_data_qos(hdr->frame_control)))
		return;

	if (skb_get_queue_mapping(skb) == IEEE80211_AC_VO)
		return;

	qc = ieee80211_get_qos_ctl(hdr);
	tid = qc[0] & IEEE80211_QOS_CTL_TID_MASK;

	spin_lock(&sta_priv->ampdu_lock);
	if (sta_priv->ampdu_state[tid] != WCN36XX_AMPDU_NONE)
		goto out_unlock;

	if (sta_priv->non_agg_frame_ct++ >= WCN36XX_AMPDU_START_THRESH) {
		sta_priv->ampdu_state[tid] = WCN36XX_AMPDU_START;
		sta_priv->non_agg_frame_ct = 0;
		ieee80211_start_tx_ba_session(sta, tid, 0);
	}
out_unlock:
	spin_unlock(&sta_priv->ampdu_lock);
}

static void wcn36xx_set_tx_data(struct wcn36xx_tx_bd *bd,
				struct wcn36xx *wcn,
				struct wcn36xx_vif **vif_priv,
				struct wcn36xx_sta *sta_priv,
				struct sk_buff *skb,
				bool bcast)
{
	struct ieee80211_hdr *hdr = (struct ieee80211_hdr *)skb->data;
	struct ieee80211_tx_info *info = IEEE80211_SKB_CB(skb);
	struct ieee80211_vif *vif = NULL;
	struct wcn36xx_vif *__vif_priv = NULL;
	bool is_data_qos = ieee80211_is_data_qos(hdr->frame_control);
	u16 tid = 0;

	bd->bd_rate = WCN36XX_BD_RATE_DATA;

	/*
	 * For not unicast frames mac80211 will not set sta pointer so use
	 * self_sta_index instead.
	 */
	if (sta_priv) {
		__vif_priv = sta_priv->vif;
		vif = wcn36xx_priv_to_vif(__vif_priv);

		bd->dpu_sign = sta_priv->ucast_dpu_sign;
		if (vif->type == NL80211_IFTYPE_STATION) {
			bd->sta_index = sta_priv->bss_sta_index;
			bd->dpu_desc_idx = sta_priv->bss_dpu_desc_index;
		} else if (vif->type == NL80211_IFTYPE_AP ||
			   vif->type == NL80211_IFTYPE_ADHOC ||
			   vif->type == NL80211_IFTYPE_MESH_POINT) {
			bd->sta_index = sta_priv->sta_index;
			bd->dpu_desc_idx = sta_priv->dpu_desc_index;
		}
	} else {
		__vif_priv = get_vif_by_addr(wcn, hdr->addr2);
		bd->sta_index = __vif_priv->self_sta_index;
		bd->dpu_desc_idx = __vif_priv->self_dpu_desc_index;
		bd->dpu_sign = __vif_priv->self_ucast_dpu_sign;
	}

	if (is_data_qos) {
		tid = ieee80211_get_tid(hdr);
		/* TID->QID is one-to-one mapping */
		bd->queue_id = tid;
		bd->pdu.bd_ssn = WCN36XX_TXBD_SSN_FILL_DPU_QOS;
	} else {
		bd->pdu.bd_ssn = WCN36XX_TXBD_SSN_FILL_DPU_NON_QOS;
	}

	if (info->flags & IEEE80211_TX_INTFL_DONT_ENCRYPT ||
	    (sta_priv && !sta_priv->is_data_encrypted)) {
		bd->dpu_ne = 1;
	}

	if (ieee80211_is_any_nullfunc(hdr->frame_control)) {
		/* Don't use a regular queue for null packet (no ampdu) */
		bd->queue_id = WCN36XX_TX_U_WQ_ID;
		bd->bd_rate = WCN36XX_BD_RATE_CTRL;
		if (ieee80211_is_qos_nullfunc(hdr->frame_control))
			bd->pdu.bd_ssn = WCN36XX_TXBD_SSN_FILL_HOST;
	}

	if (bcast) {
		bd->ub = 1;
		bd->ack_policy = 1;
	}
	*vif_priv = __vif_priv;

	wcn36xx_set_tx_pdu(bd,
			   is_data_qos ?
			   sizeof(struct ieee80211_qos_hdr) :
			   sizeof(struct ieee80211_hdr_3addr),
			   skb->len, tid);

	if (sta_priv && is_data_qos)
		wcn36xx_tx_start_ampdu(wcn, sta_priv, skb);
}

static void wcn36xx_set_tx_mgmt(struct wcn36xx_tx_bd *bd,
				struct wcn36xx *wcn,
				struct wcn36xx_vif **vif_priv,
				struct sk_buff *skb,
				bool bcast)
{
	struct ieee80211_hdr *hdr = (struct ieee80211_hdr *)skb->data;
	struct wcn36xx_vif *__vif_priv =
		get_vif_by_addr(wcn, hdr->addr2);
	bd->sta_index = __vif_priv->self_sta_index;
	bd->dpu_desc_idx = __vif_priv->self_dpu_desc_index;
	bd->dpu_ne = 1;

	/* default rate for unicast */
	if (ieee80211_is_mgmt(hdr->frame_control))
		bd->bd_rate = (WCN36XX_BAND(wcn) == NL80211_BAND_5GHZ) ?
			WCN36XX_BD_RATE_CTRL :
			WCN36XX_BD_RATE_MGMT;
	else if (ieee80211_is_ctl(hdr->frame_control))
		bd->bd_rate = WCN36XX_BD_RATE_CTRL;
	else
		wcn36xx_warn("frame control type unknown\n");

	/*
	 * In joining state trick hardware that probe is sent as
	 * unicast even if address is broadcast.
	 */
	if (__vif_priv->is_joining &&
	    ieee80211_is_probe_req(hdr->frame_control))
		bcast = false;

	if (bcast) {
		/* broadcast */
		bd->ub = 1;
		/* No ack needed not unicast */
		bd->ack_policy = 1;
		bd->queue_id = WCN36XX_TX_B_WQ_ID;
	} else
		bd->queue_id = WCN36XX_TX_U_WQ_ID;
	*vif_priv = __vif_priv;

	bd->pdu.bd_ssn = WCN36XX_TXBD_SSN_FILL_DPU_NON_QOS;

	wcn36xx_set_tx_pdu(bd,
			   ieee80211_is_data_qos(hdr->frame_control) ?
			   sizeof(struct ieee80211_qos_hdr) :
			   sizeof(struct ieee80211_hdr_3addr),
			   skb->len, WCN36XX_TID);
}

int wcn36xx_start_tx(struct wcn36xx *wcn,
		     struct wcn36xx_sta *sta_priv,
		     struct sk_buff *skb)
{
	struct ieee80211_hdr *hdr = (struct ieee80211_hdr *)skb->data;
	struct wcn36xx_vif *vif_priv = NULL;
	struct ieee80211_tx_info *info = IEEE80211_SKB_CB(skb);
	bool is_low = ieee80211_is_data(hdr->frame_control);
	bool bcast = is_broadcast_ether_addr(hdr->addr1) ||
		is_multicast_ether_addr(hdr->addr1);
	bool ack_ind = (info->flags & IEEE80211_TX_CTL_REQ_TX_STATUS) &&
					!(info->flags & IEEE80211_TX_CTL_NO_ACK);
	struct wcn36xx_tx_bd bd;
	int ret;

	memset(&bd, 0, sizeof(bd));

	wcn36xx_dbg(WCN36XX_DBG_TX,
		    "tx skb %p len %d fc %04x sn %d %s %s\n",
		    skb, skb->len, __le16_to_cpu(hdr->frame_control),
		    IEEE80211_SEQ_TO_SN(__le16_to_cpu(hdr->seq_ctrl)),
		    is_low ? "low" : "high", bcast ? "bcast" : "ucast");

	wcn36xx_dbg_dump(WCN36XX_DBG_TX_DUMP, "", skb->data, skb->len);

	bd.dpu_rf = WCN36XX_BMU_WQ_TX;

	if (unlikely(ack_ind)) {
		wcn36xx_dbg(WCN36XX_DBG_DXE, "TX_ACK status requested\n");

		/* Only one at a time is supported by fw. Stop the TX queues
		 * until the ack status gets back.
		 */
		ieee80211_stop_queues(wcn->hw);

		/* Request ack indication from the firmware */
		bd.tx_comp = 1;
	}

	/* Data frames served first*/
	if (is_low)
		wcn36xx_set_tx_data(&bd, wcn, &vif_priv, sta_priv, skb, bcast);
	else
		/* MGMT and CTRL frames are handeld here*/
		wcn36xx_set_tx_mgmt(&bd, wcn, &vif_priv, skb, bcast);

	buff_to_be((u32 *)&bd, sizeof(bd)/sizeof(u32));
	bd.tx_bd_sign = 0xbdbdbdbd;

	ret = wcn36xx_dxe_tx_frame(wcn, vif_priv, &bd, skb, is_low);
	if (unlikely(ret && ack_ind)) {
		/* If the skb has not been transmitted, resume TX queue */
		ieee80211_wake_queues(wcn->hw);
	}

	return ret;
}<|MERGE_RESOLUTION|>--- conflicted
+++ resolved
@@ -353,8 +353,6 @@
 	    ieee80211_is_probe_resp(hdr->frame_control))
 		status.boottime_ns = ktime_get_boottime_ns();
 
-<<<<<<< HEAD
-=======
 	if (bd->scan_learn) {
 		/* If packet originates from hardware scanning, extract the
 		 * band/channel from bd descriptor.
@@ -371,7 +369,6 @@
 		}
 	}
 
->>>>>>> df0cc57e
 	memcpy(IEEE80211_SKB_RXCB(skb), &status, sizeof(status));
 
 	if (ieee80211_is_beacon(hdr->frame_control)) {
