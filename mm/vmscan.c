// SPDX-License-Identifier: GPL-2.0
/*
 *  linux/mm/vmscan.c
 *
 *  Copyright (C) 1991, 1992, 1993, 1994  Linus Torvalds
 *
 *  Swap reorganised 29.12.95, Stephen Tweedie.
 *  kswapd added: 7.1.96  sct
 *  Removed kswapd_ctl limits, and swap out as many pages as needed
 *  to bring the system back to freepages.high: 2.4.97, Rik van Riel.
 *  Zone aware kswapd started 02/00, Kanoj Sarcar (kanoj@sgi.com).
 *  Multiqueue VM started 5.8.00, Rik van Riel.
 */

#define pr_fmt(fmt) KBUILD_MODNAME ": " fmt

#include <linux/mm.h>
#include <linux/sched/mm.h>
#include <linux/module.h>
#include <linux/gfp.h>
#include <linux/kernel_stat.h>
#include <linux/swap.h>
#include <linux/pagemap.h>
#include <linux/init.h>
#include <linux/highmem.h>
#include <linux/vmpressure.h>
#include <linux/vmstat.h>
#include <linux/file.h>
#include <linux/writeback.h>
#include <linux/blkdev.h>
#include <linux/buffer_head.h>	/* for try_to_release_page(),
					buffer_heads_over_limit */
#include <linux/mm_inline.h>
#include <linux/backing-dev.h>
#include <linux/rmap.h>
#include <linux/topology.h>
#include <linux/cpu.h>
#include <linux/cpuset.h>
#include <linux/compaction.h>
#include <linux/notifier.h>
#include <linux/rwsem.h>
#include <linux/delay.h>
#include <linux/kthread.h>
#include <linux/freezer.h>
#include <linux/memcontrol.h>
#include <linux/delayacct.h>
#include <linux/sysctl.h>
#include <linux/oom.h>
#include <linux/pagevec.h>
#include <linux/prefetch.h>
#include <linux/printk.h>
#include <linux/dax.h>
#include <linux/psi.h>

#include <asm/tlbflush.h>
#include <asm/div64.h>

#include <linux/swapops.h>
#include <linux/balloon_compaction.h>

#include "internal.h"

#define CREATE_TRACE_POINTS
#include <trace/events/vmscan.h>

struct scan_control {
	/* How many pages shrink_list() should reclaim */
	unsigned long nr_to_reclaim;

	/*
	 * Nodemask of nodes allowed by the caller. If NULL, all nodes
	 * are scanned.
	 */
	nodemask_t	*nodemask;

	/*
	 * The memory cgroup that hit its limit and as a result is the
	 * primary target of this reclaim invocation.
	 */
	struct mem_cgroup *target_mem_cgroup;

	/* Writepage batching in laptop mode; RECLAIM_WRITE */
	unsigned int may_writepage:1;

	/* Can mapped pages be reclaimed? */
	unsigned int may_unmap:1;

	/* Can pages be swapped as part of reclaim? */
	unsigned int may_swap:1;

	/* e.g. boosted watermark reclaim leaves slabs alone */
	unsigned int may_shrinkslab:1;

	/*
	 * Cgroups are not reclaimed below their configured memory.low,
	 * unless we threaten to OOM. If any cgroups are skipped due to
	 * memory.low and nothing was reclaimed, go back for memory.low.
	 */
	unsigned int memcg_low_reclaim:1;
	unsigned int memcg_low_skipped:1;

	unsigned int hibernation_mode:1;

	/* One of the zones is ready for compaction */
	unsigned int compaction_ready:1;

	/* Allocation order */
	s8 order;

	/* Scan (total_size >> priority) pages at once */
	s8 priority;

	/* The highest zone to isolate pages for reclaim from */
	s8 reclaim_idx;

	/* This context's GFP mask */
	gfp_t gfp_mask;

	/* Incremented by the number of inactive pages that were scanned */
	unsigned long nr_scanned;

	/* Number of pages freed so far during a call to shrink_zones() */
	unsigned long nr_reclaimed;

	struct {
		unsigned int dirty;
		unsigned int unqueued_dirty;
		unsigned int congested;
		unsigned int writeback;
		unsigned int immediate;
		unsigned int file_taken;
		unsigned int taken;
	} nr;
};

#ifdef ARCH_HAS_PREFETCH
#define prefetch_prev_lru_page(_page, _base, _field)			\
	do {								\
		if ((_page)->lru.prev != _base) {			\
			struct page *prev;				\
									\
			prev = lru_to_page(&(_page->lru));		\
			prefetch(&prev->_field);			\
		}							\
	} while (0)
#else
#define prefetch_prev_lru_page(_page, _base, _field) do { } while (0)
#endif

#ifdef ARCH_HAS_PREFETCHW
#define prefetchw_prev_lru_page(_page, _base, _field)			\
	do {								\
		if ((_page)->lru.prev != _base) {			\
			struct page *prev;				\
									\
			prev = lru_to_page(&(_page->lru));		\
			prefetchw(&prev->_field);			\
		}							\
	} while (0)
#else
#define prefetchw_prev_lru_page(_page, _base, _field) do { } while (0)
#endif

/*
 * From 0 .. 100.  Higher means more swappy.
 */
int vm_swappiness = 60;
/*
 * The total number of pages which are beyond the high watermark within all
 * zones.
 */
unsigned long vm_total_pages;

static LIST_HEAD(shrinker_list);
static DECLARE_RWSEM(shrinker_rwsem);

#ifdef CONFIG_MEMCG_KMEM

/*
 * We allow subsystems to populate their shrinker-related
 * LRU lists before register_shrinker_prepared() is called
 * for the shrinker, since we don't want to impose
 * restrictions on their internal registration order.
 * In this case shrink_slab_memcg() may find corresponding
 * bit is set in the shrinkers map.
 *
 * This value is used by the function to detect registering
 * shrinkers and to skip do_shrink_slab() calls for them.
 */
#define SHRINKER_REGISTERING ((struct shrinker *)~0UL)

static DEFINE_IDR(shrinker_idr);
static int shrinker_nr_max;

static int prealloc_memcg_shrinker(struct shrinker *shrinker)
{
	int id, ret = -ENOMEM;

	down_write(&shrinker_rwsem);
	/* This may call shrinker, so it must use down_read_trylock() */
	id = idr_alloc(&shrinker_idr, SHRINKER_REGISTERING, 0, 0, GFP_KERNEL);
	if (id < 0)
		goto unlock;

	if (id >= shrinker_nr_max) {
		if (memcg_expand_shrinker_maps(id)) {
			idr_remove(&shrinker_idr, id);
			goto unlock;
		}

		shrinker_nr_max = id + 1;
	}
	shrinker->id = id;
	ret = 0;
unlock:
	up_write(&shrinker_rwsem);
	return ret;
}

static void unregister_memcg_shrinker(struct shrinker *shrinker)
{
	int id = shrinker->id;

	BUG_ON(id < 0);

	down_write(&shrinker_rwsem);
	idr_remove(&shrinker_idr, id);
	up_write(&shrinker_rwsem);
}
#else /* CONFIG_MEMCG_KMEM */
static int prealloc_memcg_shrinker(struct shrinker *shrinker)
{
	return 0;
}

static void unregister_memcg_shrinker(struct shrinker *shrinker)
{
}
#endif /* CONFIG_MEMCG_KMEM */

#ifdef CONFIG_MEMCG
static bool global_reclaim(struct scan_control *sc)
{
	return !sc->target_mem_cgroup;
}

/**
 * sane_reclaim - is the usual dirty throttling mechanism operational?
 * @sc: scan_control in question
 *
 * The normal page dirty throttling mechanism in balance_dirty_pages() is
 * completely broken with the legacy memcg and direct stalling in
 * shrink_page_list() is used for throttling instead, which lacks all the
 * niceties such as fairness, adaptive pausing, bandwidth proportional
 * allocation and configurability.
 *
 * This function tests whether the vmscan currently in progress can assume
 * that the normal dirty throttling mechanism is operational.
 */
static bool sane_reclaim(struct scan_control *sc)
{
	struct mem_cgroup *memcg = sc->target_mem_cgroup;

	if (!memcg)
		return true;
#ifdef CONFIG_CGROUP_WRITEBACK
	if (cgroup_subsys_on_dfl(memory_cgrp_subsys))
		return true;
#endif
	return false;
}

static void set_memcg_congestion(pg_data_t *pgdat,
				struct mem_cgroup *memcg,
				bool congested)
{
	struct mem_cgroup_per_node *mn;

	if (!memcg)
		return;

	mn = mem_cgroup_nodeinfo(memcg, pgdat->node_id);
	WRITE_ONCE(mn->congested, congested);
}

static bool memcg_congested(pg_data_t *pgdat,
			struct mem_cgroup *memcg)
{
	struct mem_cgroup_per_node *mn;

	mn = mem_cgroup_nodeinfo(memcg, pgdat->node_id);
	return READ_ONCE(mn->congested);

}
#else
static bool global_reclaim(struct scan_control *sc)
{
	return true;
}

static bool sane_reclaim(struct scan_control *sc)
{
	return true;
}

static inline void set_memcg_congestion(struct pglist_data *pgdat,
				struct mem_cgroup *memcg, bool congested)
{
}

static inline bool memcg_congested(struct pglist_data *pgdat,
			struct mem_cgroup *memcg)
{
	return false;

}
#endif

/*
 * This misses isolated pages which are not accounted for to save counters.
 * As the data only determines if reclaim or compaction continues, it is
 * not expected that isolated pages will be a dominating factor.
 */
unsigned long zone_reclaimable_pages(struct zone *zone)
{
	unsigned long nr;

	nr = zone_page_state_snapshot(zone, NR_ZONE_INACTIVE_FILE) +
		zone_page_state_snapshot(zone, NR_ZONE_ACTIVE_FILE);
	if (get_nr_swap_pages() > 0)
		nr += zone_page_state_snapshot(zone, NR_ZONE_INACTIVE_ANON) +
			zone_page_state_snapshot(zone, NR_ZONE_ACTIVE_ANON);

	return nr;
}

/**
 * lruvec_lru_size -  Returns the number of pages on the given LRU list.
 * @lruvec: lru vector
 * @lru: lru to use
 * @zone_idx: zones to consider (use MAX_NR_ZONES for the whole LRU list)
 */
unsigned long lruvec_lru_size(struct lruvec *lruvec, enum lru_list lru, int zone_idx)
{
	unsigned long lru_size;
	int zid;

	if (!mem_cgroup_disabled())
		lru_size = lruvec_page_state_local(lruvec, NR_LRU_BASE + lru);
	else
		lru_size = node_page_state(lruvec_pgdat(lruvec), NR_LRU_BASE + lru);

	for (zid = zone_idx + 1; zid < MAX_NR_ZONES; zid++) {
		struct zone *zone = &lruvec_pgdat(lruvec)->node_zones[zid];
		unsigned long size;

		if (!managed_zone(zone))
			continue;

		if (!mem_cgroup_disabled())
			size = mem_cgroup_get_zone_lru_size(lruvec, lru, zid);
		else
			size = zone_page_state(&lruvec_pgdat(lruvec)->node_zones[zid],
				       NR_ZONE_LRU_BASE + lru);
		lru_size -= min(size, lru_size);
	}

	return lru_size;

}

/*
 * Add a shrinker callback to be called from the vm.
 */
int prealloc_shrinker(struct shrinker *shrinker)
{
	unsigned int size = sizeof(*shrinker->nr_deferred);

	if (shrinker->flags & SHRINKER_NUMA_AWARE)
		size *= nr_node_ids;

	shrinker->nr_deferred = kzalloc(size, GFP_KERNEL);
	if (!shrinker->nr_deferred)
		return -ENOMEM;

	if (shrinker->flags & SHRINKER_MEMCG_AWARE) {
		if (prealloc_memcg_shrinker(shrinker))
			goto free_deferred;
	}

	return 0;

free_deferred:
	kfree(shrinker->nr_deferred);
	shrinker->nr_deferred = NULL;
	return -ENOMEM;
}

void free_prealloced_shrinker(struct shrinker *shrinker)
{
	if (!shrinker->nr_deferred)
		return;

	if (shrinker->flags & SHRINKER_MEMCG_AWARE)
		unregister_memcg_shrinker(shrinker);

	kfree(shrinker->nr_deferred);
	shrinker->nr_deferred = NULL;
}

void register_shrinker_prepared(struct shrinker *shrinker)
{
	down_write(&shrinker_rwsem);
	list_add_tail(&shrinker->list, &shrinker_list);
#ifdef CONFIG_MEMCG_KMEM
	if (shrinker->flags & SHRINKER_MEMCG_AWARE)
		idr_replace(&shrinker_idr, shrinker, shrinker->id);
#endif
	up_write(&shrinker_rwsem);
}

int register_shrinker(struct shrinker *shrinker)
{
	int err = prealloc_shrinker(shrinker);

	if (err)
		return err;
	register_shrinker_prepared(shrinker);
	return 0;
}
EXPORT_SYMBOL(register_shrinker);

/*
 * Remove one
 */
void unregister_shrinker(struct shrinker *shrinker)
{
	if (!shrinker->nr_deferred)
		return;
	if (shrinker->flags & SHRINKER_MEMCG_AWARE)
		unregister_memcg_shrinker(shrinker);
	down_write(&shrinker_rwsem);
	list_del(&shrinker->list);
	up_write(&shrinker_rwsem);
	kfree(shrinker->nr_deferred);
	shrinker->nr_deferred = NULL;
}
EXPORT_SYMBOL(unregister_shrinker);

#define SHRINK_BATCH 128

static unsigned long do_shrink_slab(struct shrink_control *shrinkctl,
				    struct shrinker *shrinker, int priority)
{
	unsigned long freed = 0;
	unsigned long long delta;
	long total_scan;
	long freeable;
	long nr;
	long new_nr;
	int nid = shrinkctl->nid;
	long batch_size = shrinker->batch ? shrinker->batch
					  : SHRINK_BATCH;
	long scanned = 0, next_deferred;

	if (!(shrinker->flags & SHRINKER_NUMA_AWARE))
		nid = 0;

	freeable = shrinker->count_objects(shrinker, shrinkctl);
	if (freeable == 0 || freeable == SHRINK_EMPTY)
		return freeable;

	/*
	 * copy the current shrinker scan count into a local variable
	 * and zero it so that other concurrent shrinker invocations
	 * don't also do this scanning work.
	 */
	nr = atomic_long_xchg(&shrinker->nr_deferred[nid], 0);

	total_scan = nr;
	if (shrinker->seeks) {
		delta = freeable >> priority;
		delta *= 4;
		do_div(delta, shrinker->seeks);
	} else {
		/*
		 * These objects don't require any IO to create. Trim
		 * them aggressively under memory pressure to keep
		 * them from causing refetches in the IO caches.
		 */
		delta = freeable / 2;
	}

	total_scan += delta;
	if (total_scan < 0) {
		pr_err("shrink_slab: %pS negative objects to delete nr=%ld\n",
		       shrinker->scan_objects, total_scan);
		total_scan = freeable;
		next_deferred = nr;
	} else
		next_deferred = total_scan;

	/*
	 * We need to avoid excessive windup on filesystem shrinkers
	 * due to large numbers of GFP_NOFS allocations causing the
	 * shrinkers to return -1 all the time. This results in a large
	 * nr being built up so when a shrink that can do some work
	 * comes along it empties the entire cache due to nr >>>
	 * freeable. This is bad for sustaining a working set in
	 * memory.
	 *
	 * Hence only allow the shrinker to scan the entire cache when
	 * a large delta change is calculated directly.
	 */
	if (delta < freeable / 4)
		total_scan = min(total_scan, freeable / 2);

	/*
	 * Avoid risking looping forever due to too large nr value:
	 * never try to free more than twice the estimate number of
	 * freeable entries.
	 */
	if (total_scan > freeable * 2)
		total_scan = freeable * 2;

	trace_mm_shrink_slab_start(shrinker, shrinkctl, nr,
				   freeable, delta, total_scan, priority);

	/*
	 * Normally, we should not scan less than batch_size objects in one
	 * pass to avoid too frequent shrinker calls, but if the slab has less
	 * than batch_size objects in total and we are really tight on memory,
	 * we will try to reclaim all available objects, otherwise we can end
	 * up failing allocations although there are plenty of reclaimable
	 * objects spread over several slabs with usage less than the
	 * batch_size.
	 *
	 * We detect the "tight on memory" situations by looking at the total
	 * number of objects we want to scan (total_scan). If it is greater
	 * than the total number of objects on slab (freeable), we must be
	 * scanning at high prio and therefore should try to reclaim as much as
	 * possible.
	 */
	while (total_scan >= batch_size ||
	       total_scan >= freeable) {
		unsigned long ret;
		unsigned long nr_to_scan = min(batch_size, total_scan);

		shrinkctl->nr_to_scan = nr_to_scan;
		shrinkctl->nr_scanned = nr_to_scan;
		ret = shrinker->scan_objects(shrinker, shrinkctl);
		if (ret == SHRINK_STOP)
			break;
		freed += ret;

		count_vm_events(SLABS_SCANNED, shrinkctl->nr_scanned);
		total_scan -= shrinkctl->nr_scanned;
		scanned += shrinkctl->nr_scanned;

		cond_resched();
	}

	if (next_deferred >= scanned)
		next_deferred -= scanned;
	else
		next_deferred = 0;
	/*
	 * move the unused scan count back into the shrinker in a
	 * manner that handles concurrent updates. If we exhausted the
	 * scan, there is no need to do an update.
	 */
	if (next_deferred > 0)
		new_nr = atomic_long_add_return(next_deferred,
						&shrinker->nr_deferred[nid]);
	else
		new_nr = atomic_long_read(&shrinker->nr_deferred[nid]);

	trace_mm_shrink_slab_end(shrinker, nid, freed, nr, new_nr, total_scan);
	return freed;
}

#ifdef CONFIG_MEMCG_KMEM
static unsigned long shrink_slab_memcg(gfp_t gfp_mask, int nid,
			struct mem_cgroup *memcg, int priority)
{
	struct memcg_shrinker_map *map;
	unsigned long ret, freed = 0;
	int i;

	if (!memcg_kmem_enabled() || !mem_cgroup_online(memcg))
		return 0;

	if (!down_read_trylock(&shrinker_rwsem))
		return 0;

	map = rcu_dereference_protected(memcg->nodeinfo[nid]->shrinker_map,
					true);
	if (unlikely(!map))
		goto unlock;

	for_each_set_bit(i, map->map, shrinker_nr_max) {
		struct shrink_control sc = {
			.gfp_mask = gfp_mask,
			.nid = nid,
			.memcg = memcg,
		};
		struct shrinker *shrinker;

		shrinker = idr_find(&shrinker_idr, i);
		if (unlikely(!shrinker || shrinker == SHRINKER_REGISTERING)) {
			if (!shrinker)
				clear_bit(i, map->map);
			continue;
		}

		ret = do_shrink_slab(&sc, shrinker, priority);
		if (ret == SHRINK_EMPTY) {
			clear_bit(i, map->map);
			/*
			 * After the shrinker reported that it had no objects to
			 * free, but before we cleared the corresponding bit in
			 * the memcg shrinker map, a new object might have been
			 * added. To make sure, we have the bit set in this
			 * case, we invoke the shrinker one more time and reset
			 * the bit if it reports that it is not empty anymore.
			 * The memory barrier here pairs with the barrier in
			 * memcg_set_shrinker_bit():
			 *
			 * list_lru_add()     shrink_slab_memcg()
			 *   list_add_tail()    clear_bit()
			 *   <MB>               <MB>
			 *   set_bit()          do_shrink_slab()
			 */
			smp_mb__after_atomic();
			ret = do_shrink_slab(&sc, shrinker, priority);
			if (ret == SHRINK_EMPTY)
				ret = 0;
			else
				memcg_set_shrinker_bit(memcg, nid, i);
		}
		freed += ret;

		if (rwsem_is_contended(&shrinker_rwsem)) {
			freed = freed ? : 1;
			break;
		}
	}
unlock:
	up_read(&shrinker_rwsem);
	return freed;
}
#else /* CONFIG_MEMCG_KMEM */
static unsigned long shrink_slab_memcg(gfp_t gfp_mask, int nid,
			struct mem_cgroup *memcg, int priority)
{
	return 0;
}
#endif /* CONFIG_MEMCG_KMEM */

/**
 * shrink_slab - shrink slab caches
 * @gfp_mask: allocation context
 * @nid: node whose slab caches to target
 * @memcg: memory cgroup whose slab caches to target
 * @priority: the reclaim priority
 *
 * Call the shrink functions to age shrinkable caches.
 *
 * @nid is passed along to shrinkers with SHRINKER_NUMA_AWARE set,
 * unaware shrinkers will receive a node id of 0 instead.
 *
 * @memcg specifies the memory cgroup to target. Unaware shrinkers
 * are called only if it is the root cgroup.
 *
 * @priority is sc->priority, we take the number of objects and >> by priority
 * in order to get the scan target.
 *
 * Returns the number of reclaimed slab objects.
 */
static unsigned long shrink_slab(gfp_t gfp_mask, int nid,
				 struct mem_cgroup *memcg,
				 int priority)
{
	unsigned long ret, freed = 0;
	struct shrinker *shrinker;

	if (!mem_cgroup_is_root(memcg))
		return shrink_slab_memcg(gfp_mask, nid, memcg, priority);

	if (!down_read_trylock(&shrinker_rwsem))
		goto out;

	list_for_each_entry(shrinker, &shrinker_list, list) {
		struct shrink_control sc = {
			.gfp_mask = gfp_mask,
			.nid = nid,
			.memcg = memcg,
		};

		ret = do_shrink_slab(&sc, shrinker, priority);
		if (ret == SHRINK_EMPTY)
			ret = 0;
		freed += ret;
		/*
		 * Bail out if someone want to register a new shrinker to
		 * prevent the regsitration from being stalled for long periods
		 * by parallel ongoing shrinking.
		 */
		if (rwsem_is_contended(&shrinker_rwsem)) {
			freed = freed ? : 1;
			break;
		}
	}

	up_read(&shrinker_rwsem);
out:
	cond_resched();
	return freed;
}

void drop_slab_node(int nid)
{
	unsigned long freed;

	do {
		struct mem_cgroup *memcg = NULL;

		freed = 0;
		memcg = mem_cgroup_iter(NULL, NULL, NULL);
		do {
			freed += shrink_slab(GFP_KERNEL, nid, memcg, 0);
		} while ((memcg = mem_cgroup_iter(NULL, memcg, NULL)) != NULL);
	} while (freed > 10);
}

void drop_slab(void)
{
	int nid;

	for_each_online_node(nid)
		drop_slab_node(nid);
}

static inline int is_page_cache_freeable(struct page *page)
{
	/*
	 * A freeable page cache page is referenced only by the caller
	 * that isolated the page, the page cache and optional buffer
	 * heads at page->private.
	 */
	int page_cache_pins = PageTransHuge(page) && PageSwapCache(page) ?
		HPAGE_PMD_NR : 1;
	return page_count(page) - page_has_private(page) == 1 + page_cache_pins;
}

static int may_write_to_inode(struct inode *inode, struct scan_control *sc)
{
	if (current->flags & PF_SWAPWRITE)
		return 1;
	if (!inode_write_congested(inode))
		return 1;
	if (inode_to_bdi(inode) == current->backing_dev_info)
		return 1;
	return 0;
}

/*
 * We detected a synchronous write error writing a page out.  Probably
 * -ENOSPC.  We need to propagate that into the address_space for a subsequent
 * fsync(), msync() or close().
 *
 * The tricky part is that after writepage we cannot touch the mapping: nothing
 * prevents it from being freed up.  But we have a ref on the page and once
 * that page is locked, the mapping is pinned.
 *
 * We're allowed to run sleeping lock_page() here because we know the caller has
 * __GFP_FS.
 */
static void handle_write_error(struct address_space *mapping,
				struct page *page, int error)
{
	lock_page(page);
	if (page_mapping(page) == mapping)
		mapping_set_error(mapping, error);
	unlock_page(page);
}

/* possible outcome of pageout() */
typedef enum {
	/* failed to write page out, page is locked */
	PAGE_KEEP,
	/* move page to the active list, page is locked */
	PAGE_ACTIVATE,
	/* page has been sent to the disk successfully, page is unlocked */
	PAGE_SUCCESS,
	/* page is clean and locked */
	PAGE_CLEAN,
} pageout_t;

/*
 * pageout is called by shrink_page_list() for each dirty page.
 * Calls ->writepage().
 */
static pageout_t pageout(struct page *page, struct address_space *mapping,
			 struct scan_control *sc)
{
	/*
	 * If the page is dirty, only perform writeback if that write
	 * will be non-blocking.  To prevent this allocation from being
	 * stalled by pagecache activity.  But note that there may be
	 * stalls if we need to run get_block().  We could test
	 * PagePrivate for that.
	 *
	 * If this process is currently in __generic_file_write_iter() against
	 * this page's queue, we can perform writeback even if that
	 * will block.
	 *
	 * If the page is swapcache, write it back even if that would
	 * block, for some throttling. This happens by accident, because
	 * swap_backing_dev_info is bust: it doesn't reflect the
	 * congestion state of the swapdevs.  Easy to fix, if needed.
	 */
	if (!is_page_cache_freeable(page))
		return PAGE_KEEP;
	if (!mapping) {
		/*
		 * Some data journaling orphaned pages can have
		 * page->mapping == NULL while being dirty with clean buffers.
		 */
		if (page_has_private(page)) {
			if (try_to_free_buffers(page)) {
				ClearPageDirty(page);
				pr_info("%s: orphaned page\n", __func__);
				return PAGE_CLEAN;
			}
		}
		return PAGE_KEEP;
	}
	if (mapping->a_ops->writepage == NULL)
		return PAGE_ACTIVATE;
	if (!may_write_to_inode(mapping->host, sc))
		return PAGE_KEEP;

	if (clear_page_dirty_for_io(page)) {
		int res;
		struct writeback_control wbc = {
			.sync_mode = WB_SYNC_NONE,
			.nr_to_write = SWAP_CLUSTER_MAX,
			.range_start = 0,
			.range_end = LLONG_MAX,
			.for_reclaim = 1,
		};

		SetPageReclaim(page);
		res = mapping->a_ops->writepage(page, &wbc);
		if (res < 0)
			handle_write_error(mapping, page, res);
		if (res == AOP_WRITEPAGE_ACTIVATE) {
			ClearPageReclaim(page);
			return PAGE_ACTIVATE;
		}

		if (!PageWriteback(page)) {
			/* synchronous write or broken a_ops? */
			ClearPageReclaim(page);
		}
		trace_mm_vmscan_writepage(page);
		inc_node_page_state(page, NR_VMSCAN_WRITE);
		return PAGE_SUCCESS;
	}

	return PAGE_CLEAN;
}

/*
 * Same as remove_mapping, but if the page is removed from the mapping, it
 * gets returned with a refcount of 0.
 */
static int __remove_mapping(struct address_space *mapping, struct page *page,
			    bool reclaimed)
{
	unsigned long flags;
	int refcount;

	BUG_ON(!PageLocked(page));
	BUG_ON(mapping != page_mapping(page));

	xa_lock_irqsave(&mapping->i_pages, flags);
	/*
	 * The non racy check for a busy page.
	 *
	 * Must be careful with the order of the tests. When someone has
	 * a ref to the page, it may be possible that they dirty it then
	 * drop the reference. So if PageDirty is tested before page_count
	 * here, then the following race may occur:
	 *
	 * get_user_pages(&page);
	 * [user mapping goes away]
	 * write_to(page);
	 *				!PageDirty(page)    [good]
	 * SetPageDirty(page);
	 * put_page(page);
	 *				!page_count(page)   [good, discard it]
	 *
	 * [oops, our write_to data is lost]
	 *
	 * Reversing the order of the tests ensures such a situation cannot
	 * escape unnoticed. The smp_rmb is needed to ensure the page->flags
	 * load is not satisfied before that of page->_refcount.
	 *
	 * Note that if SetPageDirty is always performed via set_page_dirty,
	 * and thus under the i_pages lock, then this ordering is not required.
	 */
	if (unlikely(PageTransHuge(page)) && PageSwapCache(page))
		refcount = 1 + HPAGE_PMD_NR;
	else
		refcount = 2;
	if (!page_ref_freeze(page, refcount))
		goto cannot_free;
	/* note: atomic_cmpxchg in page_ref_freeze provides the smp_rmb */
	if (unlikely(PageDirty(page))) {
		page_ref_unfreeze(page, refcount);
		goto cannot_free;
	}

	if (PageSwapCache(page)) {
		swp_entry_t swap = { .val = page_private(page) };
		mem_cgroup_swapout(page, swap);
		__delete_from_swap_cache(page, swap);
		xa_unlock_irqrestore(&mapping->i_pages, flags);
		put_swap_page(page, swap);
	} else {
		void (*freepage)(struct page *);
		void *shadow = NULL;

		freepage = mapping->a_ops->freepage;
		/*
		 * Remember a shadow entry for reclaimed file cache in
		 * order to detect refaults, thus thrashing, later on.
		 *
		 * But don't store shadows in an address space that is
		 * already exiting.  This is not just an optizimation,
		 * inode reclaim needs to empty out the radix tree or
		 * the nodes are lost.  Don't plant shadows behind its
		 * back.
		 *
		 * We also don't store shadows for DAX mappings because the
		 * only page cache pages found in these are zero pages
		 * covering holes, and because we don't want to mix DAX
		 * exceptional entries and shadow exceptional entries in the
		 * same address_space.
		 */
		if (reclaimed && page_is_file_cache(page) &&
		    !mapping_exiting(mapping) && !dax_mapping(mapping))
			shadow = workingset_eviction(page);
		__delete_from_page_cache(page, shadow);
		xa_unlock_irqrestore(&mapping->i_pages, flags);

		if (freepage != NULL)
			freepage(page);
	}

	return 1;

cannot_free:
	xa_unlock_irqrestore(&mapping->i_pages, flags);
	return 0;
}

/*
 * Attempt to detach a locked page from its ->mapping.  If it is dirty or if
 * someone else has a ref on the page, abort and return 0.  If it was
 * successfully detached, return 1.  Assumes the caller has a single ref on
 * this page.
 */
int remove_mapping(struct address_space *mapping, struct page *page)
{
	if (__remove_mapping(mapping, page, false)) {
		/*
		 * Unfreezing the refcount with 1 rather than 2 effectively
		 * drops the pagecache ref for us without requiring another
		 * atomic operation.
		 */
		page_ref_unfreeze(page, 1);
		return 1;
	}
	return 0;
}

/**
 * putback_lru_page - put previously isolated page onto appropriate LRU list
 * @page: page to be put back to appropriate lru list
 *
 * Add previously isolated @page to appropriate LRU list.
 * Page may still be unevictable for other reasons.
 *
 * lru_lock must not be held, interrupts must be enabled.
 */
void putback_lru_page(struct page *page)
{
	lru_cache_add(page);
	put_page(page);		/* drop ref from isolate */
}

enum page_references {
	PAGEREF_RECLAIM,
	PAGEREF_RECLAIM_CLEAN,
	PAGEREF_KEEP,
	PAGEREF_ACTIVATE,
};

static enum page_references page_check_references(struct page *page,
						  struct scan_control *sc)
{
	int referenced_ptes, referenced_page;
	unsigned long vm_flags;

	referenced_ptes = page_referenced(page, 1, sc->target_mem_cgroup,
					  &vm_flags);
	referenced_page = TestClearPageReferenced(page);

	/*
	 * Mlock lost the isolation race with us.  Let try_to_unmap()
	 * move the page to the unevictable list.
	 */
	if (vm_flags & VM_LOCKED)
		return PAGEREF_RECLAIM;

	if (referenced_ptes) {
		if (PageSwapBacked(page))
			return PAGEREF_ACTIVATE;
		/*
		 * All mapped pages start out with page table
		 * references from the instantiating fault, so we need
		 * to look twice if a mapped file page is used more
		 * than once.
		 *
		 * Mark it and spare it for another trip around the
		 * inactive list.  Another page table reference will
		 * lead to its activation.
		 *
		 * Note: the mark is set for activated pages as well
		 * so that recently deactivated but used pages are
		 * quickly recovered.
		 */
		SetPageReferenced(page);

		if (referenced_page || referenced_ptes > 1)
			return PAGEREF_ACTIVATE;

		/*
		 * Activate file-backed executable pages after first usage.
		 */
		if (vm_flags & VM_EXEC)
			return PAGEREF_ACTIVATE;

		return PAGEREF_KEEP;
	}

	/* Reclaim if clean, defer dirty pages to writeback */
	if (referenced_page && !PageSwapBacked(page))
		return PAGEREF_RECLAIM_CLEAN;

	return PAGEREF_RECLAIM;
}

/* Check if a page is dirty or under writeback */
static void page_check_dirty_writeback(struct page *page,
				       bool *dirty, bool *writeback)
{
	struct address_space *mapping;

	/*
	 * Anonymous pages are not handled by flushers and must be written
	 * from reclaim context. Do not stall reclaim based on them
	 */
	if (!page_is_file_cache(page) ||
	    (PageAnon(page) && !PageSwapBacked(page))) {
		*dirty = false;
		*writeback = false;
		return;
	}

	/* By default assume that the page flags are accurate */
	*dirty = PageDirty(page);
	*writeback = PageWriteback(page);

	/* Verify dirty/writeback state if the filesystem supports it */
	if (!page_has_private(page))
		return;

	mapping = page_mapping(page);
	if (mapping && mapping->a_ops->is_dirty_writeback)
		mapping->a_ops->is_dirty_writeback(page, dirty, writeback);
}

/*
 * shrink_page_list() returns the number of reclaimed pages
 */
static unsigned long shrink_page_list(struct list_head *page_list,
				      struct pglist_data *pgdat,
				      struct scan_control *sc,
				      enum ttu_flags ttu_flags,
				      struct reclaim_stat *stat,
				      bool force_reclaim)
{
	LIST_HEAD(ret_pages);
	LIST_HEAD(free_pages);
	unsigned nr_reclaimed = 0;
<<<<<<< HEAD
=======
	unsigned pgactivate = 0;
>>>>>>> 0ecfebd2

	memset(stat, 0, sizeof(*stat));
	cond_resched();

	while (!list_empty(page_list)) {
		struct address_space *mapping;
		struct page *page;
		int may_enter_fs;
		enum page_references references = PAGEREF_RECLAIM_CLEAN;
		bool dirty, writeback;

		cond_resched();

		page = lru_to_page(page_list);
		list_del(&page->lru);

		if (!trylock_page(page))
			goto keep;

		VM_BUG_ON_PAGE(PageActive(page), page);

		sc->nr_scanned++;

		if (unlikely(!page_evictable(page)))
			goto activate_locked;

		if (!sc->may_unmap && page_mapped(page))
			goto keep_locked;

		/* Double the slab pressure for mapped and swapcache pages */
		if ((page_mapped(page) || PageSwapCache(page)) &&
		    !(PageAnon(page) && !PageSwapBacked(page)))
			sc->nr_scanned++;

		may_enter_fs = (sc->gfp_mask & __GFP_FS) ||
			(PageSwapCache(page) && (sc->gfp_mask & __GFP_IO));

		/*
		 * The number of dirty pages determines if a node is marked
		 * reclaim_congested which affects wait_iff_congested. kswapd
		 * will stall and start writing pages if the tail of the LRU
		 * is all dirty unqueued pages.
		 */
		page_check_dirty_writeback(page, &dirty, &writeback);
		if (dirty || writeback)
			stat->nr_dirty++;

		if (dirty && !writeback)
			stat->nr_unqueued_dirty++;

		/*
		 * Treat this page as congested if the underlying BDI is or if
		 * pages are cycling through the LRU so quickly that the
		 * pages marked for immediate reclaim are making it to the
		 * end of the LRU a second time.
		 */
		mapping = page_mapping(page);
		if (((dirty || writeback) && mapping &&
		     inode_write_congested(mapping->host)) ||
		    (writeback && PageReclaim(page)))
			stat->nr_congested++;

		/*
		 * If a page at the tail of the LRU is under writeback, there
		 * are three cases to consider.
		 *
		 * 1) If reclaim is encountering an excessive number of pages
		 *    under writeback and this page is both under writeback and
		 *    PageReclaim then it indicates that pages are being queued
		 *    for IO but are being recycled through the LRU before the
		 *    IO can complete. Waiting on the page itself risks an
		 *    indefinite stall if it is impossible to writeback the
		 *    page due to IO error or disconnected storage so instead
		 *    note that the LRU is being scanned too quickly and the
		 *    caller can stall after page list has been processed.
		 *
		 * 2) Global or new memcg reclaim encounters a page that is
		 *    not marked for immediate reclaim, or the caller does not
		 *    have __GFP_FS (or __GFP_IO if it's simply going to swap,
		 *    not to fs). In this case mark the page for immediate
		 *    reclaim and continue scanning.
		 *
		 *    Require may_enter_fs because we would wait on fs, which
		 *    may not have submitted IO yet. And the loop driver might
		 *    enter reclaim, and deadlock if it waits on a page for
		 *    which it is needed to do the write (loop masks off
		 *    __GFP_IO|__GFP_FS for this reason); but more thought
		 *    would probably show more reasons.
		 *
		 * 3) Legacy memcg encounters a page that is already marked
		 *    PageReclaim. memcg does not have any dirty pages
		 *    throttling so we could easily OOM just because too many
		 *    pages are in writeback and there is nothing else to
		 *    reclaim. Wait for the writeback to complete.
		 *
		 * In cases 1) and 2) we activate the pages to get them out of
		 * the way while we continue scanning for clean pages on the
		 * inactive list and refilling from the active list. The
		 * observation here is that waiting for disk writes is more
		 * expensive than potentially causing reloads down the line.
		 * Since they're marked for immediate reclaim, they won't put
		 * memory pressure on the cache working set any longer than it
		 * takes to write them to disk.
		 */
		if (PageWriteback(page)) {
			/* Case 1 above */
			if (current_is_kswapd() &&
			    PageReclaim(page) &&
			    test_bit(PGDAT_WRITEBACK, &pgdat->flags)) {
				stat->nr_immediate++;
				goto activate_locked;

			/* Case 2 above */
			} else if (sane_reclaim(sc) ||
			    !PageReclaim(page) || !may_enter_fs) {
				/*
				 * This is slightly racy - end_page_writeback()
				 * might have just cleared PageReclaim, then
				 * setting PageReclaim here end up interpreted
				 * as PageReadahead - but that does not matter
				 * enough to care.  What we do want is for this
				 * page to have PageReclaim set next time memcg
				 * reclaim reaches the tests above, so it will
				 * then wait_on_page_writeback() to avoid OOM;
				 * and it's also appropriate in global reclaim.
				 */
				SetPageReclaim(page);
				stat->nr_writeback++;
				goto activate_locked;

			/* Case 3 above */
			} else {
				unlock_page(page);
				wait_on_page_writeback(page);
				/* then go back and try same page again */
				list_add_tail(&page->lru, page_list);
				continue;
			}
		}

		if (!force_reclaim)
			references = page_check_references(page, sc);

		switch (references) {
		case PAGEREF_ACTIVATE:
			goto activate_locked;
		case PAGEREF_KEEP:
			stat->nr_ref_keep++;
			goto keep_locked;
		case PAGEREF_RECLAIM:
		case PAGEREF_RECLAIM_CLEAN:
			; /* try to reclaim the page below */
		}

		/*
		 * Anonymous process memory has backing store?
		 * Try to allocate it some swap space here.
		 * Lazyfree page could be freed directly
		 */
		if (PageAnon(page) && PageSwapBacked(page)) {
			if (!PageSwapCache(page)) {
				if (!(sc->gfp_mask & __GFP_IO))
					goto keep_locked;
				if (PageTransHuge(page)) {
					/* cannot split THP, skip it */
					if (!can_split_huge_page(page, NULL))
						goto activate_locked;
					/*
					 * Split pages without a PMD map right
					 * away. Chances are some or all of the
					 * tail pages can be freed without IO.
					 */
					if (!compound_mapcount(page) &&
					    split_huge_page_to_list(page,
								    page_list))
						goto activate_locked;
				}
				if (!add_to_swap(page)) {
					if (!PageTransHuge(page))
						goto activate_locked;
					/* Fallback to swap normal pages */
					if (split_huge_page_to_list(page,
								    page_list))
						goto activate_locked;
#ifdef CONFIG_TRANSPARENT_HUGEPAGE
					count_vm_event(THP_SWPOUT_FALLBACK);
#endif
					if (!add_to_swap(page))
						goto activate_locked;
				}

				may_enter_fs = 1;

				/* Adding to swap updated mapping */
				mapping = page_mapping(page);
			}
		} else if (unlikely(PageTransHuge(page))) {
			/* Split file THP */
			if (split_huge_page_to_list(page, page_list))
				goto keep_locked;
		}

		/*
		 * The page is mapped into the page tables of one or more
		 * processes. Try to unmap it here.
		 */
		if (page_mapped(page)) {
			enum ttu_flags flags = ttu_flags | TTU_BATCH_FLUSH;

			if (unlikely(PageTransHuge(page)))
				flags |= TTU_SPLIT_HUGE_PMD;
			if (!try_to_unmap(page, flags)) {
				stat->nr_unmap_fail++;
				goto activate_locked;
			}
		}

		if (PageDirty(page)) {
			/*
			 * Only kswapd can writeback filesystem pages
			 * to avoid risk of stack overflow. But avoid
			 * injecting inefficient single-page IO into
			 * flusher writeback as much as possible: only
			 * write pages when we've encountered many
			 * dirty pages, and when we've already scanned
			 * the rest of the LRU for clean pages and see
			 * the same dirty pages again (PageReclaim).
			 */
			if (page_is_file_cache(page) &&
			    (!current_is_kswapd() || !PageReclaim(page) ||
			     !test_bit(PGDAT_DIRTY, &pgdat->flags))) {
				/*
				 * Immediately reclaim when written back.
				 * Similar in principal to deactivate_page()
				 * except we already have the page isolated
				 * and know it's dirty
				 */
				inc_node_page_state(page, NR_VMSCAN_IMMEDIATE);
				SetPageReclaim(page);

				goto activate_locked;
			}

			if (references == PAGEREF_RECLAIM_CLEAN)
				goto keep_locked;
			if (!may_enter_fs)
				goto keep_locked;
			if (!sc->may_writepage)
				goto keep_locked;

			/*
			 * Page is dirty. Flush the TLB if a writable entry
			 * potentially exists to avoid CPU writes after IO
			 * starts and then write it out here.
			 */
			try_to_unmap_flush_dirty();
			switch (pageout(page, mapping, sc)) {
			case PAGE_KEEP:
				goto keep_locked;
			case PAGE_ACTIVATE:
				goto activate_locked;
			case PAGE_SUCCESS:
				if (PageWriteback(page))
					goto keep;
				if (PageDirty(page))
					goto keep;

				/*
				 * A synchronous write - probably a ramdisk.  Go
				 * ahead and try to reclaim the page.
				 */
				if (!trylock_page(page))
					goto keep;
				if (PageDirty(page) || PageWriteback(page))
					goto keep_locked;
				mapping = page_mapping(page);
			case PAGE_CLEAN:
				; /* try to free the page below */
			}
		}

		/*
		 * If the page has buffers, try to free the buffer mappings
		 * associated with this page. If we succeed we try to free
		 * the page as well.
		 *
		 * We do this even if the page is PageDirty().
		 * try_to_release_page() does not perform I/O, but it is
		 * possible for a page to have PageDirty set, but it is actually
		 * clean (all its buffers are clean).  This happens if the
		 * buffers were written out directly, with submit_bh(). ext3
		 * will do this, as well as the blockdev mapping.
		 * try_to_release_page() will discover that cleanness and will
		 * drop the buffers and mark the page clean - it can be freed.
		 *
		 * Rarely, pages can have buffers and no ->mapping.  These are
		 * the pages which were not successfully invalidated in
		 * truncate_complete_page().  We try to drop those buffers here
		 * and if that worked, and the page is no longer mapped into
		 * process address space (page_count == 1) it can be freed.
		 * Otherwise, leave the page on the LRU so it is swappable.
		 */
		if (page_has_private(page)) {
			if (!try_to_release_page(page, sc->gfp_mask))
				goto activate_locked;
			if (!mapping && page_count(page) == 1) {
				unlock_page(page);
				if (put_page_testzero(page))
					goto free_it;
				else {
					/*
					 * rare race with speculative reference.
					 * the speculative reference will free
					 * this page shortly, so we may
					 * increment nr_reclaimed here (and
					 * leave it off the LRU).
					 */
					nr_reclaimed++;
					continue;
				}
			}
		}

		if (PageAnon(page) && !PageSwapBacked(page)) {
			/* follow __remove_mapping for reference */
			if (!page_ref_freeze(page, 1))
				goto keep_locked;
			if (PageDirty(page)) {
				page_ref_unfreeze(page, 1);
				goto keep_locked;
			}

			count_vm_event(PGLAZYFREED);
			count_memcg_page_event(page, PGLAZYFREED);
		} else if (!mapping || !__remove_mapping(mapping, page, true))
			goto keep_locked;

		unlock_page(page);
free_it:
		nr_reclaimed++;

		/*
		 * Is there need to periodically free_page_list? It would
		 * appear not as the counts should be low
		 */
		if (unlikely(PageTransHuge(page))) {
			mem_cgroup_uncharge(page);
			(*get_compound_page_dtor(page))(page);
		} else
			list_add(&page->lru, &free_pages);
		continue;

activate_locked:
		/* Not a candidate for swapping, so reclaim swap space. */
		if (PageSwapCache(page) && (mem_cgroup_swap_full(page) ||
						PageMlocked(page)))
			try_to_free_swap(page);
		VM_BUG_ON_PAGE(PageActive(page), page);
		if (!PageMlocked(page)) {
			int type = page_is_file_cache(page);
			SetPageActive(page);
<<<<<<< HEAD
			stat->nr_activate++;
=======
			pgactivate++;
			stat->nr_activate[type] += hpage_nr_pages(page);
>>>>>>> 0ecfebd2
			count_memcg_page_event(page, PGACTIVATE);
		}
keep_locked:
		unlock_page(page);
keep:
		list_add(&page->lru, &ret_pages);
		VM_BUG_ON_PAGE(PageLRU(page) || PageUnevictable(page), page);
	}

	mem_cgroup_uncharge_list(&free_pages);
	try_to_unmap_flush();
	free_unref_page_list(&free_pages);

	list_splice(&ret_pages, page_list);
<<<<<<< HEAD
	count_vm_events(PGACTIVATE, stat->nr_activate);
=======
	count_vm_events(PGACTIVATE, pgactivate);
>>>>>>> 0ecfebd2

	return nr_reclaimed;
}

unsigned long reclaim_clean_pages_from_list(struct zone *zone,
					    struct list_head *page_list)
{
	struct scan_control sc = {
		.gfp_mask = GFP_KERNEL,
		.priority = DEF_PRIORITY,
		.may_unmap = 1,
	};
	struct reclaim_stat dummy_stat;
	unsigned long ret;
	struct page *page, *next;
	LIST_HEAD(clean_pages);

	list_for_each_entry_safe(page, next, page_list, lru) {
		if (page_is_file_cache(page) && !PageDirty(page) &&
		    !__PageMovable(page) && !PageUnevictable(page)) {
			ClearPageActive(page);
			list_move(&page->lru, &clean_pages);
		}
	}

	ret = shrink_page_list(&clean_pages, zone->zone_pgdat, &sc,
			TTU_IGNORE_ACCESS, &dummy_stat, true);
	list_splice(&clean_pages, page_list);
	mod_node_page_state(zone->zone_pgdat, NR_ISOLATED_FILE, -ret);
	return ret;
}

/*
 * Attempt to remove the specified page from its LRU.  Only take this page
 * if it is of the appropriate PageActive status.  Pages which are being
 * freed elsewhere are also ignored.
 *
 * page:	page to consider
 * mode:	one of the LRU isolation modes defined above
 *
 * returns 0 on success, -ve errno on failure.
 */
int __isolate_lru_page(struct page *page, isolate_mode_t mode)
{
	int ret = -EINVAL;

	/* Only take pages on the LRU. */
	if (!PageLRU(page))
		return ret;

	/* Compaction should not handle unevictable pages but CMA can do so */
	if (PageUnevictable(page) && !(mode & ISOLATE_UNEVICTABLE))
		return ret;

	ret = -EBUSY;

	/*
	 * To minimise LRU disruption, the caller can indicate that it only
	 * wants to isolate pages it will be able to operate on without
	 * blocking - clean pages for the most part.
	 *
	 * ISOLATE_ASYNC_MIGRATE is used to indicate that it only wants to pages
	 * that it is possible to migrate without blocking
	 */
	if (mode & ISOLATE_ASYNC_MIGRATE) {
		/* All the caller can do on PageWriteback is block */
		if (PageWriteback(page))
			return ret;

		if (PageDirty(page)) {
			struct address_space *mapping;
			bool migrate_dirty;

			/*
			 * Only pages without mappings or that have a
			 * ->migratepage callback are possible to migrate
			 * without blocking. However, we can be racing with
			 * truncation so it's necessary to lock the page
			 * to stabilise the mapping as truncation holds
			 * the page lock until after the page is removed
			 * from the page cache.
			 */
			if (!trylock_page(page))
				return ret;

			mapping = page_mapping(page);
			migrate_dirty = !mapping || mapping->a_ops->migratepage;
			unlock_page(page);
			if (!migrate_dirty)
				return ret;
		}
	}

	if ((mode & ISOLATE_UNMAPPED) && page_mapped(page))
		return ret;

	if (likely(get_page_unless_zero(page))) {
		/*
		 * Be careful not to clear PageLRU until after we're
		 * sure the page is not being freed elsewhere -- the
		 * page release code relies on it.
		 */
		ClearPageLRU(page);
		ret = 0;
	}

	return ret;
}


/*
 * Update LRU sizes after isolating pages. The LRU size updates must
 * be complete before mem_cgroup_update_lru_size due to a santity check.
 */
static __always_inline void update_lru_sizes(struct lruvec *lruvec,
			enum lru_list lru, unsigned long *nr_zone_taken)
{
	int zid;

	for (zid = 0; zid < MAX_NR_ZONES; zid++) {
		if (!nr_zone_taken[zid])
			continue;

		__update_lru_size(lruvec, lru, zid, -nr_zone_taken[zid]);
#ifdef CONFIG_MEMCG
		mem_cgroup_update_lru_size(lruvec, lru, zid, -nr_zone_taken[zid]);
#endif
	}

}

/**
 * pgdat->lru_lock is heavily contended.  Some of the functions that
 * shrink the lists perform better by taking out a batch of pages
 * and working on them outside the LRU lock.
 *
 * For pagecache intensive workloads, this function is the hottest
 * spot in the kernel (apart from copy_*_user functions).
 *
 * Appropriate locks must be held before calling this function.
 *
 * @nr_to_scan:	The number of eligible pages to look through on the list.
 * @lruvec:	The LRU vector to pull pages from.
 * @dst:	The temp list to put pages on to.
 * @nr_scanned:	The number of pages that were scanned.
 * @sc:		The scan_control struct for this reclaim session
 * @mode:	One of the LRU isolation modes
 * @lru:	LRU list id for isolating
 *
 * returns how many pages were moved onto *@dst.
 */
static unsigned long isolate_lru_pages(unsigned long nr_to_scan,
		struct lruvec *lruvec, struct list_head *dst,
		unsigned long *nr_scanned, struct scan_control *sc,
		enum lru_list lru)
{
	struct list_head *src = &lruvec->lists[lru];
	unsigned long nr_taken = 0;
	unsigned long nr_zone_taken[MAX_NR_ZONES] = { 0 };
	unsigned long nr_skipped[MAX_NR_ZONES] = { 0, };
	unsigned long skipped = 0;
	unsigned long scan, total_scan, nr_pages;
	LIST_HEAD(pages_skipped);
	isolate_mode_t mode = (sc->may_unmap ? 0 : ISOLATE_UNMAPPED);

	scan = 0;
	for (total_scan = 0;
	     scan < nr_to_scan && nr_taken < nr_to_scan && !list_empty(src);
	     total_scan++) {
		struct page *page;

		page = lru_to_page(src);
		prefetchw_prev_lru_page(page, src, flags);

		VM_BUG_ON_PAGE(!PageLRU(page), page);

		if (page_zonenum(page) > sc->reclaim_idx) {
			list_move(&page->lru, &pages_skipped);
			nr_skipped[page_zonenum(page)]++;
			continue;
		}

		/*
		 * Do not count skipped pages because that makes the function
		 * return with no isolated pages if the LRU mostly contains
		 * ineligible pages.  This causes the VM to not reclaim any
		 * pages, triggering a premature OOM.
		 */
		scan++;
		switch (__isolate_lru_page(page, mode)) {
		case 0:
			nr_pages = hpage_nr_pages(page);
			nr_taken += nr_pages;
			nr_zone_taken[page_zonenum(page)] += nr_pages;
			list_move(&page->lru, dst);
			break;

		case -EBUSY:
			/* else it is being freed elsewhere */
			list_move(&page->lru, src);
			continue;

		default:
			BUG();
		}
	}

	/*
	 * Splice any skipped pages to the start of the LRU list. Note that
	 * this disrupts the LRU order when reclaiming for lower zones but
	 * we cannot splice to the tail. If we did then the SWAP_CLUSTER_MAX
	 * scanning would soon rescan the same pages to skip and put the
	 * system at risk of premature OOM.
	 */
	if (!list_empty(&pages_skipped)) {
		int zid;

		list_splice(&pages_skipped, src);
		for (zid = 0; zid < MAX_NR_ZONES; zid++) {
			if (!nr_skipped[zid])
				continue;

			__count_zid_vm_events(PGSCAN_SKIP, zid, nr_skipped[zid]);
			skipped += nr_skipped[zid];
		}
	}
	*nr_scanned = total_scan;
	trace_mm_vmscan_lru_isolate(sc->reclaim_idx, sc->order, nr_to_scan,
				    total_scan, skipped, nr_taken, mode, lru);
	update_lru_sizes(lruvec, lru, nr_zone_taken);
	return nr_taken;
}

/**
 * isolate_lru_page - tries to isolate a page from its LRU list
 * @page: page to isolate from its LRU list
 *
 * Isolates a @page from an LRU list, clears PageLRU and adjusts the
 * vmstat statistic corresponding to whatever LRU list the page was on.
 *
 * Returns 0 if the page was removed from an LRU list.
 * Returns -EBUSY if the page was not on an LRU list.
 *
 * The returned page will have PageLRU() cleared.  If it was found on
 * the active list, it will have PageActive set.  If it was found on
 * the unevictable list, it will have the PageUnevictable bit set. That flag
 * may need to be cleared by the caller before letting the page go.
 *
 * The vmstat statistic corresponding to the list on which the page was
 * found will be decremented.
 *
 * Restrictions:
 *
 * (1) Must be called with an elevated refcount on the page. This is a
 *     fundamentnal difference from isolate_lru_pages (which is called
 *     without a stable reference).
 * (2) the lru_lock must not be held.
 * (3) interrupts must be enabled.
 */
int isolate_lru_page(struct page *page)
{
	int ret = -EBUSY;

	VM_BUG_ON_PAGE(!page_count(page), page);
	WARN_RATELIMIT(PageTail(page), "trying to isolate tail page");

	if (PageLRU(page)) {
		pg_data_t *pgdat = page_pgdat(page);
		struct lruvec *lruvec;

		spin_lock_irq(&pgdat->lru_lock);
		lruvec = mem_cgroup_page_lruvec(page, pgdat);
		if (PageLRU(page)) {
			int lru = page_lru(page);
			get_page(page);
			ClearPageLRU(page);
			del_page_from_lru_list(page, lruvec, lru);
			ret = 0;
		}
		spin_unlock_irq(&pgdat->lru_lock);
	}
	return ret;
}

/*
 * A direct reclaimer may isolate SWAP_CLUSTER_MAX pages from the LRU list and
 * then get resheduled. When there are massive number of tasks doing page
 * allocation, such sleeping direct reclaimers may keep piling up on each CPU,
 * the LRU list will go small and be scanned faster than necessary, leading to
 * unnecessary swapping, thrashing and OOM.
 */
static int too_many_isolated(struct pglist_data *pgdat, int file,
		struct scan_control *sc)
{
	unsigned long inactive, isolated;

	if (current_is_kswapd())
		return 0;

	if (!sane_reclaim(sc))
		return 0;

	if (file) {
		inactive = node_page_state(pgdat, NR_INACTIVE_FILE);
		isolated = node_page_state(pgdat, NR_ISOLATED_FILE);
	} else {
		inactive = node_page_state(pgdat, NR_INACTIVE_ANON);
		isolated = node_page_state(pgdat, NR_ISOLATED_ANON);
	}

	/*
	 * GFP_NOIO/GFP_NOFS callers are allowed to isolate more pages, so they
	 * won't get blocked by normal direct-reclaimers, forming a circular
	 * deadlock.
	 */
	if ((sc->gfp_mask & (__GFP_IO | __GFP_FS)) == (__GFP_IO | __GFP_FS))
		inactive >>= 3;

	return isolated > inactive;
}

/*
 * This moves pages from @list to corresponding LRU list.
 *
 * We move them the other way if the page is referenced by one or more
 * processes, from rmap.
 *
 * If the pages are mostly unmapped, the processing is fast and it is
 * appropriate to hold zone_lru_lock across the whole operation.  But if
 * the pages are mapped, the processing is slow (page_referenced()) so we
 * should drop zone_lru_lock around each page.  It's impossible to balance
 * this, so instead we remove the pages from the LRU while processing them.
 * It is safe to rely on PG_active against the non-LRU pages in here because
 * nobody will play with that bit on a non-LRU page.
 *
 * The downside is that we have to touch page->_refcount against each page.
 * But we had to alter page->flags anyway.
 *
 * Returns the number of pages moved to the given lruvec.
 */

static unsigned noinline_for_stack move_pages_to_lru(struct lruvec *lruvec,
						     struct list_head *list)
{
	struct pglist_data *pgdat = lruvec_pgdat(lruvec);
	int nr_pages, nr_moved = 0;
	LIST_HEAD(pages_to_free);
	struct page *page;
	enum lru_list lru;

	while (!list_empty(list)) {
		page = lru_to_page(list);
		VM_BUG_ON_PAGE(PageLRU(page), page);
		if (unlikely(!page_evictable(page))) {
			list_del(&page->lru);
			spin_unlock_irq(&pgdat->lru_lock);
			putback_lru_page(page);
			spin_lock_irq(&pgdat->lru_lock);
			continue;
		}
		lruvec = mem_cgroup_page_lruvec(page, pgdat);

		SetPageLRU(page);
		lru = page_lru(page);

		nr_pages = hpage_nr_pages(page);
		update_lru_size(lruvec, lru, page_zonenum(page), nr_pages);
		list_move(&page->lru, &lruvec->lists[lru]);

		if (put_page_testzero(page)) {
			__ClearPageLRU(page);
			__ClearPageActive(page);
			del_page_from_lru_list(page, lruvec, lru);

			if (unlikely(PageCompound(page))) {
				spin_unlock_irq(&pgdat->lru_lock);
				mem_cgroup_uncharge(page);
				(*get_compound_page_dtor(page))(page);
				spin_lock_irq(&pgdat->lru_lock);
			} else
				list_add(&page->lru, &pages_to_free);
		} else {
			nr_moved += nr_pages;
		}
	}

	/*
	 * To save our caller's stack, now use input list for pages to free.
	 */
	list_splice(&pages_to_free, list);

	return nr_moved;
}

/*
 * If a kernel thread (such as nfsd for loop-back mounts) services
 * a backing device by writing to the page cache it sets PF_LESS_THROTTLE.
 * In that case we should only throttle if the backing device it is
 * writing to is congested.  In other cases it is safe to throttle.
 */
static int current_may_throttle(void)
{
	return !(current->flags & PF_LESS_THROTTLE) ||
		current->backing_dev_info == NULL ||
		bdi_write_congested(current->backing_dev_info);
}

/*
 * shrink_inactive_list() is a helper for shrink_node().  It returns the number
 * of reclaimed pages
 */
static noinline_for_stack unsigned long
shrink_inactive_list(unsigned long nr_to_scan, struct lruvec *lruvec,
		     struct scan_control *sc, enum lru_list lru)
{
	LIST_HEAD(page_list);
	unsigned long nr_scanned;
	unsigned long nr_reclaimed = 0;
	unsigned long nr_taken;
	struct reclaim_stat stat;
	int file = is_file_lru(lru);
	enum vm_event_item item;
	struct pglist_data *pgdat = lruvec_pgdat(lruvec);
	struct zone_reclaim_stat *reclaim_stat = &lruvec->reclaim_stat;
	bool stalled = false;

	while (unlikely(too_many_isolated(pgdat, file, sc))) {
		if (stalled)
			return 0;

		/* wait a bit for the reclaimer. */
		msleep(100);
		stalled = true;

		/* We are about to die and free our memory. Return now. */
		if (fatal_signal_pending(current))
			return SWAP_CLUSTER_MAX;
	}

	lru_add_drain();

	spin_lock_irq(&pgdat->lru_lock);

	nr_taken = isolate_lru_pages(nr_to_scan, lruvec, &page_list,
				     &nr_scanned, sc, lru);

	__mod_node_page_state(pgdat, NR_ISOLATED_ANON + file, nr_taken);
	reclaim_stat->recent_scanned[file] += nr_taken;

	item = current_is_kswapd() ? PGSCAN_KSWAPD : PGSCAN_DIRECT;
	if (global_reclaim(sc))
		__count_vm_events(item, nr_scanned);
	__count_memcg_events(lruvec_memcg(lruvec), item, nr_scanned);
	spin_unlock_irq(&pgdat->lru_lock);

	if (nr_taken == 0)
		return 0;

	nr_reclaimed = shrink_page_list(&page_list, pgdat, sc, 0,
				&stat, false);

	spin_lock_irq(&pgdat->lru_lock);

	item = current_is_kswapd() ? PGSTEAL_KSWAPD : PGSTEAL_DIRECT;
	if (global_reclaim(sc))
		__count_vm_events(item, nr_reclaimed);
	__count_memcg_events(lruvec_memcg(lruvec), item, nr_reclaimed);
	reclaim_stat->recent_rotated[0] += stat.nr_activate[0];
	reclaim_stat->recent_rotated[1] += stat.nr_activate[1];

	move_pages_to_lru(lruvec, &page_list);

	__mod_node_page_state(pgdat, NR_ISOLATED_ANON + file, -nr_taken);

	spin_unlock_irq(&pgdat->lru_lock);

	mem_cgroup_uncharge_list(&page_list);
	free_unref_page_list(&page_list);

	/*
	 * If dirty pages are scanned that are not queued for IO, it
	 * implies that flushers are not doing their job. This can
	 * happen when memory pressure pushes dirty pages to the end of
	 * the LRU before the dirty limits are breached and the dirty
	 * data has expired. It can also happen when the proportion of
	 * dirty pages grows not through writes but through memory
	 * pressure reclaiming all the clean cache. And in some cases,
	 * the flushers simply cannot keep up with the allocation
	 * rate. Nudge the flusher threads in case they are asleep.
	 */
	if (stat.nr_unqueued_dirty == nr_taken)
		wakeup_flusher_threads(WB_REASON_VMSCAN);

	sc->nr.dirty += stat.nr_dirty;
	sc->nr.congested += stat.nr_congested;
	sc->nr.unqueued_dirty += stat.nr_unqueued_dirty;
	sc->nr.writeback += stat.nr_writeback;
	sc->nr.immediate += stat.nr_immediate;
	sc->nr.taken += nr_taken;
	if (file)
		sc->nr.file_taken += nr_taken;

	trace_mm_vmscan_lru_shrink_inactive(pgdat->node_id,
			nr_scanned, nr_reclaimed, &stat, sc->priority, file);
	return nr_reclaimed;
}

<<<<<<< HEAD
/*
 * This moves pages from the active list to the inactive list.
 *
 * We move them the other way if the page is referenced by one or more
 * processes, from rmap.
 *
 * If the pages are mostly unmapped, the processing is fast and it is
 * appropriate to hold pgdat->lru_lock across the whole operation.  But if
 * the pages are mapped, the processing is slow (page_referenced()) so we
 * should drop pgdat->lru_lock around each page.  It's impossible to balance
 * this, so instead we remove the pages from the LRU while processing them.
 * It is safe to rely on PG_active against the non-LRU pages in here because
 * nobody will play with that bit on a non-LRU page.
 *
 * The downside is that we have to touch page->_refcount against each page.
 * But we had to alter page->flags anyway.
 *
 * Returns the number of pages moved to the given lru.
 */

static unsigned move_active_pages_to_lru(struct lruvec *lruvec,
				     struct list_head *list,
				     struct list_head *pages_to_free,
				     enum lru_list lru)
{
	struct pglist_data *pgdat = lruvec_pgdat(lruvec);
	struct page *page;
	int nr_pages;
	int nr_moved = 0;

	while (!list_empty(list)) {
		page = lru_to_page(list);
		lruvec = mem_cgroup_page_lruvec(page, pgdat);

		VM_BUG_ON_PAGE(PageLRU(page), page);
		SetPageLRU(page);

		nr_pages = hpage_nr_pages(page);
		update_lru_size(lruvec, lru, page_zonenum(page), nr_pages);
		list_move(&page->lru, &lruvec->lists[lru]);

		if (put_page_testzero(page)) {
			__ClearPageLRU(page);
			__ClearPageActive(page);
			del_page_from_lru_list(page, lruvec, lru);

			if (unlikely(PageCompound(page))) {
				spin_unlock_irq(&pgdat->lru_lock);
				mem_cgroup_uncharge(page);
				(*get_compound_page_dtor(page))(page);
				spin_lock_irq(&pgdat->lru_lock);
			} else
				list_add(&page->lru, pages_to_free);
		} else {
			nr_moved += nr_pages;
		}
	}

	if (!is_active_lru(lru)) {
		__count_vm_events(PGDEACTIVATE, nr_moved);
		count_memcg_events(lruvec_memcg(lruvec), PGDEACTIVATE,
				   nr_moved);
	}

	return nr_moved;
}

=======
>>>>>>> 0ecfebd2
static void shrink_active_list(unsigned long nr_to_scan,
			       struct lruvec *lruvec,
			       struct scan_control *sc,
			       enum lru_list lru)
{
	unsigned long nr_taken;
	unsigned long nr_scanned;
	unsigned long vm_flags;
	LIST_HEAD(l_hold);	/* The pages which were snipped off */
	LIST_HEAD(l_active);
	LIST_HEAD(l_inactive);
	struct page *page;
	struct zone_reclaim_stat *reclaim_stat = &lruvec->reclaim_stat;
	unsigned nr_deactivate, nr_activate;
	unsigned nr_rotated = 0;
	int file = is_file_lru(lru);
	struct pglist_data *pgdat = lruvec_pgdat(lruvec);

	lru_add_drain();

	spin_lock_irq(&pgdat->lru_lock);

	nr_taken = isolate_lru_pages(nr_to_scan, lruvec, &l_hold,
				     &nr_scanned, sc, lru);

	__mod_node_page_state(pgdat, NR_ISOLATED_ANON + file, nr_taken);
	reclaim_stat->recent_scanned[file] += nr_taken;

	__count_vm_events(PGREFILL, nr_scanned);
	__count_memcg_events(lruvec_memcg(lruvec), PGREFILL, nr_scanned);

	spin_unlock_irq(&pgdat->lru_lock);

	while (!list_empty(&l_hold)) {
		cond_resched();
		page = lru_to_page(&l_hold);
		list_del(&page->lru);

		if (unlikely(!page_evictable(page))) {
			putback_lru_page(page);
			continue;
		}

		if (unlikely(buffer_heads_over_limit)) {
			if (page_has_private(page) && trylock_page(page)) {
				if (page_has_private(page))
					try_to_release_page(page, 0);
				unlock_page(page);
			}
		}

		if (page_referenced(page, 0, sc->target_mem_cgroup,
				    &vm_flags)) {
			nr_rotated += hpage_nr_pages(page);
			/*
			 * Identify referenced, file-backed active pages and
			 * give them one more trip around the active list. So
			 * that executable code get better chances to stay in
			 * memory under moderate memory pressure.  Anon pages
			 * are not likely to be evicted by use-once streaming
			 * IO, plus JVM can create lots of anon VM_EXEC pages,
			 * so we ignore them here.
			 */
			if ((vm_flags & VM_EXEC) && page_is_file_cache(page)) {
				list_add(&page->lru, &l_active);
				continue;
			}
		}

		ClearPageActive(page);	/* we are de-activating */
		SetPageWorkingset(page);
		list_add(&page->lru, &l_inactive);
	}

	/*
	 * Move pages back to the lru list.
	 */
	spin_lock_irq(&pgdat->lru_lock);
	/*
	 * Count referenced pages from currently used mappings as rotated,
	 * even though only some of them are actually re-activated.  This
	 * helps balance scan pressure between file and anonymous pages in
	 * get_scan_count.
	 */
	reclaim_stat->recent_rotated[file] += nr_rotated;

	nr_activate = move_pages_to_lru(lruvec, &l_active);
	nr_deactivate = move_pages_to_lru(lruvec, &l_inactive);
	/* Keep all free pages in l_active list */
	list_splice(&l_inactive, &l_active);

	__count_vm_events(PGDEACTIVATE, nr_deactivate);
	__count_memcg_events(lruvec_memcg(lruvec), PGDEACTIVATE, nr_deactivate);

	__mod_node_page_state(pgdat, NR_ISOLATED_ANON + file, -nr_taken);
	spin_unlock_irq(&pgdat->lru_lock);

	mem_cgroup_uncharge_list(&l_active);
	free_unref_page_list(&l_active);
	trace_mm_vmscan_lru_shrink_active(pgdat->node_id, nr_taken, nr_activate,
			nr_deactivate, nr_rotated, sc->priority, file);
}

/*
 * The inactive anon list should be small enough that the VM never has
 * to do too much work.
 *
 * The inactive file list should be small enough to leave most memory
 * to the established workingset on the scan-resistant active list,
 * but large enough to avoid thrashing the aggregate readahead window.
 *
 * Both inactive lists should also be large enough that each inactive
 * page has a chance to be referenced again before it is reclaimed.
 *
 * If that fails and refaulting is observed, the inactive list grows.
 *
 * The inactive_ratio is the target ratio of ACTIVE to INACTIVE pages
 * on this LRU, maintained by the pageout code. An inactive_ratio
 * of 3 means 3:1 or 25% of the pages are kept on the inactive list.
 *
 * total     target    max
 * memory    ratio     inactive
 * -------------------------------------
 *   10MB       1         5MB
 *  100MB       1        50MB
 *    1GB       3       250MB
 *   10GB      10       0.9GB
 *  100GB      31         3GB
 *    1TB     101        10GB
 *   10TB     320        32GB
 */
static bool inactive_list_is_low(struct lruvec *lruvec, bool file,
				 struct scan_control *sc, bool actual_reclaim)
{
	enum lru_list active_lru = file * LRU_FILE + LRU_ACTIVE;
	struct pglist_data *pgdat = lruvec_pgdat(lruvec);
	enum lru_list inactive_lru = file * LRU_FILE;
	unsigned long inactive, active;
	unsigned long inactive_ratio;
	unsigned long refaults;
	unsigned long gb;

	/*
	 * If we don't have swap space, anonymous page deactivation
	 * is pointless.
	 */
	if (!file && !total_swap_pages)
		return false;

	inactive = lruvec_lru_size(lruvec, inactive_lru, sc->reclaim_idx);
	active = lruvec_lru_size(lruvec, active_lru, sc->reclaim_idx);

	/*
	 * When refaults are being observed, it means a new workingset
	 * is being established. Disable active list protection to get
	 * rid of the stale workingset quickly.
	 */
<<<<<<< HEAD
	refaults = lruvec_page_state(lruvec, WORKINGSET_ACTIVATE);
=======
	refaults = lruvec_page_state_local(lruvec, WORKINGSET_ACTIVATE);
>>>>>>> 0ecfebd2
	if (file && actual_reclaim && lruvec->refaults != refaults) {
		inactive_ratio = 0;
	} else {
		gb = (inactive + active) >> (30 - PAGE_SHIFT);
		if (gb)
			inactive_ratio = int_sqrt(10 * gb);
		else
			inactive_ratio = 1;
	}

	if (actual_reclaim)
		trace_mm_vmscan_inactive_list_is_low(pgdat->node_id, sc->reclaim_idx,
			lruvec_lru_size(lruvec, inactive_lru, MAX_NR_ZONES), inactive,
			lruvec_lru_size(lruvec, active_lru, MAX_NR_ZONES), active,
			inactive_ratio, file);

	return inactive * inactive_ratio < active;
}

static unsigned long shrink_list(enum lru_list lru, unsigned long nr_to_scan,
				 struct lruvec *lruvec, struct scan_control *sc)
{
	if (is_active_lru(lru)) {
		if (inactive_list_is_low(lruvec, is_file_lru(lru), sc, true))
			shrink_active_list(nr_to_scan, lruvec, sc, lru);
		return 0;
	}

	return shrink_inactive_list(nr_to_scan, lruvec, sc, lru);
}

enum scan_balance {
	SCAN_EQUAL,
	SCAN_FRACT,
	SCAN_ANON,
	SCAN_FILE,
};

/*
 * Determine how aggressively the anon and file LRU lists should be
 * scanned.  The relative value of each set of LRU lists is determined
 * by looking at the fraction of the pages scanned we did rotate back
 * onto the active list instead of evict.
 *
 * nr[0] = anon inactive pages to scan; nr[1] = anon active pages to scan
 * nr[2] = file inactive pages to scan; nr[3] = file active pages to scan
 */
static void get_scan_count(struct lruvec *lruvec, struct mem_cgroup *memcg,
			   struct scan_control *sc, unsigned long *nr,
			   unsigned long *lru_pages)
{
	int swappiness = mem_cgroup_swappiness(memcg);
	struct zone_reclaim_stat *reclaim_stat = &lruvec->reclaim_stat;
	u64 fraction[2];
	u64 denominator = 0;	/* gcc */
	struct pglist_data *pgdat = lruvec_pgdat(lruvec);
	unsigned long anon_prio, file_prio;
	enum scan_balance scan_balance;
	unsigned long anon, file;
	unsigned long ap, fp;
	enum lru_list lru;

	/* If we have no swap space, do not bother scanning anon pages. */
	if (!sc->may_swap || mem_cgroup_get_nr_swap_pages(memcg) <= 0) {
		scan_balance = SCAN_FILE;
		goto out;
	}

	/*
	 * Global reclaim will swap to prevent OOM even with no
	 * swappiness, but memcg users want to use this knob to
	 * disable swapping for individual groups completely when
	 * using the memory controller's swap limit feature would be
	 * too expensive.
	 */
	if (!global_reclaim(sc) && !swappiness) {
		scan_balance = SCAN_FILE;
		goto out;
	}

	/*
	 * Do not apply any pressure balancing cleverness when the
	 * system is close to OOM, scan both anon and file equally
	 * (unless the swappiness setting disagrees with swapping).
	 */
	if (!sc->priority && swappiness) {
		scan_balance = SCAN_EQUAL;
		goto out;
	}

	/*
	 * Prevent the reclaimer from falling into the cache trap: as
	 * cache pages start out inactive, every cache fault will tip
	 * the scan balance towards the file LRU.  And as the file LRU
	 * shrinks, so does the window for rotation from references.
	 * This means we have a runaway feedback loop where a tiny
	 * thrashing file LRU becomes infinitely more attractive than
	 * anon pages.  Try to detect this based on file LRU size.
	 */
	if (global_reclaim(sc)) {
		unsigned long pgdatfile;
		unsigned long pgdatfree;
		int z;
		unsigned long total_high_wmark = 0;

		pgdatfree = sum_zone_node_page_state(pgdat->node_id, NR_FREE_PAGES);
		pgdatfile = node_page_state(pgdat, NR_ACTIVE_FILE) +
			   node_page_state(pgdat, NR_INACTIVE_FILE);

		for (z = 0; z < MAX_NR_ZONES; z++) {
			struct zone *zone = &pgdat->node_zones[z];
			if (!managed_zone(zone))
				continue;

			total_high_wmark += high_wmark_pages(zone);
		}

		if (unlikely(pgdatfile + pgdatfree <= total_high_wmark)) {
			/*
			 * Force SCAN_ANON if there are enough inactive
			 * anonymous pages on the LRU in eligible zones.
			 * Otherwise, the small LRU gets thrashed.
			 */
			if (!inactive_list_is_low(lruvec, false, sc, false) &&
			    lruvec_lru_size(lruvec, LRU_INACTIVE_ANON, sc->reclaim_idx)
					>> sc->priority) {
				scan_balance = SCAN_ANON;
				goto out;
			}
		}
	}

	/*
	 * If there is enough inactive page cache, i.e. if the size of the
	 * inactive list is greater than that of the active list *and* the
	 * inactive list actually has some pages to scan on this priority, we
	 * do not reclaim anything from the anonymous working set right now.
	 * Without the second condition we could end up never scanning an
	 * lruvec even if it has plenty of old anonymous pages unless the
	 * system is under heavy pressure.
	 */
	if (!inactive_list_is_low(lruvec, true, sc, false) &&
	    lruvec_lru_size(lruvec, LRU_INACTIVE_FILE, sc->reclaim_idx) >> sc->priority) {
		scan_balance = SCAN_FILE;
		goto out;
	}

	scan_balance = SCAN_FRACT;

	/*
	 * With swappiness at 100, anonymous and file have the same priority.
	 * This scanning priority is essentially the inverse of IO cost.
	 */
	anon_prio = swappiness;
	file_prio = 200 - anon_prio;

	/*
	 * OK, so we have swap space and a fair amount of page cache
	 * pages.  We use the recently rotated / recently scanned
	 * ratios to determine how valuable each cache is.
	 *
	 * Because workloads change over time (and to avoid overflow)
	 * we keep these statistics as a floating average, which ends
	 * up weighing recent references more than old ones.
	 *
	 * anon in [0], file in [1]
	 */

	anon  = lruvec_lru_size(lruvec, LRU_ACTIVE_ANON, MAX_NR_ZONES) +
		lruvec_lru_size(lruvec, LRU_INACTIVE_ANON, MAX_NR_ZONES);
	file  = lruvec_lru_size(lruvec, LRU_ACTIVE_FILE, MAX_NR_ZONES) +
		lruvec_lru_size(lruvec, LRU_INACTIVE_FILE, MAX_NR_ZONES);

	spin_lock_irq(&pgdat->lru_lock);
	if (unlikely(reclaim_stat->recent_scanned[0] > anon / 4)) {
		reclaim_stat->recent_scanned[0] /= 2;
		reclaim_stat->recent_rotated[0] /= 2;
	}

	if (unlikely(reclaim_stat->recent_scanned[1] > file / 4)) {
		reclaim_stat->recent_scanned[1] /= 2;
		reclaim_stat->recent_rotated[1] /= 2;
	}

	/*
	 * The amount of pressure on anon vs file pages is inversely
	 * proportional to the fraction of recently scanned pages on
	 * each list that were recently referenced and in active use.
	 */
	ap = anon_prio * (reclaim_stat->recent_scanned[0] + 1);
	ap /= reclaim_stat->recent_rotated[0] + 1;

	fp = file_prio * (reclaim_stat->recent_scanned[1] + 1);
	fp /= reclaim_stat->recent_rotated[1] + 1;
	spin_unlock_irq(&pgdat->lru_lock);

	fraction[0] = ap;
	fraction[1] = fp;
	denominator = ap + fp + 1;
out:
	*lru_pages = 0;
	for_each_evictable_lru(lru) {
		int file = is_file_lru(lru);
		unsigned long size;
		unsigned long scan;

		size = lruvec_lru_size(lruvec, lru, sc->reclaim_idx);
		scan = size >> sc->priority;
		/*
		 * If the cgroup's already been deleted, make sure to
		 * scrape out the remaining cache.
		 */
		if (!scan && !mem_cgroup_online(memcg))
			scan = min(size, SWAP_CLUSTER_MAX);

		switch (scan_balance) {
		case SCAN_EQUAL:
			/* Scan lists relative to size */
			break;
		case SCAN_FRACT:
			/*
			 * Scan types proportional to swappiness and
			 * their relative recent reclaim efficiency.
			 * Make sure we don't miss the last page
			 * because of a round-off error.
			 */
			scan = DIV64_U64_ROUND_UP(scan * fraction[file],
						  denominator);
			break;
		case SCAN_FILE:
		case SCAN_ANON:
			/* Scan one type exclusively */
			if ((scan_balance == SCAN_FILE) != file) {
				size = 0;
				scan = 0;
			}
			break;
		default:
			/* Look ma, no brain */
			BUG();
		}

		*lru_pages += size;
		nr[lru] = scan;
	}
}

/*
 * This is a basic per-node page freer.  Used by both kswapd and direct reclaim.
 */
static void shrink_node_memcg(struct pglist_data *pgdat, struct mem_cgroup *memcg,
			      struct scan_control *sc, unsigned long *lru_pages)
{
	struct lruvec *lruvec = mem_cgroup_lruvec(pgdat, memcg);
	unsigned long nr[NR_LRU_LISTS];
	unsigned long targets[NR_LRU_LISTS];
	unsigned long nr_to_scan;
	enum lru_list lru;
	unsigned long nr_reclaimed = 0;
	unsigned long nr_to_reclaim = sc->nr_to_reclaim;
	struct blk_plug plug;
	bool scan_adjusted;

	get_scan_count(lruvec, memcg, sc, nr, lru_pages);

	/* Record the original scan target for proportional adjustments later */
	memcpy(targets, nr, sizeof(nr));

	/*
	 * Global reclaiming within direct reclaim at DEF_PRIORITY is a normal
	 * event that can occur when there is little memory pressure e.g.
	 * multiple streaming readers/writers. Hence, we do not abort scanning
	 * when the requested number of pages are reclaimed when scanning at
	 * DEF_PRIORITY on the assumption that the fact we are direct
	 * reclaiming implies that kswapd is not keeping up and it is best to
	 * do a batch of work at once. For memcg reclaim one check is made to
	 * abort proportional reclaim if either the file or anon lru has already
	 * dropped to zero at the first pass.
	 */
	scan_adjusted = (global_reclaim(sc) && !current_is_kswapd() &&
			 sc->priority == DEF_PRIORITY);

	blk_start_plug(&plug);
	while (nr[LRU_INACTIVE_ANON] || nr[LRU_ACTIVE_FILE] ||
					nr[LRU_INACTIVE_FILE]) {
		unsigned long nr_anon, nr_file, percentage;
		unsigned long nr_scanned;

		for_each_evictable_lru(lru) {
			if (nr[lru]) {
				nr_to_scan = min(nr[lru], SWAP_CLUSTER_MAX);
				nr[lru] -= nr_to_scan;

				nr_reclaimed += shrink_list(lru, nr_to_scan,
							    lruvec, sc);
			}
		}

		cond_resched();

		if (nr_reclaimed < nr_to_reclaim || scan_adjusted)
			continue;

		/*
		 * For kswapd and memcg, reclaim at least the number of pages
		 * requested. Ensure that the anon and file LRUs are scanned
		 * proportionally what was requested by get_scan_count(). We
		 * stop reclaiming one LRU and reduce the amount scanning
		 * proportional to the original scan target.
		 */
		nr_file = nr[LRU_INACTIVE_FILE] + nr[LRU_ACTIVE_FILE];
		nr_anon = nr[LRU_INACTIVE_ANON] + nr[LRU_ACTIVE_ANON];

		/*
		 * It's just vindictive to attack the larger once the smaller
		 * has gone to zero.  And given the way we stop scanning the
		 * smaller below, this makes sure that we only make one nudge
		 * towards proportionality once we've got nr_to_reclaim.
		 */
		if (!nr_file || !nr_anon)
			break;

		if (nr_file > nr_anon) {
			unsigned long scan_target = targets[LRU_INACTIVE_ANON] +
						targets[LRU_ACTIVE_ANON] + 1;
			lru = LRU_BASE;
			percentage = nr_anon * 100 / scan_target;
		} else {
			unsigned long scan_target = targets[LRU_INACTIVE_FILE] +
						targets[LRU_ACTIVE_FILE] + 1;
			lru = LRU_FILE;
			percentage = nr_file * 100 / scan_target;
		}

		/* Stop scanning the smaller of the LRU */
		nr[lru] = 0;
		nr[lru + LRU_ACTIVE] = 0;

		/*
		 * Recalculate the other LRU scan count based on its original
		 * scan target and the percentage scanning already complete
		 */
		lru = (lru == LRU_FILE) ? LRU_BASE : LRU_FILE;
		nr_scanned = targets[lru] - nr[lru];
		nr[lru] = targets[lru] * (100 - percentage) / 100;
		nr[lru] -= min(nr[lru], nr_scanned);

		lru += LRU_ACTIVE;
		nr_scanned = targets[lru] - nr[lru];
		nr[lru] = targets[lru] * (100 - percentage) / 100;
		nr[lru] -= min(nr[lru], nr_scanned);

		scan_adjusted = true;
	}
	blk_finish_plug(&plug);
	sc->nr_reclaimed += nr_reclaimed;

	/*
	 * Even if we did not try to evict anon pages at all, we want to
	 * rebalance the anon lru active/inactive ratio.
	 */
	if (inactive_list_is_low(lruvec, false, sc, true))
		shrink_active_list(SWAP_CLUSTER_MAX, lruvec,
				   sc, LRU_ACTIVE_ANON);
}

/* Use reclaim/compaction for costly allocs or under memory pressure */
static bool in_reclaim_compaction(struct scan_control *sc)
{
	if (IS_ENABLED(CONFIG_COMPACTION) && sc->order &&
			(sc->order > PAGE_ALLOC_COSTLY_ORDER ||
			 sc->priority < DEF_PRIORITY - 2))
		return true;

	return false;
}

/*
 * Reclaim/compaction is used for high-order allocation requests. It reclaims
 * order-0 pages before compacting the zone. should_continue_reclaim() returns
 * true if more pages should be reclaimed such that when the page allocator
 * calls try_to_compact_zone() that it will have enough free pages to succeed.
 * It will give up earlier than that if there is difficulty reclaiming pages.
 */
static inline bool should_continue_reclaim(struct pglist_data *pgdat,
					unsigned long nr_reclaimed,
					unsigned long nr_scanned,
					struct scan_control *sc)
{
	unsigned long pages_for_compaction;
	unsigned long inactive_lru_pages;
	int z;

	/* If not in reclaim/compaction mode, stop */
	if (!in_reclaim_compaction(sc))
		return false;

	/* Consider stopping depending on scan and reclaim activity */
	if (sc->gfp_mask & __GFP_RETRY_MAYFAIL) {
		/*
		 * For __GFP_RETRY_MAYFAIL allocations, stop reclaiming if the
		 * full LRU list has been scanned and we are still failing
		 * to reclaim pages. This full LRU scan is potentially
		 * expensive but a __GFP_RETRY_MAYFAIL caller really wants to succeed
		 */
		if (!nr_reclaimed && !nr_scanned)
			return false;
	} else {
		/*
		 * For non-__GFP_RETRY_MAYFAIL allocations which can presumably
		 * fail without consequence, stop if we failed to reclaim
		 * any pages from the last SWAP_CLUSTER_MAX number of
		 * pages that were scanned. This will return to the
		 * caller faster at the risk reclaim/compaction and
		 * the resulting allocation attempt fails
		 */
		if (!nr_reclaimed)
			return false;
	}

	/*
	 * If we have not reclaimed enough pages for compaction and the
	 * inactive lists are large enough, continue reclaiming
	 */
	pages_for_compaction = compact_gap(sc->order);
	inactive_lru_pages = node_page_state(pgdat, NR_INACTIVE_FILE);
	if (get_nr_swap_pages() > 0)
		inactive_lru_pages += node_page_state(pgdat, NR_INACTIVE_ANON);
	if (sc->nr_reclaimed < pages_for_compaction &&
			inactive_lru_pages > pages_for_compaction)
		return true;

	/* If compaction would go ahead or the allocation would succeed, stop */
	for (z = 0; z <= sc->reclaim_idx; z++) {
		struct zone *zone = &pgdat->node_zones[z];
		if (!managed_zone(zone))
			continue;

		switch (compaction_suitable(zone, sc->order, 0, sc->reclaim_idx)) {
		case COMPACT_SUCCESS:
		case COMPACT_CONTINUE:
			return false;
		default:
			/* check next zone */
			;
		}
	}
	return true;
}

static bool pgdat_memcg_congested(pg_data_t *pgdat, struct mem_cgroup *memcg)
{
	return test_bit(PGDAT_CONGESTED, &pgdat->flags) ||
		(memcg && memcg_congested(pgdat, memcg));
}

static bool shrink_node(pg_data_t *pgdat, struct scan_control *sc)
{
	struct reclaim_state *reclaim_state = current->reclaim_state;
	unsigned long nr_reclaimed, nr_scanned;
	bool reclaimable = false;

	do {
		struct mem_cgroup *root = sc->target_mem_cgroup;
		struct mem_cgroup_reclaim_cookie reclaim = {
			.pgdat = pgdat,
			.priority = sc->priority,
		};
		unsigned long node_lru_pages = 0;
		struct mem_cgroup *memcg;

		memset(&sc->nr, 0, sizeof(sc->nr));

		nr_reclaimed = sc->nr_reclaimed;
		nr_scanned = sc->nr_scanned;

		memcg = mem_cgroup_iter(root, NULL, &reclaim);
		do {
			unsigned long lru_pages;
			unsigned long reclaimed;
			unsigned long scanned;

			switch (mem_cgroup_protected(root, memcg)) {
			case MEMCG_PROT_MIN:
				/*
				 * Hard protection.
				 * If there is no reclaimable memory, OOM.
				 */
				continue;
			case MEMCG_PROT_LOW:
				/*
				 * Soft protection.
				 * Respect the protection only as long as
				 * there is an unprotected supply
				 * of reclaimable memory from other cgroups.
				 */
				if (!sc->memcg_low_reclaim) {
					sc->memcg_low_skipped = 1;
					continue;
				}
				memcg_memory_event(memcg, MEMCG_LOW);
				break;
			case MEMCG_PROT_NONE:
				break;
			}

			reclaimed = sc->nr_reclaimed;
			scanned = sc->nr_scanned;
			shrink_node_memcg(pgdat, memcg, sc, &lru_pages);
			node_lru_pages += lru_pages;

			if (sc->may_shrinkslab) {
				shrink_slab(sc->gfp_mask, pgdat->node_id,
				    memcg, sc->priority);
			}

			/* Record the group's reclaim efficiency */
			vmpressure(sc->gfp_mask, memcg, false,
				   sc->nr_scanned - scanned,
				   sc->nr_reclaimed - reclaimed);

			/*
			 * Kswapd have to scan all memory cgroups to fulfill
			 * the overall scan target for the node.
			 *
			 * Limit reclaim, on the other hand, only cares about
			 * nr_to_reclaim pages to be reclaimed and it will
			 * retry with decreasing priority if one round over the
			 * whole hierarchy is not sufficient.
			 */
			if (!current_is_kswapd() &&
					sc->nr_reclaimed >= sc->nr_to_reclaim) {
				mem_cgroup_iter_break(root, memcg);
				break;
			}
		} while ((memcg = mem_cgroup_iter(root, memcg, &reclaim)));

		if (reclaim_state) {
			sc->nr_reclaimed += reclaim_state->reclaimed_slab;
			reclaim_state->reclaimed_slab = 0;
		}

		/* Record the subtree's reclaim efficiency */
		vmpressure(sc->gfp_mask, sc->target_mem_cgroup, true,
			   sc->nr_scanned - nr_scanned,
			   sc->nr_reclaimed - nr_reclaimed);

		if (sc->nr_reclaimed - nr_reclaimed)
			reclaimable = true;

		if (current_is_kswapd()) {
			/*
			 * If reclaim is isolating dirty pages under writeback,
			 * it implies that the long-lived page allocation rate
			 * is exceeding the page laundering rate. Either the
			 * global limits are not being effective at throttling
			 * processes due to the page distribution throughout
			 * zones or there is heavy usage of a slow backing
			 * device. The only option is to throttle from reclaim
			 * context which is not ideal as there is no guarantee
			 * the dirtying process is throttled in the same way
			 * balance_dirty_pages() manages.
			 *
			 * Once a node is flagged PGDAT_WRITEBACK, kswapd will
			 * count the number of pages under pages flagged for
			 * immediate reclaim and stall if any are encountered
			 * in the nr_immediate check below.
			 */
			if (sc->nr.writeback && sc->nr.writeback == sc->nr.taken)
				set_bit(PGDAT_WRITEBACK, &pgdat->flags);

			/*
			 * Tag a node as congested if all the dirty pages
			 * scanned were backed by a congested BDI and
			 * wait_iff_congested will stall.
			 */
			if (sc->nr.dirty && sc->nr.dirty == sc->nr.congested)
				set_bit(PGDAT_CONGESTED, &pgdat->flags);

			/* Allow kswapd to start writing pages during reclaim.*/
			if (sc->nr.unqueued_dirty == sc->nr.file_taken)
				set_bit(PGDAT_DIRTY, &pgdat->flags);

			/*
			 * If kswapd scans pages marked marked for immediate
			 * reclaim and under writeback (nr_immediate), it
			 * implies that pages are cycling through the LRU
			 * faster than they are written so also forcibly stall.
			 */
			if (sc->nr.immediate)
				congestion_wait(BLK_RW_ASYNC, HZ/10);
		}

		/*
		 * Legacy memcg will stall in page writeback so avoid forcibly
		 * stalling in wait_iff_congested().
		 */
		if (!global_reclaim(sc) && sane_reclaim(sc) &&
		    sc->nr.dirty && sc->nr.dirty == sc->nr.congested)
			set_memcg_congestion(pgdat, root, true);

		/*
		 * Stall direct reclaim for IO completions if underlying BDIs
		 * and node is congested. Allow kswapd to continue until it
		 * starts encountering unqueued dirty pages or cycling through
		 * the LRU too quickly.
		 */
		if (!sc->hibernation_mode && !current_is_kswapd() &&
		   current_may_throttle() && pgdat_memcg_congested(pgdat, root))
			wait_iff_congested(BLK_RW_ASYNC, HZ/10);

	} while (should_continue_reclaim(pgdat, sc->nr_reclaimed - nr_reclaimed,
					 sc->nr_scanned - nr_scanned, sc));

	/*
	 * Kswapd gives up on balancing particular nodes after too
	 * many failures to reclaim anything from them and goes to
	 * sleep. On reclaim progress, reset the failure counter. A
	 * successful direct reclaim run will revive a dormant kswapd.
	 */
	if (reclaimable)
		pgdat->kswapd_failures = 0;

	return reclaimable;
}

/*
 * Returns true if compaction should go ahead for a costly-order request, or
 * the allocation would already succeed without compaction. Return false if we
 * should reclaim first.
 */
static inline bool compaction_ready(struct zone *zone, struct scan_control *sc)
{
	unsigned long watermark;
	enum compact_result suitable;

	suitable = compaction_suitable(zone, sc->order, 0, sc->reclaim_idx);
	if (suitable == COMPACT_SUCCESS)
		/* Allocation should succeed already. Don't reclaim. */
		return true;
	if (suitable == COMPACT_SKIPPED)
		/* Compaction cannot yet proceed. Do reclaim. */
		return false;

	/*
	 * Compaction is already possible, but it takes time to run and there
	 * are potentially other callers using the pages just freed. So proceed
	 * with reclaim to make a buffer of free pages available to give
	 * compaction a reasonable chance of completing and allocating the page.
	 * Note that we won't actually reclaim the whole buffer in one attempt
	 * as the target watermark in should_continue_reclaim() is lower. But if
	 * we are already above the high+gap watermark, don't reclaim at all.
	 */
	watermark = high_wmark_pages(zone) + compact_gap(sc->order);

	return zone_watermark_ok_safe(zone, 0, watermark, sc->reclaim_idx);
}

/*
 * This is the direct reclaim path, for page-allocating processes.  We only
 * try to reclaim pages from zones which will satisfy the caller's allocation
 * request.
 *
 * If a zone is deemed to be full of pinned pages then just give it a light
 * scan then give up on it.
 */
static void shrink_zones(struct zonelist *zonelist, struct scan_control *sc)
{
	struct zoneref *z;
	struct zone *zone;
	unsigned long nr_soft_reclaimed;
	unsigned long nr_soft_scanned;
	gfp_t orig_mask;
	pg_data_t *last_pgdat = NULL;

	/*
	 * If the number of buffer_heads in the machine exceeds the maximum
	 * allowed level, force direct reclaim to scan the highmem zone as
	 * highmem pages could be pinning lowmem pages storing buffer_heads
	 */
	orig_mask = sc->gfp_mask;
	if (buffer_heads_over_limit) {
		sc->gfp_mask |= __GFP_HIGHMEM;
		sc->reclaim_idx = gfp_zone(sc->gfp_mask);
	}

	for_each_zone_zonelist_nodemask(zone, z, zonelist,
					sc->reclaim_idx, sc->nodemask) {
		/*
		 * Take care memory controller reclaiming has small influence
		 * to global LRU.
		 */
		if (global_reclaim(sc)) {
			if (!cpuset_zone_allowed(zone,
						 GFP_KERNEL | __GFP_HARDWALL))
				continue;

			/*
			 * If we already have plenty of memory free for
			 * compaction in this zone, don't free any more.
			 * Even though compaction is invoked for any
			 * non-zero order, only frequent costly order
			 * reclamation is disruptive enough to become a
			 * noticeable problem, like transparent huge
			 * page allocations.
			 */
			if (IS_ENABLED(CONFIG_COMPACTION) &&
			    sc->order > PAGE_ALLOC_COSTLY_ORDER &&
			    compaction_ready(zone, sc)) {
				sc->compaction_ready = true;
				continue;
			}

			/*
			 * Shrink each node in the zonelist once. If the
			 * zonelist is ordered by zone (not the default) then a
			 * node may be shrunk multiple times but in that case
			 * the user prefers lower zones being preserved.
			 */
			if (zone->zone_pgdat == last_pgdat)
				continue;

			/*
			 * This steals pages from memory cgroups over softlimit
			 * and returns the number of reclaimed pages and
			 * scanned pages. This works for global memory pressure
			 * and balancing, not for a memcg's limit.
			 */
			nr_soft_scanned = 0;
			nr_soft_reclaimed = mem_cgroup_soft_limit_reclaim(zone->zone_pgdat,
						sc->order, sc->gfp_mask,
						&nr_soft_scanned);
			sc->nr_reclaimed += nr_soft_reclaimed;
			sc->nr_scanned += nr_soft_scanned;
			/* need some check for avoid more shrink_zone() */
		}

		/* See comment about same check for global reclaim above */
		if (zone->zone_pgdat == last_pgdat)
			continue;
		last_pgdat = zone->zone_pgdat;
		shrink_node(zone->zone_pgdat, sc);
	}

	/*
	 * Restore to original mask to avoid the impact on the caller if we
	 * promoted it to __GFP_HIGHMEM.
	 */
	sc->gfp_mask = orig_mask;
}

static void snapshot_refaults(struct mem_cgroup *root_memcg, pg_data_t *pgdat)
{
	struct mem_cgroup *memcg;

	memcg = mem_cgroup_iter(root_memcg, NULL, NULL);
	do {
		unsigned long refaults;
		struct lruvec *lruvec;

		lruvec = mem_cgroup_lruvec(pgdat, memcg);
<<<<<<< HEAD
		refaults = lruvec_page_state(lruvec, WORKINGSET_ACTIVATE);
=======
		refaults = lruvec_page_state_local(lruvec, WORKINGSET_ACTIVATE);
>>>>>>> 0ecfebd2
		lruvec->refaults = refaults;
	} while ((memcg = mem_cgroup_iter(root_memcg, memcg, NULL)));
}

/*
 * This is the main entry point to direct page reclaim.
 *
 * If a full scan of the inactive list fails to free enough memory then we
 * are "out of memory" and something needs to be killed.
 *
 * If the caller is !__GFP_FS then the probability of a failure is reasonably
 * high - the zone may be full of dirty or under-writeback pages, which this
 * caller can't do much about.  We kick the writeback threads and take explicit
 * naps in the hope that some of these pages can be written.  But if the
 * allocating task holds filesystem locks which prevent writeout this might not
 * work, and the allocation attempt will fail.
 *
 * returns:	0, if no pages reclaimed
 * 		else, the number of pages reclaimed
 */
static unsigned long do_try_to_free_pages(struct zonelist *zonelist,
					  struct scan_control *sc)
{
	int initial_priority = sc->priority;
	pg_data_t *last_pgdat;
	struct zoneref *z;
	struct zone *zone;
retry:
	delayacct_freepages_start();

	if (global_reclaim(sc))
		__count_zid_vm_events(ALLOCSTALL, sc->reclaim_idx, 1);

	do {
		vmpressure_prio(sc->gfp_mask, sc->target_mem_cgroup,
				sc->priority);
		sc->nr_scanned = 0;
		shrink_zones(zonelist, sc);

		if (sc->nr_reclaimed >= sc->nr_to_reclaim)
			break;

		if (sc->compaction_ready)
			break;

		/*
		 * If we're getting trouble reclaiming, start doing
		 * writepage even in laptop mode.
		 */
		if (sc->priority < DEF_PRIORITY - 2)
			sc->may_writepage = 1;
	} while (--sc->priority >= 0);

	last_pgdat = NULL;
	for_each_zone_zonelist_nodemask(zone, z, zonelist, sc->reclaim_idx,
					sc->nodemask) {
		if (zone->zone_pgdat == last_pgdat)
			continue;
		last_pgdat = zone->zone_pgdat;
		snapshot_refaults(sc->target_mem_cgroup, zone->zone_pgdat);
		set_memcg_congestion(last_pgdat, sc->target_mem_cgroup, false);
	}

	delayacct_freepages_end();

	if (sc->nr_reclaimed)
		return sc->nr_reclaimed;

	/* Aborted reclaim to try compaction? don't OOM, then */
	if (sc->compaction_ready)
		return 1;

	/* Untapped cgroup reserves?  Don't OOM, retry. */
	if (sc->memcg_low_skipped) {
		sc->priority = initial_priority;
		sc->memcg_low_reclaim = 1;
		sc->memcg_low_skipped = 0;
		goto retry;
	}

	return 0;
}

static bool allow_direct_reclaim(pg_data_t *pgdat)
{
	struct zone *zone;
	unsigned long pfmemalloc_reserve = 0;
	unsigned long free_pages = 0;
	int i;
	bool wmark_ok;

	if (pgdat->kswapd_failures >= MAX_RECLAIM_RETRIES)
		return true;

	for (i = 0; i <= ZONE_NORMAL; i++) {
		zone = &pgdat->node_zones[i];
		if (!managed_zone(zone))
			continue;

		if (!zone_reclaimable_pages(zone))
			continue;

		pfmemalloc_reserve += min_wmark_pages(zone);
		free_pages += zone_page_state(zone, NR_FREE_PAGES);
	}

	/* If there are no reserves (unexpected config) then do not throttle */
	if (!pfmemalloc_reserve)
		return true;

	wmark_ok = free_pages > pfmemalloc_reserve / 2;

	/* kswapd must be awake if processes are being throttled */
	if (!wmark_ok && waitqueue_active(&pgdat->kswapd_wait)) {
		pgdat->kswapd_classzone_idx = min(pgdat->kswapd_classzone_idx,
						(enum zone_type)ZONE_NORMAL);
		wake_up_interruptible(&pgdat->kswapd_wait);
	}

	return wmark_ok;
}

/*
 * Throttle direct reclaimers if backing storage is backed by the network
 * and the PFMEMALLOC reserve for the preferred node is getting dangerously
 * depleted. kswapd will continue to make progress and wake the processes
 * when the low watermark is reached.
 *
 * Returns true if a fatal signal was delivered during throttling. If this
 * happens, the page allocator should not consider triggering the OOM killer.
 */
static bool throttle_direct_reclaim(gfp_t gfp_mask, struct zonelist *zonelist,
					nodemask_t *nodemask)
{
	struct zoneref *z;
	struct zone *zone;
	pg_data_t *pgdat = NULL;

	/*
	 * Kernel threads should not be throttled as they may be indirectly
	 * responsible for cleaning pages necessary for reclaim to make forward
	 * progress. kjournald for example may enter direct reclaim while
	 * committing a transaction where throttling it could forcing other
	 * processes to block on log_wait_commit().
	 */
	if (current->flags & PF_KTHREAD)
		goto out;

	/*
	 * If a fatal signal is pending, this process should not throttle.
	 * It should return quickly so it can exit and free its memory
	 */
	if (fatal_signal_pending(current))
		goto out;

	/*
	 * Check if the pfmemalloc reserves are ok by finding the first node
	 * with a usable ZONE_NORMAL or lower zone. The expectation is that
	 * GFP_KERNEL will be required for allocating network buffers when
	 * swapping over the network so ZONE_HIGHMEM is unusable.
	 *
	 * Throttling is based on the first usable node and throttled processes
	 * wait on a queue until kswapd makes progress and wakes them. There
	 * is an affinity then between processes waking up and where reclaim
	 * progress has been made assuming the process wakes on the same node.
	 * More importantly, processes running on remote nodes will not compete
	 * for remote pfmemalloc reserves and processes on different nodes
	 * should make reasonable progress.
	 */
	for_each_zone_zonelist_nodemask(zone, z, zonelist,
					gfp_zone(gfp_mask), nodemask) {
		if (zone_idx(zone) > ZONE_NORMAL)
			continue;

		/* Throttle based on the first usable node */
		pgdat = zone->zone_pgdat;
		if (allow_direct_reclaim(pgdat))
			goto out;
		break;
	}

	/* If no zone was usable by the allocation flags then do not throttle */
	if (!pgdat)
		goto out;

	/* Account for the throttling */
	count_vm_event(PGSCAN_DIRECT_THROTTLE);

	/*
	 * If the caller cannot enter the filesystem, it's possible that it
	 * is due to the caller holding an FS lock or performing a journal
	 * transaction in the case of a filesystem like ext[3|4]. In this case,
	 * it is not safe to block on pfmemalloc_wait as kswapd could be
	 * blocked waiting on the same lock. Instead, throttle for up to a
	 * second before continuing.
	 */
	if (!(gfp_mask & __GFP_FS)) {
		wait_event_interruptible_timeout(pgdat->pfmemalloc_wait,
			allow_direct_reclaim(pgdat), HZ);

		goto check_pending;
	}

	/* Throttle until kswapd wakes the process */
	wait_event_killable(zone->zone_pgdat->pfmemalloc_wait,
		allow_direct_reclaim(pgdat));

check_pending:
	if (fatal_signal_pending(current))
		return true;

out:
	return false;
}

unsigned long try_to_free_pages(struct zonelist *zonelist, int order,
				gfp_t gfp_mask, nodemask_t *nodemask)
{
	unsigned long nr_reclaimed;
	struct scan_control sc = {
		.nr_to_reclaim = SWAP_CLUSTER_MAX,
		.gfp_mask = current_gfp_context(gfp_mask),
		.reclaim_idx = gfp_zone(gfp_mask),
		.order = order,
		.nodemask = nodemask,
		.priority = DEF_PRIORITY,
		.may_writepage = !laptop_mode,
		.may_unmap = 1,
		.may_swap = 1,
		.may_shrinkslab = 1,
	};

	/*
	 * scan_control uses s8 fields for order, priority, and reclaim_idx.
	 * Confirm they are large enough for max values.
	 */
	BUILD_BUG_ON(MAX_ORDER > S8_MAX);
	BUILD_BUG_ON(DEF_PRIORITY > S8_MAX);
	BUILD_BUG_ON(MAX_NR_ZONES > S8_MAX);

	/*
	 * Do not enter reclaim if fatal signal was delivered while throttled.
	 * 1 is returned so that the page allocator does not OOM kill at this
	 * point.
	 */
	if (throttle_direct_reclaim(sc.gfp_mask, zonelist, nodemask))
		return 1;

	trace_mm_vmscan_direct_reclaim_begin(order, sc.gfp_mask);

	nr_reclaimed = do_try_to_free_pages(zonelist, &sc);

	trace_mm_vmscan_direct_reclaim_end(nr_reclaimed);

	return nr_reclaimed;
}

#ifdef CONFIG_MEMCG

unsigned long mem_cgroup_shrink_node(struct mem_cgroup *memcg,
						gfp_t gfp_mask, bool noswap,
						pg_data_t *pgdat,
						unsigned long *nr_scanned)
{
	struct scan_control sc = {
		.nr_to_reclaim = SWAP_CLUSTER_MAX,
		.target_mem_cgroup = memcg,
		.may_writepage = !laptop_mode,
		.may_unmap = 1,
		.reclaim_idx = MAX_NR_ZONES - 1,
		.may_swap = !noswap,
		.may_shrinkslab = 1,
	};
	unsigned long lru_pages;

	sc.gfp_mask = (gfp_mask & GFP_RECLAIM_MASK) |
			(GFP_HIGHUSER_MOVABLE & ~GFP_RECLAIM_MASK);

	trace_mm_vmscan_memcg_softlimit_reclaim_begin(sc.order,
						      sc.gfp_mask);

	/*
	 * NOTE: Although we can get the priority field, using it
	 * here is not a good idea, since it limits the pages we can scan.
	 * if we don't reclaim here, the shrink_node from balance_pgdat
	 * will pick up pages from other mem cgroup's as well. We hack
	 * the priority and make it zero.
	 */
	shrink_node_memcg(pgdat, memcg, &sc, &lru_pages);

	trace_mm_vmscan_memcg_softlimit_reclaim_end(sc.nr_reclaimed);

	*nr_scanned = sc.nr_scanned;
	return sc.nr_reclaimed;
}

unsigned long try_to_free_mem_cgroup_pages(struct mem_cgroup *memcg,
					   unsigned long nr_pages,
					   gfp_t gfp_mask,
					   bool may_swap)
{
	struct zonelist *zonelist;
	unsigned long nr_reclaimed;
	unsigned long pflags;
	int nid;
	unsigned int noreclaim_flag;
	struct scan_control sc = {
		.nr_to_reclaim = max(nr_pages, SWAP_CLUSTER_MAX),
		.gfp_mask = (current_gfp_context(gfp_mask) & GFP_RECLAIM_MASK) |
				(GFP_HIGHUSER_MOVABLE & ~GFP_RECLAIM_MASK),
		.reclaim_idx = MAX_NR_ZONES - 1,
		.target_mem_cgroup = memcg,
		.priority = DEF_PRIORITY,
		.may_writepage = !laptop_mode,
		.may_unmap = 1,
		.may_swap = may_swap,
		.may_shrinkslab = 1,
	};

	/*
	 * Unlike direct reclaim via alloc_pages(), memcg's reclaim doesn't
	 * take care of from where we get pages. So the node where we start the
	 * scan does not need to be the current node.
	 */
	nid = mem_cgroup_select_victim_node(memcg);

	zonelist = &NODE_DATA(nid)->node_zonelists[ZONELIST_FALLBACK];

	trace_mm_vmscan_memcg_reclaim_begin(0, sc.gfp_mask);

	psi_memstall_enter(&pflags);
	noreclaim_flag = memalloc_noreclaim_save();

	nr_reclaimed = do_try_to_free_pages(zonelist, &sc);

	memalloc_noreclaim_restore(noreclaim_flag);
	psi_memstall_leave(&pflags);

	trace_mm_vmscan_memcg_reclaim_end(nr_reclaimed);

	return nr_reclaimed;
}
#endif

static void age_active_anon(struct pglist_data *pgdat,
				struct scan_control *sc)
{
	struct mem_cgroup *memcg;

	if (!total_swap_pages)
		return;

	memcg = mem_cgroup_iter(NULL, NULL, NULL);
	do {
		struct lruvec *lruvec = mem_cgroup_lruvec(pgdat, memcg);

		if (inactive_list_is_low(lruvec, false, sc, true))
			shrink_active_list(SWAP_CLUSTER_MAX, lruvec,
					   sc, LRU_ACTIVE_ANON);

		memcg = mem_cgroup_iter(NULL, memcg, NULL);
	} while (memcg);
}

static bool pgdat_watermark_boosted(pg_data_t *pgdat, int classzone_idx)
{
	int i;
	struct zone *zone;

	/*
	 * Check for watermark boosts top-down as the higher zones
	 * are more likely to be boosted. Both watermarks and boosts
	 * should not be checked at the time time as reclaim would
	 * start prematurely when there is no boosting and a lower
	 * zone is balanced.
	 */
	for (i = classzone_idx; i >= 0; i--) {
		zone = pgdat->node_zones + i;
		if (!managed_zone(zone))
			continue;

		if (zone->watermark_boost)
			return true;
	}

	return false;
}

/*
 * Returns true if there is an eligible zone balanced for the request order
 * and classzone_idx
 */
static bool pgdat_balanced(pg_data_t *pgdat, int order, int classzone_idx)
{
	int i;
	unsigned long mark = -1;
	struct zone *zone;

	/*
	 * Check watermarks bottom-up as lower zones are more likely to
	 * meet watermarks.
	 */
	for (i = 0; i <= classzone_idx; i++) {
		zone = pgdat->node_zones + i;

		if (!managed_zone(zone))
			continue;

		mark = high_wmark_pages(zone);
		if (zone_watermark_ok_safe(zone, order, mark, classzone_idx))
			return true;
	}

	/*
	 * If a node has no populated zone within classzone_idx, it does not
	 * need balancing by definition. This can happen if a zone-restricted
	 * allocation tries to wake a remote kswapd.
	 */
	if (mark == -1)
		return true;

	return false;
}

/* Clear pgdat state for congested, dirty or under writeback. */
static void clear_pgdat_congested(pg_data_t *pgdat)
{
	clear_bit(PGDAT_CONGESTED, &pgdat->flags);
	clear_bit(PGDAT_DIRTY, &pgdat->flags);
	clear_bit(PGDAT_WRITEBACK, &pgdat->flags);
}

/*
 * Prepare kswapd for sleeping. This verifies that there are no processes
 * waiting in throttle_direct_reclaim() and that watermarks have been met.
 *
 * Returns true if kswapd is ready to sleep
 */
static bool prepare_kswapd_sleep(pg_data_t *pgdat, int order, int classzone_idx)
{
	/*
	 * The throttled processes are normally woken up in balance_pgdat() as
	 * soon as allow_direct_reclaim() is true. But there is a potential
	 * race between when kswapd checks the watermarks and a process gets
	 * throttled. There is also a potential race if processes get
	 * throttled, kswapd wakes, a large process exits thereby balancing the
	 * zones, which causes kswapd to exit balance_pgdat() before reaching
	 * the wake up checks. If kswapd is going to sleep, no process should
	 * be sleeping on pfmemalloc_wait, so wake them now if necessary. If
	 * the wake up is premature, processes will wake kswapd and get
	 * throttled again. The difference from wake ups in balance_pgdat() is
	 * that here we are under prepare_to_wait().
	 */
	if (waitqueue_active(&pgdat->pfmemalloc_wait))
		wake_up_all(&pgdat->pfmemalloc_wait);

	/* Hopeless node, leave it to direct reclaim */
	if (pgdat->kswapd_failures >= MAX_RECLAIM_RETRIES)
		return true;

	if (pgdat_balanced(pgdat, order, classzone_idx)) {
		clear_pgdat_congested(pgdat);
		return true;
	}

	return false;
}

/*
 * kswapd shrinks a node of pages that are at or below the highest usable
 * zone that is currently unbalanced.
 *
 * Returns true if kswapd scanned at least the requested number of pages to
 * reclaim or if the lack of progress was due to pages under writeback.
 * This is used to determine if the scanning priority needs to be raised.
 */
static bool kswapd_shrink_node(pg_data_t *pgdat,
			       struct scan_control *sc)
{
	struct zone *zone;
	int z;

	/* Reclaim a number of pages proportional to the number of zones */
	sc->nr_to_reclaim = 0;
	for (z = 0; z <= sc->reclaim_idx; z++) {
		zone = pgdat->node_zones + z;
		if (!managed_zone(zone))
			continue;

		sc->nr_to_reclaim += max(high_wmark_pages(zone), SWAP_CLUSTER_MAX);
	}

	/*
	 * Historically care was taken to put equal pressure on all zones but
	 * now pressure is applied based on node LRU order.
	 */
	shrink_node(pgdat, sc);

	/*
	 * Fragmentation may mean that the system cannot be rebalanced for
	 * high-order allocations. If twice the allocation size has been
	 * reclaimed then recheck watermarks only at order-0 to prevent
	 * excessive reclaim. Assume that a process requested a high-order
	 * can direct reclaim/compact.
	 */
	if (sc->order && sc->nr_reclaimed >= compact_gap(sc->order))
		sc->order = 0;

	return sc->nr_scanned >= sc->nr_to_reclaim;
}

/*
 * For kswapd, balance_pgdat() will reclaim pages across a node from zones
 * that are eligible for use by the caller until at least one zone is
 * balanced.
 *
 * Returns the order kswapd finished reclaiming at.
 *
 * kswapd scans the zones in the highmem->normal->dma direction.  It skips
 * zones which have free_pages > high_wmark_pages(zone), but once a zone is
 * found to have free_pages <= high_wmark_pages(zone), any page in that zone
 * or lower is eligible for reclaim until at least one usable zone is
 * balanced.
 */
static int balance_pgdat(pg_data_t *pgdat, int order, int classzone_idx)
{
	int i;
	unsigned long nr_soft_reclaimed;
	unsigned long nr_soft_scanned;
	unsigned long pflags;
	unsigned long nr_boost_reclaim;
	unsigned long zone_boosts[MAX_NR_ZONES] = { 0, };
	bool boosted;
	struct zone *zone;
	struct scan_control sc = {
		.gfp_mask = GFP_KERNEL,
		.order = order,
		.may_unmap = 1,
	};

	psi_memstall_enter(&pflags);
	__fs_reclaim_acquire();

	count_vm_event(PAGEOUTRUN);

	/*
	 * Account for the reclaim boost. Note that the zone boost is left in
	 * place so that parallel allocations that are near the watermark will
	 * stall or direct reclaim until kswapd is finished.
	 */
	nr_boost_reclaim = 0;
	for (i = 0; i <= classzone_idx; i++) {
		zone = pgdat->node_zones + i;
		if (!managed_zone(zone))
			continue;

		nr_boost_reclaim += zone->watermark_boost;
		zone_boosts[i] = zone->watermark_boost;
	}
	boosted = nr_boost_reclaim;

restart:
	sc.priority = DEF_PRIORITY;
	do {
		unsigned long nr_reclaimed = sc.nr_reclaimed;
		bool raise_priority = true;
		bool balanced;
		bool ret;

		sc.reclaim_idx = classzone_idx;

		/*
		 * If the number of buffer_heads exceeds the maximum allowed
		 * then consider reclaiming from all zones. This has a dual
		 * purpose -- on 64-bit systems it is expected that
		 * buffer_heads are stripped during active rotation. On 32-bit
		 * systems, highmem pages can pin lowmem memory and shrinking
		 * buffers can relieve lowmem pressure. Reclaim may still not
		 * go ahead if all eligible zones for the original allocation
		 * request are balanced to avoid excessive reclaim from kswapd.
		 */
		if (buffer_heads_over_limit) {
			for (i = MAX_NR_ZONES - 1; i >= 0; i--) {
				zone = pgdat->node_zones + i;
				if (!managed_zone(zone))
					continue;

				sc.reclaim_idx = i;
				break;
			}
		}

		/*
		 * If the pgdat is imbalanced then ignore boosting and preserve
		 * the watermarks for a later time and restart. Note that the
		 * zone watermarks will be still reset at the end of balancing
		 * on the grounds that the normal reclaim should be enough to
		 * re-evaluate if boosting is required when kswapd next wakes.
<<<<<<< HEAD
		 */
		balanced = pgdat_balanced(pgdat, sc.order, classzone_idx);
		if (!balanced && nr_boost_reclaim) {
			nr_boost_reclaim = 0;
			goto restart;
		}

		/*
		 * If boosting is not active then only reclaim if there are no
		 * eligible zones. Note that sc.reclaim_idx is not used as
		 * buffer_heads_over_limit may have adjusted it.
		 */
=======
		 */
		balanced = pgdat_balanced(pgdat, sc.order, classzone_idx);
		if (!balanced && nr_boost_reclaim) {
			nr_boost_reclaim = 0;
			goto restart;
		}

		/*
		 * If boosting is not active then only reclaim if there are no
		 * eligible zones. Note that sc.reclaim_idx is not used as
		 * buffer_heads_over_limit may have adjusted it.
		 */
>>>>>>> 0ecfebd2
		if (!nr_boost_reclaim && balanced)
			goto out;

		/* Limit the priority of boosting to avoid reclaim writeback */
		if (nr_boost_reclaim && sc.priority == DEF_PRIORITY - 2)
			raise_priority = false;

		/*
		 * Do not writeback or swap pages for boosted reclaim. The
		 * intent is to relieve pressure not issue sub-optimal IO
		 * from reclaim context. If no pages are reclaimed, the
		 * reclaim will be aborted.
		 */
		sc.may_writepage = !laptop_mode && !nr_boost_reclaim;
		sc.may_swap = !nr_boost_reclaim;
		sc.may_shrinkslab = !nr_boost_reclaim;

		/*
		 * Do some background aging of the anon list, to give
		 * pages a chance to be referenced before reclaiming. All
		 * pages are rotated regardless of classzone as this is
		 * about consistent aging.
		 */
		age_active_anon(pgdat, &sc);

		/*
		 * If we're getting trouble reclaiming, start doing writepage
		 * even in laptop mode.
		 */
		if (sc.priority < DEF_PRIORITY - 2)
			sc.may_writepage = 1;

		/* Call soft limit reclaim before calling shrink_node. */
		sc.nr_scanned = 0;
		nr_soft_scanned = 0;
		nr_soft_reclaimed = mem_cgroup_soft_limit_reclaim(pgdat, sc.order,
						sc.gfp_mask, &nr_soft_scanned);
		sc.nr_reclaimed += nr_soft_reclaimed;

		/*
		 * There should be no need to raise the scanning priority if
		 * enough pages are already being scanned that that high
		 * watermark would be met at 100% efficiency.
		 */
		if (kswapd_shrink_node(pgdat, &sc))
			raise_priority = false;

		/*
		 * If the low watermark is met there is no need for processes
		 * to be throttled on pfmemalloc_wait as they should not be
		 * able to safely make forward progress. Wake them
		 */
		if (waitqueue_active(&pgdat->pfmemalloc_wait) &&
				allow_direct_reclaim(pgdat))
			wake_up_all(&pgdat->pfmemalloc_wait);

		/* Check if kswapd should be suspending */
		__fs_reclaim_release();
		ret = try_to_freeze();
		__fs_reclaim_acquire();
		if (ret || kthread_should_stop())
			break;

		/*
		 * Raise priority if scanning rate is too low or there was no
		 * progress in reclaiming pages
		 */
		nr_reclaimed = sc.nr_reclaimed - nr_reclaimed;
		nr_boost_reclaim -= min(nr_boost_reclaim, nr_reclaimed);

		/*
		 * If reclaim made no progress for a boost, stop reclaim as
		 * IO cannot be queued and it could be an infinite loop in
		 * extreme circumstances.
		 */
		if (nr_boost_reclaim && !nr_reclaimed)
			break;

		if (raise_priority || !nr_reclaimed)
			sc.priority--;
	} while (sc.priority >= 1);

	if (!sc.nr_reclaimed)
		pgdat->kswapd_failures++;

out:
	/* If reclaim was boosted, account for the reclaim done in this pass */
	if (boosted) {
		unsigned long flags;

		for (i = 0; i <= classzone_idx; i++) {
			if (!zone_boosts[i])
				continue;

			/* Increments are under the zone lock */
			zone = pgdat->node_zones + i;
			spin_lock_irqsave(&zone->lock, flags);
			zone->watermark_boost -= min(zone->watermark_boost, zone_boosts[i]);
			spin_unlock_irqrestore(&zone->lock, flags);
		}

		/*
		 * As there is now likely space, wakeup kcompact to defragment
		 * pageblocks.
		 */
		wakeup_kcompactd(pgdat, pageblock_order, classzone_idx);
	}

	snapshot_refaults(NULL, pgdat);
	__fs_reclaim_release();
	psi_memstall_leave(&pflags);
	/*
	 * Return the order kswapd stopped reclaiming at as
	 * prepare_kswapd_sleep() takes it into account. If another caller
	 * entered the allocator slow path while kswapd was awake, order will
	 * remain at the higher level.
	 */
	return sc.order;
}

/*
 * The pgdat->kswapd_classzone_idx is used to pass the highest zone index to be
 * reclaimed by kswapd from the waker. If the value is MAX_NR_ZONES which is not
 * a valid index then either kswapd runs for first time or kswapd couldn't sleep
 * after previous reclaim attempt (node is still unbalanced). In that case
 * return the zone index of the previous kswapd reclaim cycle.
 */
static enum zone_type kswapd_classzone_idx(pg_data_t *pgdat,
					   enum zone_type prev_classzone_idx)
{
	if (pgdat->kswapd_classzone_idx == MAX_NR_ZONES)
		return prev_classzone_idx;
	return pgdat->kswapd_classzone_idx;
}

static void kswapd_try_to_sleep(pg_data_t *pgdat, int alloc_order, int reclaim_order,
				unsigned int classzone_idx)
{
	long remaining = 0;
	DEFINE_WAIT(wait);

	if (freezing(current) || kthread_should_stop())
		return;

	prepare_to_wait(&pgdat->kswapd_wait, &wait, TASK_INTERRUPTIBLE);

	/*
	 * Try to sleep for a short interval. Note that kcompactd will only be
	 * woken if it is possible to sleep for a short interval. This is
	 * deliberate on the assumption that if reclaim cannot keep an
	 * eligible zone balanced that it's also unlikely that compaction will
	 * succeed.
	 */
	if (prepare_kswapd_sleep(pgdat, reclaim_order, classzone_idx)) {
		/*
		 * Compaction records what page blocks it recently failed to
		 * isolate pages from and skips them in the future scanning.
		 * When kswapd is going to sleep, it is reasonable to assume
		 * that pages and compaction may succeed so reset the cache.
		 */
		reset_isolation_suitable(pgdat);

		/*
		 * We have freed the memory, now we should compact it to make
		 * allocation of the requested order possible.
		 */
		wakeup_kcompactd(pgdat, alloc_order, classzone_idx);

		remaining = schedule_timeout(HZ/10);

		/*
		 * If woken prematurely then reset kswapd_classzone_idx and
		 * order. The values will either be from a wakeup request or
		 * the previous request that slept prematurely.
		 */
		if (remaining) {
			pgdat->kswapd_classzone_idx = kswapd_classzone_idx(pgdat, classzone_idx);
			pgdat->kswapd_order = max(pgdat->kswapd_order, reclaim_order);
		}

		finish_wait(&pgdat->kswapd_wait, &wait);
		prepare_to_wait(&pgdat->kswapd_wait, &wait, TASK_INTERRUPTIBLE);
	}

	/*
	 * After a short sleep, check if it was a premature sleep. If not, then
	 * go fully to sleep until explicitly woken up.
	 */
	if (!remaining &&
	    prepare_kswapd_sleep(pgdat, reclaim_order, classzone_idx)) {
		trace_mm_vmscan_kswapd_sleep(pgdat->node_id);

		/*
		 * vmstat counters are not perfectly accurate and the estimated
		 * value for counters such as NR_FREE_PAGES can deviate from the
		 * true value by nr_online_cpus * threshold. To avoid the zone
		 * watermarks being breached while under pressure, we reduce the
		 * per-cpu vmstat threshold while kswapd is awake and restore
		 * them before going back to sleep.
		 */
		set_pgdat_percpu_threshold(pgdat, calculate_normal_threshold);

		if (!kthread_should_stop())
			schedule();

		set_pgdat_percpu_threshold(pgdat, calculate_pressure_threshold);
	} else {
		if (remaining)
			count_vm_event(KSWAPD_LOW_WMARK_HIT_QUICKLY);
		else
			count_vm_event(KSWAPD_HIGH_WMARK_HIT_QUICKLY);
	}
	finish_wait(&pgdat->kswapd_wait, &wait);
}

/*
 * The background pageout daemon, started as a kernel thread
 * from the init process.
 *
 * This basically trickles out pages so that we have _some_
 * free memory available even if there is no other activity
 * that frees anything up. This is needed for things like routing
 * etc, where we otherwise might have all activity going on in
 * asynchronous contexts that cannot page things out.
 *
 * If there are applications that are active memory-allocators
 * (most normal use), this basically shouldn't matter.
 */
static int kswapd(void *p)
{
	unsigned int alloc_order, reclaim_order;
	unsigned int classzone_idx = MAX_NR_ZONES - 1;
	pg_data_t *pgdat = (pg_data_t*)p;
	struct task_struct *tsk = current;

	struct reclaim_state reclaim_state = {
		.reclaimed_slab = 0,
	};
	const struct cpumask *cpumask = cpumask_of_node(pgdat->node_id);

	if (!cpumask_empty(cpumask))
		set_cpus_allowed_ptr(tsk, cpumask);
	current->reclaim_state = &reclaim_state;

	/*
	 * Tell the memory management that we're a "memory allocator",
	 * and that if we need more memory we should get access to it
	 * regardless (see "__alloc_pages()"). "kswapd" should
	 * never get caught in the normal page freeing logic.
	 *
	 * (Kswapd normally doesn't need memory anyway, but sometimes
	 * you need a small amount of memory in order to be able to
	 * page out something else, and this flag essentially protects
	 * us from recursively trying to free more memory as we're
	 * trying to free the first piece of memory in the first place).
	 */
	tsk->flags |= PF_MEMALLOC | PF_SWAPWRITE | PF_KSWAPD;
	set_freezable();

	pgdat->kswapd_order = 0;
	pgdat->kswapd_classzone_idx = MAX_NR_ZONES;
	for ( ; ; ) {
		bool ret;

		alloc_order = reclaim_order = pgdat->kswapd_order;
		classzone_idx = kswapd_classzone_idx(pgdat, classzone_idx);

kswapd_try_sleep:
		kswapd_try_to_sleep(pgdat, alloc_order, reclaim_order,
					classzone_idx);

		/* Read the new order and classzone_idx */
		alloc_order = reclaim_order = pgdat->kswapd_order;
		classzone_idx = kswapd_classzone_idx(pgdat, classzone_idx);
		pgdat->kswapd_order = 0;
		pgdat->kswapd_classzone_idx = MAX_NR_ZONES;

		ret = try_to_freeze();
		if (kthread_should_stop())
			break;

		/*
		 * We can speed up thawing tasks if we don't call balance_pgdat
		 * after returning from the refrigerator
		 */
		if (ret)
			continue;

		/*
		 * Reclaim begins at the requested order but if a high-order
		 * reclaim fails then kswapd falls back to reclaiming for
		 * order-0. If that happens, kswapd will consider sleeping
		 * for the order it finished reclaiming at (reclaim_order)
		 * but kcompactd is woken to compact for the original
		 * request (alloc_order).
		 */
		trace_mm_vmscan_kswapd_wake(pgdat->node_id, classzone_idx,
						alloc_order);
		reclaim_order = balance_pgdat(pgdat, alloc_order, classzone_idx);
		if (reclaim_order < alloc_order)
			goto kswapd_try_sleep;
	}

	tsk->flags &= ~(PF_MEMALLOC | PF_SWAPWRITE | PF_KSWAPD);
	current->reclaim_state = NULL;

	return 0;
}

/*
 * A zone is low on free memory or too fragmented for high-order memory.  If
 * kswapd should reclaim (direct reclaim is deferred), wake it up for the zone's
 * pgdat.  It will wake up kcompactd after reclaiming memory.  If kswapd reclaim
 * has failed or is not needed, still wake up kcompactd if only compaction is
 * needed.
 */
void wakeup_kswapd(struct zone *zone, gfp_t gfp_flags, int order,
		   enum zone_type classzone_idx)
{
	pg_data_t *pgdat;

	if (!managed_zone(zone))
		return;

	if (!cpuset_zone_allowed(zone, gfp_flags))
		return;
	pgdat = zone->zone_pgdat;

	if (pgdat->kswapd_classzone_idx == MAX_NR_ZONES)
		pgdat->kswapd_classzone_idx = classzone_idx;
	else
		pgdat->kswapd_classzone_idx = max(pgdat->kswapd_classzone_idx,
						  classzone_idx);
	pgdat->kswapd_order = max(pgdat->kswapd_order, order);
	if (!waitqueue_active(&pgdat->kswapd_wait))
		return;

	/* Hopeless node, leave it to direct reclaim if possible */
	if (pgdat->kswapd_failures >= MAX_RECLAIM_RETRIES ||
	    (pgdat_balanced(pgdat, order, classzone_idx) &&
	     !pgdat_watermark_boosted(pgdat, classzone_idx))) {
		/*
		 * There may be plenty of free memory available, but it's too
		 * fragmented for high-order allocations.  Wake up kcompactd
		 * and rely on compaction_suitable() to determine if it's
		 * needed.  If it fails, it will defer subsequent attempts to
		 * ratelimit its work.
		 */
		if (!(gfp_flags & __GFP_DIRECT_RECLAIM))
			wakeup_kcompactd(pgdat, order, classzone_idx);
		return;
	}

	trace_mm_vmscan_wakeup_kswapd(pgdat->node_id, classzone_idx, order,
				      gfp_flags);
	wake_up_interruptible(&pgdat->kswapd_wait);
}

#ifdef CONFIG_HIBERNATION
/*
 * Try to free `nr_to_reclaim' of memory, system-wide, and return the number of
 * freed pages.
 *
 * Rather than trying to age LRUs the aim is to preserve the overall
 * LRU order by reclaiming preferentially
 * inactive > active > active referenced > active mapped
 */
unsigned long shrink_all_memory(unsigned long nr_to_reclaim)
{
	struct reclaim_state reclaim_state;
	struct scan_control sc = {
		.nr_to_reclaim = nr_to_reclaim,
		.gfp_mask = GFP_HIGHUSER_MOVABLE,
		.reclaim_idx = MAX_NR_ZONES - 1,
		.priority = DEF_PRIORITY,
		.may_writepage = 1,
		.may_unmap = 1,
		.may_swap = 1,
		.hibernation_mode = 1,
	};
	struct zonelist *zonelist = node_zonelist(numa_node_id(), sc.gfp_mask);
	struct task_struct *p = current;
	unsigned long nr_reclaimed;
	unsigned int noreclaim_flag;

	fs_reclaim_acquire(sc.gfp_mask);
	noreclaim_flag = memalloc_noreclaim_save();
	reclaim_state.reclaimed_slab = 0;
	p->reclaim_state = &reclaim_state;

	nr_reclaimed = do_try_to_free_pages(zonelist, &sc);

	p->reclaim_state = NULL;
	memalloc_noreclaim_restore(noreclaim_flag);
	fs_reclaim_release(sc.gfp_mask);

	return nr_reclaimed;
}
#endif /* CONFIG_HIBERNATION */

/* It's optimal to keep kswapds on the same CPUs as their memory, but
   not required for correctness.  So if the last cpu in a node goes
   away, we get changed to run anywhere: as the first one comes back,
   restore their cpu bindings. */
static int kswapd_cpu_online(unsigned int cpu)
{
	int nid;

	for_each_node_state(nid, N_MEMORY) {
		pg_data_t *pgdat = NODE_DATA(nid);
		const struct cpumask *mask;

		mask = cpumask_of_node(pgdat->node_id);

		if (cpumask_any_and(cpu_online_mask, mask) < nr_cpu_ids)
			/* One of our CPUs online: restore mask */
			set_cpus_allowed_ptr(pgdat->kswapd, mask);
	}
	return 0;
}

/*
 * This kswapd start function will be called by init and node-hot-add.
 * On node-hot-add, kswapd will moved to proper cpus if cpus are hot-added.
 */
int kswapd_run(int nid)
{
	pg_data_t *pgdat = NODE_DATA(nid);
	int ret = 0;

	if (pgdat->kswapd)
		return 0;

	pgdat->kswapd = kthread_run(kswapd, pgdat, "kswapd%d", nid);
	if (IS_ERR(pgdat->kswapd)) {
		/* failure at boot is fatal */
		BUG_ON(system_state < SYSTEM_RUNNING);
		pr_err("Failed to start kswapd on node %d\n", nid);
		ret = PTR_ERR(pgdat->kswapd);
		pgdat->kswapd = NULL;
	}
	return ret;
}

/*
 * Called by memory hotplug when all memory in a node is offlined.  Caller must
 * hold mem_hotplug_begin/end().
 */
void kswapd_stop(int nid)
{
	struct task_struct *kswapd = NODE_DATA(nid)->kswapd;

	if (kswapd) {
		kthread_stop(kswapd);
		NODE_DATA(nid)->kswapd = NULL;
	}
}

static int __init kswapd_init(void)
{
	int nid, ret;

	swap_setup();
	for_each_node_state(nid, N_MEMORY)
 		kswapd_run(nid);
	ret = cpuhp_setup_state_nocalls(CPUHP_AP_ONLINE_DYN,
					"mm/vmscan:online", kswapd_cpu_online,
					NULL);
	WARN_ON(ret < 0);
	return 0;
}

module_init(kswapd_init)

#ifdef CONFIG_NUMA
/*
 * Node reclaim mode
 *
 * If non-zero call node_reclaim when the number of free pages falls below
 * the watermarks.
 */
int node_reclaim_mode __read_mostly;

#define RECLAIM_OFF 0
#define RECLAIM_ZONE (1<<0)	/* Run shrink_inactive_list on the zone */
#define RECLAIM_WRITE (1<<1)	/* Writeout pages during reclaim */
#define RECLAIM_UNMAP (1<<2)	/* Unmap pages during reclaim */

/*
 * Priority for NODE_RECLAIM. This determines the fraction of pages
 * of a node considered for each zone_reclaim. 4 scans 1/16th of
 * a zone.
 */
#define NODE_RECLAIM_PRIORITY 4

/*
 * Percentage of pages in a zone that must be unmapped for node_reclaim to
 * occur.
 */
int sysctl_min_unmapped_ratio = 1;

/*
 * If the number of slab pages in a zone grows beyond this percentage then
 * slab reclaim needs to occur.
 */
int sysctl_min_slab_ratio = 5;

static inline unsigned long node_unmapped_file_pages(struct pglist_data *pgdat)
{
	unsigned long file_mapped = node_page_state(pgdat, NR_FILE_MAPPED);
	unsigned long file_lru = node_page_state(pgdat, NR_INACTIVE_FILE) +
		node_page_state(pgdat, NR_ACTIVE_FILE);

	/*
	 * It's possible for there to be more file mapped pages than
	 * accounted for by the pages on the file LRU lists because
	 * tmpfs pages accounted for as ANON can also be FILE_MAPPED
	 */
	return (file_lru > file_mapped) ? (file_lru - file_mapped) : 0;
}

/* Work out how many page cache pages we can reclaim in this reclaim_mode */
static unsigned long node_pagecache_reclaimable(struct pglist_data *pgdat)
{
	unsigned long nr_pagecache_reclaimable;
	unsigned long delta = 0;

	/*
	 * If RECLAIM_UNMAP is set, then all file pages are considered
	 * potentially reclaimable. Otherwise, we have to worry about
	 * pages like swapcache and node_unmapped_file_pages() provides
	 * a better estimate
	 */
	if (node_reclaim_mode & RECLAIM_UNMAP)
		nr_pagecache_reclaimable = node_page_state(pgdat, NR_FILE_PAGES);
	else
		nr_pagecache_reclaimable = node_unmapped_file_pages(pgdat);

	/* If we can't clean pages, remove dirty pages from consideration */
	if (!(node_reclaim_mode & RECLAIM_WRITE))
		delta += node_page_state(pgdat, NR_FILE_DIRTY);

	/* Watch for any possible underflows due to delta */
	if (unlikely(delta > nr_pagecache_reclaimable))
		delta = nr_pagecache_reclaimable;

	return nr_pagecache_reclaimable - delta;
}

/*
 * Try to free up some pages from this node through reclaim.
 */
static int __node_reclaim(struct pglist_data *pgdat, gfp_t gfp_mask, unsigned int order)
{
	/* Minimum pages needed in order to stay on node */
	const unsigned long nr_pages = 1 << order;
	struct task_struct *p = current;
	struct reclaim_state reclaim_state;
	unsigned int noreclaim_flag;
	struct scan_control sc = {
		.nr_to_reclaim = max(nr_pages, SWAP_CLUSTER_MAX),
		.gfp_mask = current_gfp_context(gfp_mask),
		.order = order,
		.priority = NODE_RECLAIM_PRIORITY,
		.may_writepage = !!(node_reclaim_mode & RECLAIM_WRITE),
		.may_unmap = !!(node_reclaim_mode & RECLAIM_UNMAP),
		.may_swap = 1,
		.reclaim_idx = gfp_zone(gfp_mask),
	};

	trace_mm_vmscan_node_reclaim_begin(pgdat->node_id, order,
					   sc.gfp_mask);

	cond_resched();
	fs_reclaim_acquire(sc.gfp_mask);
	/*
	 * We need to be able to allocate from the reserves for RECLAIM_UNMAP
	 * and we also need to be able to write out pages for RECLAIM_WRITE
	 * and RECLAIM_UNMAP.
	 */
	noreclaim_flag = memalloc_noreclaim_save();
	p->flags |= PF_SWAPWRITE;
	reclaim_state.reclaimed_slab = 0;
	p->reclaim_state = &reclaim_state;

	if (node_pagecache_reclaimable(pgdat) > pgdat->min_unmapped_pages) {
		/*
		 * Free memory by calling shrink node with increasing
		 * priorities until we have enough memory freed.
		 */
		do {
			shrink_node(pgdat, &sc);
		} while (sc.nr_reclaimed < nr_pages && --sc.priority >= 0);
	}

	p->reclaim_state = NULL;
	current->flags &= ~PF_SWAPWRITE;
	memalloc_noreclaim_restore(noreclaim_flag);
	fs_reclaim_release(sc.gfp_mask);

	trace_mm_vmscan_node_reclaim_end(sc.nr_reclaimed);

	return sc.nr_reclaimed >= nr_pages;
}

int node_reclaim(struct pglist_data *pgdat, gfp_t gfp_mask, unsigned int order)
{
	int ret;

	/*
	 * Node reclaim reclaims unmapped file backed pages and
	 * slab pages if we are over the defined limits.
	 *
	 * A small portion of unmapped file backed pages is needed for
	 * file I/O otherwise pages read by file I/O will be immediately
	 * thrown out if the node is overallocated. So we do not reclaim
	 * if less than a specified percentage of the node is used by
	 * unmapped file backed pages.
	 */
	if (node_pagecache_reclaimable(pgdat) <= pgdat->min_unmapped_pages &&
	    node_page_state(pgdat, NR_SLAB_RECLAIMABLE) <= pgdat->min_slab_pages)
		return NODE_RECLAIM_FULL;

	/*
	 * Do not scan if the allocation should not be delayed.
	 */
	if (!gfpflags_allow_blocking(gfp_mask) || (current->flags & PF_MEMALLOC))
		return NODE_RECLAIM_NOSCAN;

	/*
	 * Only run node reclaim on the local node or on nodes that do not
	 * have associated processors. This will favor the local processor
	 * over remote processors and spread off node memory allocations
	 * as wide as possible.
	 */
	if (node_state(pgdat->node_id, N_CPU) && pgdat->node_id != numa_node_id())
		return NODE_RECLAIM_NOSCAN;

	if (test_and_set_bit(PGDAT_RECLAIM_LOCKED, &pgdat->flags))
		return NODE_RECLAIM_NOSCAN;

	ret = __node_reclaim(pgdat, gfp_mask, order);
	clear_bit(PGDAT_RECLAIM_LOCKED, &pgdat->flags);

	if (!ret)
		count_vm_event(PGSCAN_ZONE_RECLAIM_FAILED);

	return ret;
}
#endif

/*
 * page_evictable - test whether a page is evictable
 * @page: the page to test
 *
 * Test whether page is evictable--i.e., should be placed on active/inactive
 * lists vs unevictable list.
 *
 * Reasons page might not be evictable:
 * (1) page's mapping marked unevictable
 * (2) page is part of an mlocked VMA
 *
 */
int page_evictable(struct page *page)
{
	int ret;

	/* Prevent address_space of inode and swap cache from being freed */
	rcu_read_lock();
	ret = !mapping_unevictable(page_mapping(page)) && !PageMlocked(page);
	rcu_read_unlock();
	return ret;
}

/**
 * check_move_unevictable_pages - check pages for evictability and move to
 * appropriate zone lru list
 * @pvec: pagevec with lru pages to check
 *
 * Checks pages for evictability, if an evictable page is in the unevictable
 * lru list, moves it to the appropriate evictable lru list. This function
 * should be only used for lru pages.
 */
void check_move_unevictable_pages(struct pagevec *pvec)
{
	struct lruvec *lruvec;
	struct pglist_data *pgdat = NULL;
	int pgscanned = 0;
	int pgrescued = 0;
	int i;

	for (i = 0; i < pvec->nr; i++) {
		struct page *page = pvec->pages[i];
		struct pglist_data *pagepgdat = page_pgdat(page);

		pgscanned++;
		if (pagepgdat != pgdat) {
			if (pgdat)
				spin_unlock_irq(&pgdat->lru_lock);
			pgdat = pagepgdat;
			spin_lock_irq(&pgdat->lru_lock);
		}
		lruvec = mem_cgroup_page_lruvec(page, pgdat);

		if (!PageLRU(page) || !PageUnevictable(page))
			continue;

		if (page_evictable(page)) {
			enum lru_list lru = page_lru_base_type(page);

			VM_BUG_ON_PAGE(PageActive(page), page);
			ClearPageUnevictable(page);
			del_page_from_lru_list(page, lruvec, LRU_UNEVICTABLE);
			add_page_to_lru_list(page, lruvec, lru);
			pgrescued++;
		}
	}

	if (pgdat) {
		__count_vm_events(UNEVICTABLE_PGRESCUED, pgrescued);
		__count_vm_events(UNEVICTABLE_PGSCANNED, pgscanned);
		spin_unlock_irq(&pgdat->lru_lock);
	}
}
EXPORT_SYMBOL_GPL(check_move_unevictable_pages);<|MERGE_RESOLUTION|>--- conflicted
+++ resolved
@@ -1107,10 +1107,7 @@
 	LIST_HEAD(ret_pages);
 	LIST_HEAD(free_pages);
 	unsigned nr_reclaimed = 0;
-<<<<<<< HEAD
-=======
 	unsigned pgactivate = 0;
->>>>>>> 0ecfebd2
 
 	memset(stat, 0, sizeof(*stat));
 	cond_resched();
@@ -1472,12 +1469,8 @@
 		if (!PageMlocked(page)) {
 			int type = page_is_file_cache(page);
 			SetPageActive(page);
-<<<<<<< HEAD
-			stat->nr_activate++;
-=======
 			pgactivate++;
 			stat->nr_activate[type] += hpage_nr_pages(page);
->>>>>>> 0ecfebd2
 			count_memcg_page_event(page, PGACTIVATE);
 		}
 keep_locked:
@@ -1492,11 +1485,7 @@
 	free_unref_page_list(&free_pages);
 
 	list_splice(&ret_pages, page_list);
-<<<<<<< HEAD
-	count_vm_events(PGACTIVATE, stat->nr_activate);
-=======
 	count_vm_events(PGACTIVATE, pgactivate);
->>>>>>> 0ecfebd2
 
 	return nr_reclaimed;
 }
@@ -2004,76 +1993,6 @@
 	return nr_reclaimed;
 }
 
-<<<<<<< HEAD
-/*
- * This moves pages from the active list to the inactive list.
- *
- * We move them the other way if the page is referenced by one or more
- * processes, from rmap.
- *
- * If the pages are mostly unmapped, the processing is fast and it is
- * appropriate to hold pgdat->lru_lock across the whole operation.  But if
- * the pages are mapped, the processing is slow (page_referenced()) so we
- * should drop pgdat->lru_lock around each page.  It's impossible to balance
- * this, so instead we remove the pages from the LRU while processing them.
- * It is safe to rely on PG_active against the non-LRU pages in here because
- * nobody will play with that bit on a non-LRU page.
- *
- * The downside is that we have to touch page->_refcount against each page.
- * But we had to alter page->flags anyway.
- *
- * Returns the number of pages moved to the given lru.
- */
-
-static unsigned move_active_pages_to_lru(struct lruvec *lruvec,
-				     struct list_head *list,
-				     struct list_head *pages_to_free,
-				     enum lru_list lru)
-{
-	struct pglist_data *pgdat = lruvec_pgdat(lruvec);
-	struct page *page;
-	int nr_pages;
-	int nr_moved = 0;
-
-	while (!list_empty(list)) {
-		page = lru_to_page(list);
-		lruvec = mem_cgroup_page_lruvec(page, pgdat);
-
-		VM_BUG_ON_PAGE(PageLRU(page), page);
-		SetPageLRU(page);
-
-		nr_pages = hpage_nr_pages(page);
-		update_lru_size(lruvec, lru, page_zonenum(page), nr_pages);
-		list_move(&page->lru, &lruvec->lists[lru]);
-
-		if (put_page_testzero(page)) {
-			__ClearPageLRU(page);
-			__ClearPageActive(page);
-			del_page_from_lru_list(page, lruvec, lru);
-
-			if (unlikely(PageCompound(page))) {
-				spin_unlock_irq(&pgdat->lru_lock);
-				mem_cgroup_uncharge(page);
-				(*get_compound_page_dtor(page))(page);
-				spin_lock_irq(&pgdat->lru_lock);
-			} else
-				list_add(&page->lru, pages_to_free);
-		} else {
-			nr_moved += nr_pages;
-		}
-	}
-
-	if (!is_active_lru(lru)) {
-		__count_vm_events(PGDEACTIVATE, nr_moved);
-		count_memcg_events(lruvec_memcg(lruvec), PGDEACTIVATE,
-				   nr_moved);
-	}
-
-	return nr_moved;
-}
-
-=======
->>>>>>> 0ecfebd2
 static void shrink_active_list(unsigned long nr_to_scan,
 			       struct lruvec *lruvec,
 			       struct scan_control *sc,
@@ -2231,11 +2150,7 @@
 	 * is being established. Disable active list protection to get
 	 * rid of the stale workingset quickly.
 	 */
-<<<<<<< HEAD
-	refaults = lruvec_page_state(lruvec, WORKINGSET_ACTIVATE);
-=======
 	refaults = lruvec_page_state_local(lruvec, WORKINGSET_ACTIVATE);
->>>>>>> 0ecfebd2
 	if (file && actual_reclaim && lruvec->refaults != refaults) {
 		inactive_ratio = 0;
 	} else {
@@ -2997,11 +2912,7 @@
 		struct lruvec *lruvec;
 
 		lruvec = mem_cgroup_lruvec(pgdat, memcg);
-<<<<<<< HEAD
-		refaults = lruvec_page_state(lruvec, WORKINGSET_ACTIVATE);
-=======
 		refaults = lruvec_page_state_local(lruvec, WORKINGSET_ACTIVATE);
->>>>>>> 0ecfebd2
 		lruvec->refaults = refaults;
 	} while ((memcg = mem_cgroup_iter(root_memcg, memcg, NULL)));
 }
@@ -3600,7 +3511,6 @@
 		 * zone watermarks will be still reset at the end of balancing
 		 * on the grounds that the normal reclaim should be enough to
 		 * re-evaluate if boosting is required when kswapd next wakes.
-<<<<<<< HEAD
 		 */
 		balanced = pgdat_balanced(pgdat, sc.order, classzone_idx);
 		if (!balanced && nr_boost_reclaim) {
@@ -3613,20 +3523,6 @@
 		 * eligible zones. Note that sc.reclaim_idx is not used as
 		 * buffer_heads_over_limit may have adjusted it.
 		 */
-=======
-		 */
-		balanced = pgdat_balanced(pgdat, sc.order, classzone_idx);
-		if (!balanced && nr_boost_reclaim) {
-			nr_boost_reclaim = 0;
-			goto restart;
-		}
-
-		/*
-		 * If boosting is not active then only reclaim if there are no
-		 * eligible zones. Note that sc.reclaim_idx is not used as
-		 * buffer_heads_over_limit may have adjusted it.
-		 */
->>>>>>> 0ecfebd2
 		if (!nr_boost_reclaim && balanced)
 			goto out;
 
