/*
 *  Copyright (C) 2009  Red Hat, Inc.
 *
 *  This work is licensed under the terms of the GNU GPL, version 2. See
 *  the COPYING file in the top-level directory.
 */

#include <linux/mm.h>
#include <linux/sched.h>
#include <linux/highmem.h>
#include <linux/hugetlb.h>
#include <linux/mmu_notifier.h>
#include <linux/rmap.h>
#include <linux/swap.h>
#include <linux/shrinker.h>
#include <linux/mm_inline.h>
#include <linux/kthread.h>
#include <linux/khugepaged.h>
#include <linux/freezer.h>
#include <linux/mman.h>
#include <linux/pagemap.h>
#include <linux/migrate.h>
#include <linux/hashtable.h>

#include <asm/tlb.h>
#include <asm/pgalloc.h>
#include "internal.h"

/*
 * By default transparent hugepage support is enabled for all mappings
 * and khugepaged scans all mappings. Defrag is only invoked by
 * khugepaged hugepage allocations and by page faults inside
 * MADV_HUGEPAGE regions to avoid the risk of slowing down short lived
 * allocations.
 */
unsigned long transparent_hugepage_flags __read_mostly =
#ifdef CONFIG_TRANSPARENT_HUGEPAGE_ALWAYS
	(1<<TRANSPARENT_HUGEPAGE_FLAG)|
#endif
#ifdef CONFIG_TRANSPARENT_HUGEPAGE_MADVISE
	(1<<TRANSPARENT_HUGEPAGE_REQ_MADV_FLAG)|
#endif
	(1<<TRANSPARENT_HUGEPAGE_DEFRAG_FLAG)|
	(1<<TRANSPARENT_HUGEPAGE_DEFRAG_KHUGEPAGED_FLAG)|
	(1<<TRANSPARENT_HUGEPAGE_USE_ZERO_PAGE_FLAG);

/* default scan 8*512 pte (or vmas) every 30 second */
static unsigned int khugepaged_pages_to_scan __read_mostly = HPAGE_PMD_NR*8;
static unsigned int khugepaged_pages_collapsed;
static unsigned int khugepaged_full_scans;
static unsigned int khugepaged_scan_sleep_millisecs __read_mostly = 10000;
/* during fragmentation poll the hugepage allocator once every minute */
static unsigned int khugepaged_alloc_sleep_millisecs __read_mostly = 60000;
static struct task_struct *khugepaged_thread __read_mostly;
static DEFINE_MUTEX(khugepaged_mutex);
static DEFINE_SPINLOCK(khugepaged_mm_lock);
static DECLARE_WAIT_QUEUE_HEAD(khugepaged_wait);
/*
 * default collapse hugepages if there is at least one pte mapped like
 * it would have happened if the vma was large enough during page
 * fault.
 */
static unsigned int khugepaged_max_ptes_none __read_mostly = HPAGE_PMD_NR-1;

static int khugepaged(void *none);
static int khugepaged_slab_init(void);

#define MM_SLOTS_HASH_BITS 10
static __read_mostly DEFINE_HASHTABLE(mm_slots_hash, MM_SLOTS_HASH_BITS);

static struct kmem_cache *mm_slot_cache __read_mostly;

/**
 * struct mm_slot - hash lookup from mm to mm_slot
 * @hash: hash collision list
 * @mm_node: khugepaged scan list headed in khugepaged_scan.mm_head
 * @mm: the mm that this information is valid for
 */
struct mm_slot {
	struct hlist_node hash;
	struct list_head mm_node;
	struct mm_struct *mm;
};

/**
 * struct khugepaged_scan - cursor for scanning
 * @mm_head: the head of the mm list to scan
 * @mm_slot: the current mm_slot we are scanning
 * @address: the next address inside that to be scanned
 *
 * There is only the one khugepaged_scan instance of this cursor structure.
 */
struct khugepaged_scan {
	struct list_head mm_head;
	struct mm_slot *mm_slot;
	unsigned long address;
};
static struct khugepaged_scan khugepaged_scan = {
	.mm_head = LIST_HEAD_INIT(khugepaged_scan.mm_head),
};


static int set_recommended_min_free_kbytes(void)
{
	struct zone *zone;
	int nr_zones = 0;
	unsigned long recommended_min;

	if (!khugepaged_enabled())
		return 0;

	for_each_populated_zone(zone)
		nr_zones++;

	/* Make sure at least 2 hugepages are free for MIGRATE_RESERVE */
	recommended_min = pageblock_nr_pages * nr_zones * 2;

	/*
	 * Make sure that on average at least two pageblocks are almost free
	 * of another type, one for a migratetype to fall back to and a
	 * second to avoid subsequent fallbacks of other types There are 3
	 * MIGRATE_TYPES we care about.
	 */
	recommended_min += pageblock_nr_pages * nr_zones *
			   MIGRATE_PCPTYPES * MIGRATE_PCPTYPES;

	/* don't ever allow to reserve more than 5% of the lowmem */
	recommended_min = min(recommended_min,
			      (unsigned long) nr_free_buffer_pages() / 20);
	recommended_min <<= (PAGE_SHIFT-10);

	if (recommended_min > min_free_kbytes)
		min_free_kbytes = recommended_min;
	setup_per_zone_wmarks();
	return 0;
}
late_initcall(set_recommended_min_free_kbytes);

static int start_khugepaged(void)
{
	int err = 0;
	if (khugepaged_enabled()) {
		if (!khugepaged_thread)
			khugepaged_thread = kthread_run(khugepaged, NULL,
							"khugepaged");
		if (unlikely(IS_ERR(khugepaged_thread))) {
			printk(KERN_ERR
			       "khugepaged: kthread_run(khugepaged) failed\n");
			err = PTR_ERR(khugepaged_thread);
			khugepaged_thread = NULL;
		}

		if (!list_empty(&khugepaged_scan.mm_head))
			wake_up_interruptible(&khugepaged_wait);

		set_recommended_min_free_kbytes();
	} else if (khugepaged_thread) {
		kthread_stop(khugepaged_thread);
		khugepaged_thread = NULL;
	}

	return err;
}

static atomic_t huge_zero_refcount;
static struct page *huge_zero_page __read_mostly;

static inline bool is_huge_zero_page(struct page *page)
{
	return ACCESS_ONCE(huge_zero_page) == page;
}

static inline bool is_huge_zero_pmd(pmd_t pmd)
{
	return is_huge_zero_page(pmd_page(pmd));
}

static struct page *get_huge_zero_page(void)
{
	struct page *zero_page;
retry:
	if (likely(atomic_inc_not_zero(&huge_zero_refcount)))
		return ACCESS_ONCE(huge_zero_page);

	zero_page = alloc_pages((GFP_TRANSHUGE | __GFP_ZERO) & ~__GFP_MOVABLE,
			HPAGE_PMD_ORDER);
	if (!zero_page) {
		count_vm_event(THP_ZERO_PAGE_ALLOC_FAILED);
		return NULL;
	}
	count_vm_event(THP_ZERO_PAGE_ALLOC);
	preempt_disable();
	if (cmpxchg(&huge_zero_page, NULL, zero_page)) {
		preempt_enable();
		__free_page(zero_page);
		goto retry;
	}

	/* We take additional reference here. It will be put back by shrinker */
	atomic_set(&huge_zero_refcount, 2);
	preempt_enable();
	return ACCESS_ONCE(huge_zero_page);
}

static void put_huge_zero_page(void)
{
	/*
	 * Counter should never go to zero here. Only shrinker can put
	 * last reference.
	 */
	BUG_ON(atomic_dec_and_test(&huge_zero_refcount));
}

static int shrink_huge_zero_page(struct shrinker *shrink,
		struct shrink_control *sc)
{
	if (!sc->nr_to_scan)
		/* we can free zero page only if last reference remains */
		return atomic_read(&huge_zero_refcount) == 1 ? HPAGE_PMD_NR : 0;

	if (atomic_cmpxchg(&huge_zero_refcount, 1, 0) == 1) {
		struct page *zero_page = xchg(&huge_zero_page, NULL);
		BUG_ON(zero_page == NULL);
		__free_page(zero_page);
	}

	return 0;
}

static struct shrinker huge_zero_page_shrinker = {
	.shrink = shrink_huge_zero_page,
	.seeks = DEFAULT_SEEKS,
};

#ifdef CONFIG_SYSFS

static ssize_t double_flag_show(struct kobject *kobj,
				struct kobj_attribute *attr, char *buf,
				enum transparent_hugepage_flag enabled,
				enum transparent_hugepage_flag req_madv)
{
	if (test_bit(enabled, &transparent_hugepage_flags)) {
		VM_BUG_ON(test_bit(req_madv, &transparent_hugepage_flags));
		return sprintf(buf, "[always] madvise never\n");
	} else if (test_bit(req_madv, &transparent_hugepage_flags))
		return sprintf(buf, "always [madvise] never\n");
	else
		return sprintf(buf, "always madvise [never]\n");
}
static ssize_t double_flag_store(struct kobject *kobj,
				 struct kobj_attribute *attr,
				 const char *buf, size_t count,
				 enum transparent_hugepage_flag enabled,
				 enum transparent_hugepage_flag req_madv)
{
	if (!memcmp("always", buf,
		    min(sizeof("always")-1, count))) {
		set_bit(enabled, &transparent_hugepage_flags);
		clear_bit(req_madv, &transparent_hugepage_flags);
	} else if (!memcmp("madvise", buf,
			   min(sizeof("madvise")-1, count))) {
		clear_bit(enabled, &transparent_hugepage_flags);
		set_bit(req_madv, &transparent_hugepage_flags);
	} else if (!memcmp("never", buf,
			   min(sizeof("never")-1, count))) {
		clear_bit(enabled, &transparent_hugepage_flags);
		clear_bit(req_madv, &transparent_hugepage_flags);
	} else
		return -EINVAL;

	return count;
}

static ssize_t enabled_show(struct kobject *kobj,
			    struct kobj_attribute *attr, char *buf)
{
	return double_flag_show(kobj, attr, buf,
				TRANSPARENT_HUGEPAGE_FLAG,
				TRANSPARENT_HUGEPAGE_REQ_MADV_FLAG);
}
static ssize_t enabled_store(struct kobject *kobj,
			     struct kobj_attribute *attr,
			     const char *buf, size_t count)
{
	ssize_t ret;

	ret = double_flag_store(kobj, attr, buf, count,
				TRANSPARENT_HUGEPAGE_FLAG,
				TRANSPARENT_HUGEPAGE_REQ_MADV_FLAG);

	if (ret > 0) {
		int err;

		mutex_lock(&khugepaged_mutex);
		err = start_khugepaged();
		mutex_unlock(&khugepaged_mutex);

		if (err)
			ret = err;
	}

	return ret;
}
static struct kobj_attribute enabled_attr =
	__ATTR(enabled, 0644, enabled_show, enabled_store);

static ssize_t single_flag_show(struct kobject *kobj,
				struct kobj_attribute *attr, char *buf,
				enum transparent_hugepage_flag flag)
{
	return sprintf(buf, "%d\n",
		       !!test_bit(flag, &transparent_hugepage_flags));
}

static ssize_t single_flag_store(struct kobject *kobj,
				 struct kobj_attribute *attr,
				 const char *buf, size_t count,
				 enum transparent_hugepage_flag flag)
{
	unsigned long value;
	int ret;

	ret = kstrtoul(buf, 10, &value);
	if (ret < 0)
		return ret;
	if (value > 1)
		return -EINVAL;

	if (value)
		set_bit(flag, &transparent_hugepage_flags);
	else
		clear_bit(flag, &transparent_hugepage_flags);

	return count;
}

/*
 * Currently defrag only disables __GFP_NOWAIT for allocation. A blind
 * __GFP_REPEAT is too aggressive, it's never worth swapping tons of
 * memory just to allocate one more hugepage.
 */
static ssize_t defrag_show(struct kobject *kobj,
			   struct kobj_attribute *attr, char *buf)
{
	return double_flag_show(kobj, attr, buf,
				TRANSPARENT_HUGEPAGE_DEFRAG_FLAG,
				TRANSPARENT_HUGEPAGE_DEFRAG_REQ_MADV_FLAG);
}
static ssize_t defrag_store(struct kobject *kobj,
			    struct kobj_attribute *attr,
			    const char *buf, size_t count)
{
	return double_flag_store(kobj, attr, buf, count,
				 TRANSPARENT_HUGEPAGE_DEFRAG_FLAG,
				 TRANSPARENT_HUGEPAGE_DEFRAG_REQ_MADV_FLAG);
}
static struct kobj_attribute defrag_attr =
	__ATTR(defrag, 0644, defrag_show, defrag_store);

static ssize_t use_zero_page_show(struct kobject *kobj,
		struct kobj_attribute *attr, char *buf)
{
	return single_flag_show(kobj, attr, buf,
				TRANSPARENT_HUGEPAGE_USE_ZERO_PAGE_FLAG);
}
static ssize_t use_zero_page_store(struct kobject *kobj,
		struct kobj_attribute *attr, const char *buf, size_t count)
{
	return single_flag_store(kobj, attr, buf, count,
				 TRANSPARENT_HUGEPAGE_USE_ZERO_PAGE_FLAG);
}
static struct kobj_attribute use_zero_page_attr =
	__ATTR(use_zero_page, 0644, use_zero_page_show, use_zero_page_store);
#ifdef CONFIG_DEBUG_VM
static ssize_t debug_cow_show(struct kobject *kobj,
				struct kobj_attribute *attr, char *buf)
{
	return single_flag_show(kobj, attr, buf,
				TRANSPARENT_HUGEPAGE_DEBUG_COW_FLAG);
}
static ssize_t debug_cow_store(struct kobject *kobj,
			       struct kobj_attribute *attr,
			       const char *buf, size_t count)
{
	return single_flag_store(kobj, attr, buf, count,
				 TRANSPARENT_HUGEPAGE_DEBUG_COW_FLAG);
}
static struct kobj_attribute debug_cow_attr =
	__ATTR(debug_cow, 0644, debug_cow_show, debug_cow_store);
#endif /* CONFIG_DEBUG_VM */

static struct attribute *hugepage_attr[] = {
	&enabled_attr.attr,
	&defrag_attr.attr,
	&use_zero_page_attr.attr,
#ifdef CONFIG_DEBUG_VM
	&debug_cow_attr.attr,
#endif
	NULL,
};

static struct attribute_group hugepage_attr_group = {
	.attrs = hugepage_attr,
};

static ssize_t scan_sleep_millisecs_show(struct kobject *kobj,
					 struct kobj_attribute *attr,
					 char *buf)
{
	return sprintf(buf, "%u\n", khugepaged_scan_sleep_millisecs);
}

static ssize_t scan_sleep_millisecs_store(struct kobject *kobj,
					  struct kobj_attribute *attr,
					  const char *buf, size_t count)
{
	unsigned long msecs;
	int err;

	err = strict_strtoul(buf, 10, &msecs);
	if (err || msecs > UINT_MAX)
		return -EINVAL;

	khugepaged_scan_sleep_millisecs = msecs;
	wake_up_interruptible(&khugepaged_wait);

	return count;
}
static struct kobj_attribute scan_sleep_millisecs_attr =
	__ATTR(scan_sleep_millisecs, 0644, scan_sleep_millisecs_show,
	       scan_sleep_millisecs_store);

static ssize_t alloc_sleep_millisecs_show(struct kobject *kobj,
					  struct kobj_attribute *attr,
					  char *buf)
{
	return sprintf(buf, "%u\n", khugepaged_alloc_sleep_millisecs);
}

static ssize_t alloc_sleep_millisecs_store(struct kobject *kobj,
					   struct kobj_attribute *attr,
					   const char *buf, size_t count)
{
	unsigned long msecs;
	int err;

	err = strict_strtoul(buf, 10, &msecs);
	if (err || msecs > UINT_MAX)
		return -EINVAL;

	khugepaged_alloc_sleep_millisecs = msecs;
	wake_up_interruptible(&khugepaged_wait);

	return count;
}
static struct kobj_attribute alloc_sleep_millisecs_attr =
	__ATTR(alloc_sleep_millisecs, 0644, alloc_sleep_millisecs_show,
	       alloc_sleep_millisecs_store);

static ssize_t pages_to_scan_show(struct kobject *kobj,
				  struct kobj_attribute *attr,
				  char *buf)
{
	return sprintf(buf, "%u\n", khugepaged_pages_to_scan);
}
static ssize_t pages_to_scan_store(struct kobject *kobj,
				   struct kobj_attribute *attr,
				   const char *buf, size_t count)
{
	int err;
	unsigned long pages;

	err = strict_strtoul(buf, 10, &pages);
	if (err || !pages || pages > UINT_MAX)
		return -EINVAL;

	khugepaged_pages_to_scan = pages;

	return count;
}
static struct kobj_attribute pages_to_scan_attr =
	__ATTR(pages_to_scan, 0644, pages_to_scan_show,
	       pages_to_scan_store);

static ssize_t pages_collapsed_show(struct kobject *kobj,
				    struct kobj_attribute *attr,
				    char *buf)
{
	return sprintf(buf, "%u\n", khugepaged_pages_collapsed);
}
static struct kobj_attribute pages_collapsed_attr =
	__ATTR_RO(pages_collapsed);

static ssize_t full_scans_show(struct kobject *kobj,
			       struct kobj_attribute *attr,
			       char *buf)
{
	return sprintf(buf, "%u\n", khugepaged_full_scans);
}
static struct kobj_attribute full_scans_attr =
	__ATTR_RO(full_scans);

static ssize_t khugepaged_defrag_show(struct kobject *kobj,
				      struct kobj_attribute *attr, char *buf)
{
	return single_flag_show(kobj, attr, buf,
				TRANSPARENT_HUGEPAGE_DEFRAG_KHUGEPAGED_FLAG);
}
static ssize_t khugepaged_defrag_store(struct kobject *kobj,
				       struct kobj_attribute *attr,
				       const char *buf, size_t count)
{
	return single_flag_store(kobj, attr, buf, count,
				 TRANSPARENT_HUGEPAGE_DEFRAG_KHUGEPAGED_FLAG);
}
static struct kobj_attribute khugepaged_defrag_attr =
	__ATTR(defrag, 0644, khugepaged_defrag_show,
	       khugepaged_defrag_store);

/*
 * max_ptes_none controls if khugepaged should collapse hugepages over
 * any unmapped ptes in turn potentially increasing the memory
 * footprint of the vmas. When max_ptes_none is 0 khugepaged will not
 * reduce the available free memory in the system as it
 * runs. Increasing max_ptes_none will instead potentially reduce the
 * free memory in the system during the khugepaged scan.
 */
static ssize_t khugepaged_max_ptes_none_show(struct kobject *kobj,
					     struct kobj_attribute *attr,
					     char *buf)
{
	return sprintf(buf, "%u\n", khugepaged_max_ptes_none);
}
static ssize_t khugepaged_max_ptes_none_store(struct kobject *kobj,
					      struct kobj_attribute *attr,
					      const char *buf, size_t count)
{
	int err;
	unsigned long max_ptes_none;

	err = strict_strtoul(buf, 10, &max_ptes_none);
	if (err || max_ptes_none > HPAGE_PMD_NR-1)
		return -EINVAL;

	khugepaged_max_ptes_none = max_ptes_none;

	return count;
}
static struct kobj_attribute khugepaged_max_ptes_none_attr =
	__ATTR(max_ptes_none, 0644, khugepaged_max_ptes_none_show,
	       khugepaged_max_ptes_none_store);

static struct attribute *khugepaged_attr[] = {
	&khugepaged_defrag_attr.attr,
	&khugepaged_max_ptes_none_attr.attr,
	&pages_to_scan_attr.attr,
	&pages_collapsed_attr.attr,
	&full_scans_attr.attr,
	&scan_sleep_millisecs_attr.attr,
	&alloc_sleep_millisecs_attr.attr,
	NULL,
};

static struct attribute_group khugepaged_attr_group = {
	.attrs = khugepaged_attr,
	.name = "khugepaged",
};

static int __init hugepage_init_sysfs(struct kobject **hugepage_kobj)
{
	int err;

	*hugepage_kobj = kobject_create_and_add("transparent_hugepage", mm_kobj);
	if (unlikely(!*hugepage_kobj)) {
		printk(KERN_ERR "hugepage: failed to create transparent hugepage kobject\n");
		return -ENOMEM;
	}

	err = sysfs_create_group(*hugepage_kobj, &hugepage_attr_group);
	if (err) {
		printk(KERN_ERR "hugepage: failed to register transparent hugepage group\n");
		goto delete_obj;
	}

	err = sysfs_create_group(*hugepage_kobj, &khugepaged_attr_group);
	if (err) {
		printk(KERN_ERR "hugepage: failed to register transparent hugepage group\n");
		goto remove_hp_group;
	}

	return 0;

remove_hp_group:
	sysfs_remove_group(*hugepage_kobj, &hugepage_attr_group);
delete_obj:
	kobject_put(*hugepage_kobj);
	return err;
}

static void __init hugepage_exit_sysfs(struct kobject *hugepage_kobj)
{
	sysfs_remove_group(hugepage_kobj, &khugepaged_attr_group);
	sysfs_remove_group(hugepage_kobj, &hugepage_attr_group);
	kobject_put(hugepage_kobj);
}
#else
static inline int hugepage_init_sysfs(struct kobject **hugepage_kobj)
{
	return 0;
}

static inline void hugepage_exit_sysfs(struct kobject *hugepage_kobj)
{
}
#endif /* CONFIG_SYSFS */

static int __init hugepage_init(void)
{
	int err;
	struct kobject *hugepage_kobj;

	if (!has_transparent_hugepage()) {
		transparent_hugepage_flags = 0;
		return -EINVAL;
	}

	err = hugepage_init_sysfs(&hugepage_kobj);
	if (err)
		return err;

	err = khugepaged_slab_init();
	if (err)
		goto out;

	register_shrinker(&huge_zero_page_shrinker);

	/*
	 * By default disable transparent hugepages on smaller systems,
	 * where the extra memory used could hurt more than TLB overhead
	 * is likely to save.  The admin can still enable it through /sys.
	 */
	if (totalram_pages < (512 << (20 - PAGE_SHIFT)))
		transparent_hugepage_flags = 0;

	start_khugepaged();

	return 0;
out:
	hugepage_exit_sysfs(hugepage_kobj);
	return err;
}
module_init(hugepage_init)

static int __init setup_transparent_hugepage(char *str)
{
	int ret = 0;
	if (!str)
		goto out;
	if (!strcmp(str, "always")) {
		set_bit(TRANSPARENT_HUGEPAGE_FLAG,
			&transparent_hugepage_flags);
		clear_bit(TRANSPARENT_HUGEPAGE_REQ_MADV_FLAG,
			  &transparent_hugepage_flags);
		ret = 1;
	} else if (!strcmp(str, "madvise")) {
		clear_bit(TRANSPARENT_HUGEPAGE_FLAG,
			  &transparent_hugepage_flags);
		set_bit(TRANSPARENT_HUGEPAGE_REQ_MADV_FLAG,
			&transparent_hugepage_flags);
		ret = 1;
	} else if (!strcmp(str, "never")) {
		clear_bit(TRANSPARENT_HUGEPAGE_FLAG,
			  &transparent_hugepage_flags);
		clear_bit(TRANSPARENT_HUGEPAGE_REQ_MADV_FLAG,
			  &transparent_hugepage_flags);
		ret = 1;
	}
out:
	if (!ret)
		printk(KERN_WARNING
		       "transparent_hugepage= cannot parse, ignored\n");
	return ret;
}
__setup("transparent_hugepage=", setup_transparent_hugepage);

pmd_t maybe_pmd_mkwrite(pmd_t pmd, struct vm_area_struct *vma)
{
	if (likely(vma->vm_flags & VM_WRITE))
		pmd = pmd_mkwrite(pmd);
	return pmd;
}

static inline pmd_t mk_huge_pmd(struct page *page, struct vm_area_struct *vma)
{
	pmd_t entry;
	entry = mk_pmd(page, vma->vm_page_prot);
	entry = maybe_pmd_mkwrite(pmd_mkdirty(entry), vma);
	entry = pmd_mkhuge(entry);
	return entry;
}

static int __do_huge_pmd_anonymous_page(struct mm_struct *mm,
					struct vm_area_struct *vma,
					unsigned long haddr, pmd_t *pmd,
					struct page *page)
{
	pgtable_t pgtable;

	VM_BUG_ON(!PageCompound(page));
	pgtable = pte_alloc_one(mm, haddr);
	if (unlikely(!pgtable))
		return VM_FAULT_OOM;

	clear_huge_page(page, haddr, HPAGE_PMD_NR);
	/*
	 * The memory barrier inside __SetPageUptodate makes sure that
	 * clear_huge_page writes become visible before the set_pmd_at()
	 * write.
	 */
	__SetPageUptodate(page);

	spin_lock(&mm->page_table_lock);
	if (unlikely(!pmd_none(*pmd))) {
		spin_unlock(&mm->page_table_lock);
		mem_cgroup_uncharge_page(page);
		put_page(page);
		pte_free(mm, pgtable);
	} else {
		pmd_t entry;
		entry = mk_huge_pmd(page, vma);
		page_add_new_anon_rmap(page, vma, haddr);
		set_pmd_at(mm, haddr, pmd, entry);
		pgtable_trans_huge_deposit(mm, pgtable);
		add_mm_counter(mm, MM_ANONPAGES, HPAGE_PMD_NR);
		mm->nr_ptes++;
		spin_unlock(&mm->page_table_lock);
	}

	return 0;
}

static inline gfp_t alloc_hugepage_gfpmask(int defrag, gfp_t extra_gfp)
{
	return (GFP_TRANSHUGE & ~(defrag ? 0 : __GFP_WAIT)) | extra_gfp;
}

static inline struct page *alloc_hugepage_vma(int defrag,
					      struct vm_area_struct *vma,
					      unsigned long haddr, int nd,
					      gfp_t extra_gfp)
{
	return alloc_pages_vma(alloc_hugepage_gfpmask(defrag, extra_gfp),
			       HPAGE_PMD_ORDER, vma, haddr, nd);
}

#ifndef CONFIG_NUMA
static inline struct page *alloc_hugepage(int defrag)
{
	return alloc_pages(alloc_hugepage_gfpmask(defrag, 0),
			   HPAGE_PMD_ORDER);
}
#endif

static bool set_huge_zero_page(pgtable_t pgtable, struct mm_struct *mm,
		struct vm_area_struct *vma, unsigned long haddr, pmd_t *pmd,
		struct page *zero_page)
{
	pmd_t entry;
	if (!pmd_none(*pmd))
		return false;
	entry = mk_pmd(zero_page, vma->vm_page_prot);
	entry = pmd_wrprotect(entry);
	entry = pmd_mkhuge(entry);
	set_pmd_at(mm, haddr, pmd, entry);
	pgtable_trans_huge_deposit(mm, pgtable);
	mm->nr_ptes++;
	return true;
}

int do_huge_pmd_anonymous_page(struct mm_struct *mm, struct vm_area_struct *vma,
			       unsigned long address, pmd_t *pmd,
			       unsigned int flags)
{
	struct page *page;
	unsigned long haddr = address & HPAGE_PMD_MASK;
	pte_t *pte;

	if (haddr >= vma->vm_start && haddr + HPAGE_PMD_SIZE <= vma->vm_end) {
		if (unlikely(anon_vma_prepare(vma)))
			return VM_FAULT_OOM;
		if (unlikely(khugepaged_enter(vma)))
			return VM_FAULT_OOM;
		if (!(flags & FAULT_FLAG_WRITE) &&
				transparent_hugepage_use_zero_page()) {
			pgtable_t pgtable;
			struct page *zero_page;
			bool set;
			pgtable = pte_alloc_one(mm, haddr);
			if (unlikely(!pgtable))
				return VM_FAULT_OOM;
			zero_page = get_huge_zero_page();
			if (unlikely(!zero_page)) {
				pte_free(mm, pgtable);
				count_vm_event(THP_FAULT_FALLBACK);
				goto out;
			}
			spin_lock(&mm->page_table_lock);
			set = set_huge_zero_page(pgtable, mm, vma, haddr, pmd,
					zero_page);
			spin_unlock(&mm->page_table_lock);
			if (!set) {
				pte_free(mm, pgtable);
				put_huge_zero_page();
			}
			return 0;
		}
		page = alloc_hugepage_vma(transparent_hugepage_defrag(vma),
					  vma, haddr, numa_node_id(), 0);
		if (unlikely(!page)) {
			count_vm_event(THP_FAULT_FALLBACK);
			goto out;
		}
		count_vm_event(THP_FAULT_ALLOC);
		if (unlikely(mem_cgroup_newpage_charge(page, mm, GFP_KERNEL))) {
			put_page(page);
			goto out;
		}
		if (unlikely(__do_huge_pmd_anonymous_page(mm, vma, haddr, pmd,
							  page))) {
			mem_cgroup_uncharge_page(page);
			put_page(page);
			goto out;
		}

		return 0;
	}
out:
	/*
	 * Use __pte_alloc instead of pte_alloc_map, because we can't
	 * run pte_offset_map on the pmd, if an huge pmd could
	 * materialize from under us from a different thread.
	 */
	if (unlikely(pmd_none(*pmd)) &&
	    unlikely(__pte_alloc(mm, vma, pmd, address)))
		return VM_FAULT_OOM;
	/* if an huge pmd materialized from under us just retry later */
	if (unlikely(pmd_trans_huge(*pmd)))
		return 0;
	/*
	 * A regular pmd is established and it can't morph into a huge pmd
	 * from under us anymore at this point because we hold the mmap_sem
	 * read mode and khugepaged takes it in write mode. So now it's
	 * safe to run pte_offset_map().
	 */
	pte = pte_offset_map(pmd, address);
	return handle_pte_fault(mm, vma, address, pte, pmd, flags);
}

int copy_huge_pmd(struct mm_struct *dst_mm, struct mm_struct *src_mm,
		  pmd_t *dst_pmd, pmd_t *src_pmd, unsigned long addr,
		  struct vm_area_struct *vma)
{
	struct page *src_page;
	pmd_t pmd;
	pgtable_t pgtable;
	int ret;

	ret = -ENOMEM;
	pgtable = pte_alloc_one(dst_mm, addr);
	if (unlikely(!pgtable))
		goto out;

	spin_lock(&dst_mm->page_table_lock);
	spin_lock_nested(&src_mm->page_table_lock, SINGLE_DEPTH_NESTING);

	ret = -EAGAIN;
	pmd = *src_pmd;
	if (unlikely(!pmd_trans_huge(pmd))) {
		pte_free(dst_mm, pgtable);
		goto out_unlock;
	}
	/*
	 * mm->page_table_lock is enough to be sure that huge zero pmd is not
	 * under splitting since we don't split the page itself, only pmd to
	 * a page table.
	 */
	if (is_huge_zero_pmd(pmd)) {
		struct page *zero_page;
		bool set;
		/*
		 * get_huge_zero_page() will never allocate a new page here,
		 * since we already have a zero page to copy. It just takes a
		 * reference.
		 */
		zero_page = get_huge_zero_page();
		set = set_huge_zero_page(pgtable, dst_mm, vma, addr, dst_pmd,
				zero_page);
		BUG_ON(!set); /* unexpected !pmd_none(dst_pmd) */
		ret = 0;
		goto out_unlock;
	}
	if (unlikely(pmd_trans_splitting(pmd))) {
		/* split huge page running from under us */
		spin_unlock(&src_mm->page_table_lock);
		spin_unlock(&dst_mm->page_table_lock);
		pte_free(dst_mm, pgtable);

		wait_split_huge_page(vma->anon_vma, src_pmd); /* src_vma */
		goto out;
	}
	src_page = pmd_page(pmd);
	VM_BUG_ON(!PageHead(src_page));
	get_page(src_page);
	page_dup_rmap(src_page);
	add_mm_counter(dst_mm, MM_ANONPAGES, HPAGE_PMD_NR);

	pmdp_set_wrprotect(src_mm, addr, src_pmd);
	pmd = pmd_mkold(pmd_wrprotect(pmd));
	set_pmd_at(dst_mm, addr, dst_pmd, pmd);
	pgtable_trans_huge_deposit(dst_mm, pgtable);
	dst_mm->nr_ptes++;

	ret = 0;
out_unlock:
	spin_unlock(&src_mm->page_table_lock);
	spin_unlock(&dst_mm->page_table_lock);
out:
	return ret;
}

void huge_pmd_set_accessed(struct mm_struct *mm,
			   struct vm_area_struct *vma,
			   unsigned long address,
			   pmd_t *pmd, pmd_t orig_pmd,
			   int dirty)
{
	pmd_t entry;
	unsigned long haddr;

	spin_lock(&mm->page_table_lock);
	if (unlikely(!pmd_same(*pmd, orig_pmd)))
		goto unlock;

	entry = pmd_mkyoung(orig_pmd);
	haddr = address & HPAGE_PMD_MASK;
	if (pmdp_set_access_flags(vma, haddr, pmd, entry, dirty))
		update_mmu_cache_pmd(vma, address, pmd);

unlock:
	spin_unlock(&mm->page_table_lock);
}

static int do_huge_pmd_wp_zero_page_fallback(struct mm_struct *mm,
		struct vm_area_struct *vma, unsigned long address,
		pmd_t *pmd, pmd_t orig_pmd, unsigned long haddr)
{
	pgtable_t pgtable;
	pmd_t _pmd;
	struct page *page;
	int i, ret = 0;
	unsigned long mmun_start;	/* For mmu_notifiers */
	unsigned long mmun_end;		/* For mmu_notifiers */

	page = alloc_page_vma(GFP_HIGHUSER_MOVABLE, vma, address);
	if (!page) {
		ret |= VM_FAULT_OOM;
		goto out;
	}

	if (mem_cgroup_newpage_charge(page, mm, GFP_KERNEL)) {
		put_page(page);
		ret |= VM_FAULT_OOM;
		goto out;
	}

	clear_user_highpage(page, address);
	__SetPageUptodate(page);

	mmun_start = haddr;
	mmun_end   = haddr + HPAGE_PMD_SIZE;
	mmu_notifier_invalidate_range_start(mm, mmun_start, mmun_end);

	spin_lock(&mm->page_table_lock);
	if (unlikely(!pmd_same(*pmd, orig_pmd)))
		goto out_free_page;

	pmdp_clear_flush(vma, haddr, pmd);
	/* leave pmd empty until pte is filled */

	pgtable = pgtable_trans_huge_withdraw(mm);
	pmd_populate(mm, &_pmd, pgtable);

	for (i = 0; i < HPAGE_PMD_NR; i++, haddr += PAGE_SIZE) {
		pte_t *pte, entry;
		if (haddr == (address & PAGE_MASK)) {
			entry = mk_pte(page, vma->vm_page_prot);
			entry = maybe_mkwrite(pte_mkdirty(entry), vma);
			page_add_new_anon_rmap(page, vma, haddr);
		} else {
			entry = pfn_pte(my_zero_pfn(haddr), vma->vm_page_prot);
			entry = pte_mkspecial(entry);
		}
		pte = pte_offset_map(&_pmd, haddr);
		VM_BUG_ON(!pte_none(*pte));
		set_pte_at(mm, haddr, pte, entry);
		pte_unmap(pte);
	}
	smp_wmb(); /* make pte visible before pmd */
	pmd_populate(mm, pmd, pgtable);
	spin_unlock(&mm->page_table_lock);
	put_huge_zero_page();
	inc_mm_counter(mm, MM_ANONPAGES);

	mmu_notifier_invalidate_range_end(mm, mmun_start, mmun_end);

	ret |= VM_FAULT_WRITE;
out:
	return ret;
out_free_page:
	spin_unlock(&mm->page_table_lock);
	mmu_notifier_invalidate_range_end(mm, mmun_start, mmun_end);
	mem_cgroup_uncharge_page(page);
	put_page(page);
	goto out;
}

static int do_huge_pmd_wp_page_fallback(struct mm_struct *mm,
					struct vm_area_struct *vma,
					unsigned long address,
					pmd_t *pmd, pmd_t orig_pmd,
					struct page *page,
					unsigned long haddr)
{
	pgtable_t pgtable;
	pmd_t _pmd;
	int ret = 0, i;
	struct page **pages;
	unsigned long mmun_start;	/* For mmu_notifiers */
	unsigned long mmun_end;		/* For mmu_notifiers */

	pages = kmalloc(sizeof(struct page *) * HPAGE_PMD_NR,
			GFP_KERNEL);
	if (unlikely(!pages)) {
		ret |= VM_FAULT_OOM;
		goto out;
	}

	for (i = 0; i < HPAGE_PMD_NR; i++) {
		pages[i] = alloc_page_vma_node(GFP_HIGHUSER_MOVABLE |
					       __GFP_OTHER_NODE,
					       vma, address, page_to_nid(page));
		if (unlikely(!pages[i] ||
			     mem_cgroup_newpage_charge(pages[i], mm,
						       GFP_KERNEL))) {
			if (pages[i])
				put_page(pages[i]);
			mem_cgroup_uncharge_start();
			while (--i >= 0) {
				mem_cgroup_uncharge_page(pages[i]);
				put_page(pages[i]);
			}
			mem_cgroup_uncharge_end();
			kfree(pages);
			ret |= VM_FAULT_OOM;
			goto out;
		}
	}

	for (i = 0; i < HPAGE_PMD_NR; i++) {
		copy_user_highpage(pages[i], page + i,
				   haddr + PAGE_SIZE * i, vma);
		__SetPageUptodate(pages[i]);
		cond_resched();
	}

	mmun_start = haddr;
	mmun_end   = haddr + HPAGE_PMD_SIZE;
	mmu_notifier_invalidate_range_start(mm, mmun_start, mmun_end);

	spin_lock(&mm->page_table_lock);
	if (unlikely(!pmd_same(*pmd, orig_pmd)))
		goto out_free_pages;
	VM_BUG_ON(!PageHead(page));

	pmdp_clear_flush(vma, haddr, pmd);
	/* leave pmd empty until pte is filled */

	pgtable = pgtable_trans_huge_withdraw(mm);
	pmd_populate(mm, &_pmd, pgtable);

	for (i = 0; i < HPAGE_PMD_NR; i++, haddr += PAGE_SIZE) {
		pte_t *pte, entry;
		entry = mk_pte(pages[i], vma->vm_page_prot);
		entry = maybe_mkwrite(pte_mkdirty(entry), vma);
		page_add_new_anon_rmap(pages[i], vma, haddr);
		pte = pte_offset_map(&_pmd, haddr);
		VM_BUG_ON(!pte_none(*pte));
		set_pte_at(mm, haddr, pte, entry);
		pte_unmap(pte);
	}
	kfree(pages);

	smp_wmb(); /* make pte visible before pmd */
	pmd_populate(mm, pmd, pgtable);
	page_remove_rmap(page);
	spin_unlock(&mm->page_table_lock);

	mmu_notifier_invalidate_range_end(mm, mmun_start, mmun_end);

	ret |= VM_FAULT_WRITE;
	put_page(page);

out:
	return ret;

out_free_pages:
	spin_unlock(&mm->page_table_lock);
	mmu_notifier_invalidate_range_end(mm, mmun_start, mmun_end);
	mem_cgroup_uncharge_start();
	for (i = 0; i < HPAGE_PMD_NR; i++) {
		mem_cgroup_uncharge_page(pages[i]);
		put_page(pages[i]);
	}
	mem_cgroup_uncharge_end();
	kfree(pages);
	goto out;
}

int do_huge_pmd_wp_page(struct mm_struct *mm, struct vm_area_struct *vma,
			unsigned long address, pmd_t *pmd, pmd_t orig_pmd)
{
	int ret = 0;
	struct page *page = NULL, *new_page;
	unsigned long haddr;
	unsigned long mmun_start;	/* For mmu_notifiers */
	unsigned long mmun_end;		/* For mmu_notifiers */

	VM_BUG_ON(!vma->anon_vma);
	haddr = address & HPAGE_PMD_MASK;
	if (is_huge_zero_pmd(orig_pmd))
		goto alloc;
	spin_lock(&mm->page_table_lock);
	if (unlikely(!pmd_same(*pmd, orig_pmd)))
		goto out_unlock;

	page = pmd_page(orig_pmd);
	VM_BUG_ON(!PageCompound(page) || !PageHead(page));
	if (page_mapcount(page) == 1) {
		pmd_t entry;
		entry = pmd_mkyoung(orig_pmd);
		entry = maybe_pmd_mkwrite(pmd_mkdirty(entry), vma);
		if (pmdp_set_access_flags(vma, haddr, pmd, entry,  1))
			update_mmu_cache_pmd(vma, address, pmd);
		ret |= VM_FAULT_WRITE;
		goto out_unlock;
	}
	get_page(page);
	spin_unlock(&mm->page_table_lock);
alloc:
	if (transparent_hugepage_enabled(vma) &&
	    !transparent_hugepage_debug_cow())
		new_page = alloc_hugepage_vma(transparent_hugepage_defrag(vma),
					      vma, haddr, numa_node_id(), 0);
	else
		new_page = NULL;

	if (unlikely(!new_page)) {
		count_vm_event(THP_FAULT_FALLBACK);
		if (!page) {
			ret = do_huge_pmd_wp_zero_page_fallback(mm, vma,
					address, pmd, orig_pmd, haddr);
		} else {
			ret = do_huge_pmd_wp_page_fallback(mm, vma, address,
					pmd, orig_pmd, page, haddr);
			if (ret & VM_FAULT_OOM)
				split_huge_page(page);
			put_page(page);
		}
		goto out;
	}
	count_vm_event(THP_FAULT_ALLOC);

	if (unlikely(mem_cgroup_newpage_charge(new_page, mm, GFP_KERNEL))) {
		put_page(new_page);
		if (page) {
			split_huge_page(page);
			put_page(page);
		}
		ret |= VM_FAULT_OOM;
		goto out;
	}

	if (!page)
		clear_huge_page(new_page, haddr, HPAGE_PMD_NR);
	else
		copy_user_huge_page(new_page, page, haddr, vma, HPAGE_PMD_NR);
	__SetPageUptodate(new_page);

	mmun_start = haddr;
	mmun_end   = haddr + HPAGE_PMD_SIZE;
	mmu_notifier_invalidate_range_start(mm, mmun_start, mmun_end);

	spin_lock(&mm->page_table_lock);
	if (page)
		put_page(page);
	if (unlikely(!pmd_same(*pmd, orig_pmd))) {
		spin_unlock(&mm->page_table_lock);
		mem_cgroup_uncharge_page(new_page);
		put_page(new_page);
		goto out_mn;
	} else {
		pmd_t entry;
		entry = mk_huge_pmd(new_page, vma);
		pmdp_clear_flush(vma, haddr, pmd);
		page_add_new_anon_rmap(new_page, vma, haddr);
		set_pmd_at(mm, haddr, pmd, entry);
		update_mmu_cache_pmd(vma, address, pmd);
		if (!page) {
			add_mm_counter(mm, MM_ANONPAGES, HPAGE_PMD_NR);
			put_huge_zero_page();
		} else {
			VM_BUG_ON(!PageHead(page));
			page_remove_rmap(page);
			put_page(page);
		}
		ret |= VM_FAULT_WRITE;
	}
	spin_unlock(&mm->page_table_lock);
out_mn:
	mmu_notifier_invalidate_range_end(mm, mmun_start, mmun_end);
out:
	return ret;
out_unlock:
	spin_unlock(&mm->page_table_lock);
	return ret;
}

struct page *follow_trans_huge_pmd(struct vm_area_struct *vma,
				   unsigned long addr,
				   pmd_t *pmd,
				   unsigned int flags)
{
	struct mm_struct *mm = vma->vm_mm;
	struct page *page = NULL;

	assert_spin_locked(&mm->page_table_lock);

	if (flags & FOLL_WRITE && !pmd_write(*pmd))
		goto out;

	/* Avoid dumping huge zero page */
	if ((flags & FOLL_DUMP) && is_huge_zero_pmd(*pmd))
		return ERR_PTR(-EFAULT);

	page = pmd_page(*pmd);
	VM_BUG_ON(!PageHead(page));
	if (flags & FOLL_TOUCH) {
		pmd_t _pmd;
		/*
		 * We should set the dirty bit only for FOLL_WRITE but
		 * for now the dirty bit in the pmd is meaningless.
		 * And if the dirty bit will become meaningful and
		 * we'll only set it with FOLL_WRITE, an atomic
		 * set_bit will be required on the pmd to set the
		 * young bit, instead of the current set_pmd_at.
		 */
		_pmd = pmd_mkyoung(pmd_mkdirty(*pmd));
		set_pmd_at(mm, addr & HPAGE_PMD_MASK, pmd, _pmd);
	}
	if ((flags & FOLL_MLOCK) && (vma->vm_flags & VM_LOCKED)) {
		if (page->mapping && trylock_page(page)) {
			lru_add_drain();
			if (page->mapping)
				mlock_vma_page(page);
			unlock_page(page);
		}
	}
	page += (addr & ~HPAGE_PMD_MASK) >> PAGE_SHIFT;
	VM_BUG_ON(!PageCompound(page));
	if (flags & FOLL_GET)
		get_page_foll(page);

out:
	return page;
}

/* NUMA hinting page fault entry point for trans huge pmds */
int do_huge_pmd_numa_page(struct mm_struct *mm, struct vm_area_struct *vma,
				unsigned long addr, pmd_t pmd, pmd_t *pmdp)
{
	struct anon_vma *anon_vma = NULL;
	struct page *page;
	unsigned long haddr = addr & HPAGE_PMD_MASK;
	int page_nid = -1, this_nid = numa_node_id();
	int target_nid;
	bool page_locked;
	bool migrated = false;

	spin_lock(&mm->page_table_lock);
	if (unlikely(!pmd_same(pmd, *pmdp)))
		goto out_unlock;

	page = pmd_page(pmd);
	page_nid = page_to_nid(page);
	count_vm_numa_event(NUMA_HINT_FAULTS);
	if (page_nid == this_nid)
		count_vm_numa_event(NUMA_HINT_FAULTS_LOCAL);

	/*
	 * Acquire the page lock to serialise THP migrations but avoid dropping
	 * page_table_lock if at all possible
	 */
	page_locked = trylock_page(page);
	target_nid = mpol_misplaced(page, vma, haddr);
	if (target_nid == -1) {
		/* If the page was locked, there are no parallel migrations */
		if (page_locked)
			goto clear_pmdnuma;

		/*
		 * Otherwise wait for potential migrations and retry. We do
		 * relock and check_same as the page may no longer be mapped.
		 * As the fault is being retried, do not account for it.
		 */
		spin_unlock(&mm->page_table_lock);
		wait_on_page_locked(page);
		page_nid = -1;
		goto out;
	}

	/* Page is misplaced, serialise migrations and parallel THP splits */
	get_page(page);
	spin_unlock(&mm->page_table_lock);
	if (!page_locked)
		lock_page(page);
	anon_vma = page_lock_anon_vma_read(page);

	/* Confirm the PTE did not while locked */
	spin_lock(&mm->page_table_lock);
	if (unlikely(!pmd_same(pmd, *pmdp))) {
		unlock_page(page);
		put_page(page);
		page_nid = -1;
		goto out_unlock;
	}

<<<<<<< HEAD
=======
	/* Bail if we fail to protect against THP splits for any reason */
	if (unlikely(!anon_vma)) {
		put_page(page);
		page_nid = -1;
		goto clear_pmdnuma;
	}

	/*
	 * The page_table_lock above provides a memory barrier
	 * with change_protection_range.
	 */
	if (mm_tlb_flush_pending(mm))
		flush_tlb_range(vma, haddr, haddr + HPAGE_PMD_SIZE);

>>>>>>> 0f3550b7
	/*
	 * Migrate the THP to the requested node, returns with page unlocked
	 * and pmd_numa cleared.
	 */
	spin_unlock(&mm->page_table_lock);
	migrated = migrate_misplaced_transhuge_page(mm, vma,
				pmdp, pmd, addr, page, target_nid);
	if (migrated)
		page_nid = target_nid;

	goto out;
clear_pmdnuma:
	BUG_ON(!PageLocked(page));
	pmd = pmd_mknonnuma(pmd);
	set_pmd_at(mm, haddr, pmdp, pmd);
	VM_BUG_ON(pmd_numa(*pmdp));
	update_mmu_cache_pmd(vma, addr, pmdp);
	unlock_page(page);
out_unlock:
	spin_unlock(&mm->page_table_lock);

out:
	if (anon_vma)
		page_unlock_anon_vma_read(anon_vma);

	if (page_nid != -1)
		task_numa_fault(page_nid, HPAGE_PMD_NR, migrated);

	return 0;
}

int zap_huge_pmd(struct mmu_gather *tlb, struct vm_area_struct *vma,
		 pmd_t *pmd, unsigned long addr)
{
	int ret = 0;

	if (__pmd_trans_huge_lock(pmd, vma) == 1) {
		struct page *page;
		pgtable_t pgtable;
		pmd_t orig_pmd;
		pgtable = pgtable_trans_huge_withdraw(tlb->mm);
		orig_pmd = pmdp_get_and_clear(tlb->mm, addr, pmd);
		tlb_remove_pmd_tlb_entry(tlb, pmd, addr);
		if (is_huge_zero_pmd(orig_pmd)) {
			tlb->mm->nr_ptes--;
			spin_unlock(&tlb->mm->page_table_lock);
			put_huge_zero_page();
		} else {
			page = pmd_page(orig_pmd);
			page_remove_rmap(page);
			VM_BUG_ON(page_mapcount(page) < 0);
			add_mm_counter(tlb->mm, MM_ANONPAGES, -HPAGE_PMD_NR);
			VM_BUG_ON(!PageHead(page));
			tlb->mm->nr_ptes--;
			spin_unlock(&tlb->mm->page_table_lock);
			tlb_remove_page(tlb, page);
		}
		pte_free(tlb->mm, pgtable);
		ret = 1;
	}
	return ret;
}

int mincore_huge_pmd(struct vm_area_struct *vma, pmd_t *pmd,
		unsigned long addr, unsigned long end,
		unsigned char *vec)
{
	int ret = 0;

	if (__pmd_trans_huge_lock(pmd, vma) == 1) {
		/*
		 * All logical pages in the range are present
		 * if backed by a huge page.
		 */
		spin_unlock(&vma->vm_mm->page_table_lock);
		memset(vec, 1, (end - addr) >> PAGE_SHIFT);
		ret = 1;
	}

	return ret;
}

int move_huge_pmd(struct vm_area_struct *vma, struct vm_area_struct *new_vma,
		  unsigned long old_addr,
		  unsigned long new_addr, unsigned long old_end,
		  pmd_t *old_pmd, pmd_t *new_pmd)
{
	int ret = 0;
	pmd_t pmd;

	struct mm_struct *mm = vma->vm_mm;

	if ((old_addr & ~HPAGE_PMD_MASK) ||
	    (new_addr & ~HPAGE_PMD_MASK) ||
	    old_end - old_addr < HPAGE_PMD_SIZE ||
	    (new_vma->vm_flags & VM_NOHUGEPAGE))
		goto out;

	/*
	 * The destination pmd shouldn't be established, free_pgtables()
	 * should have release it.
	 */
	if (WARN_ON(!pmd_none(*new_pmd))) {
		VM_BUG_ON(pmd_trans_huge(*new_pmd));
		goto out;
	}

	ret = __pmd_trans_huge_lock(old_pmd, vma);
	if (ret == 1) {
		pmd = pmdp_get_and_clear(mm, old_addr, old_pmd);
		VM_BUG_ON(!pmd_none(*new_pmd));
		set_pmd_at(mm, new_addr, new_pmd, pmd);
		spin_unlock(&mm->page_table_lock);
	}
out:
	return ret;
}

int change_huge_pmd(struct vm_area_struct *vma, pmd_t *pmd,
		unsigned long addr, pgprot_t newprot, int prot_numa)
{
	struct mm_struct *mm = vma->vm_mm;
	int ret = 0;

	if (__pmd_trans_huge_lock(pmd, vma) == 1) {
		pmd_t entry;
		entry = pmdp_get_and_clear(mm, addr, pmd);
		if (!prot_numa) {
			entry = pmd_modify(entry, newprot);
			BUG_ON(pmd_write(entry));
		} else {
			struct page *page = pmd_page(*pmd);

			/* only check non-shared pages */
			if (page_mapcount(page) == 1 &&
			    !pmd_numa(*pmd)) {
				entry = pmd_mknuma(entry);
			}
		}
		set_pmd_at(mm, addr, pmd, entry);
		spin_unlock(&vma->vm_mm->page_table_lock);
		ret = 1;
	}

	return ret;
}

/*
 * Returns 1 if a given pmd maps a stable (not under splitting) thp.
 * Returns -1 if it maps a thp under splitting. Returns 0 otherwise.
 *
 * Note that if it returns 1, this routine returns without unlocking page
 * table locks. So callers must unlock them.
 */
int __pmd_trans_huge_lock(pmd_t *pmd, struct vm_area_struct *vma)
{
	spin_lock(&vma->vm_mm->page_table_lock);
	if (likely(pmd_trans_huge(*pmd))) {
		if (unlikely(pmd_trans_splitting(*pmd))) {
			spin_unlock(&vma->vm_mm->page_table_lock);
			wait_split_huge_page(vma->anon_vma, pmd);
			return -1;
		} else {
			/* Thp mapped by 'pmd' is stable, so we can
			 * handle it as it is. */
			return 1;
		}
	}
	spin_unlock(&vma->vm_mm->page_table_lock);
	return 0;
}

pmd_t *page_check_address_pmd(struct page *page,
			      struct mm_struct *mm,
			      unsigned long address,
			      enum page_check_address_pmd_flag flag)
{
	pmd_t *pmd, *ret = NULL;

	if (address & ~HPAGE_PMD_MASK)
		goto out;

	pmd = mm_find_pmd(mm, address);
	if (!pmd)
		goto out;
	if (pmd_none(*pmd))
		goto out;
	if (pmd_page(*pmd) != page)
		goto out;
	/*
	 * split_vma() may create temporary aliased mappings. There is
	 * no risk as long as all huge pmd are found and have their
	 * splitting bit set before __split_huge_page_refcount
	 * runs. Finding the same huge pmd more than once during the
	 * same rmap walk is not a problem.
	 */
	if (flag == PAGE_CHECK_ADDRESS_PMD_NOTSPLITTING_FLAG &&
	    pmd_trans_splitting(*pmd))
		goto out;
	if (pmd_trans_huge(*pmd)) {
		VM_BUG_ON(flag == PAGE_CHECK_ADDRESS_PMD_SPLITTING_FLAG &&
			  !pmd_trans_splitting(*pmd));
		ret = pmd;
	}
out:
	return ret;
}

static int __split_huge_page_splitting(struct page *page,
				       struct vm_area_struct *vma,
				       unsigned long address)
{
	struct mm_struct *mm = vma->vm_mm;
	pmd_t *pmd;
	int ret = 0;
	/* For mmu_notifiers */
	const unsigned long mmun_start = address;
	const unsigned long mmun_end   = address + HPAGE_PMD_SIZE;

	mmu_notifier_invalidate_range_start(mm, mmun_start, mmun_end);
	spin_lock(&mm->page_table_lock);
	pmd = page_check_address_pmd(page, mm, address,
				     PAGE_CHECK_ADDRESS_PMD_NOTSPLITTING_FLAG);
	if (pmd) {
		/*
		 * We can't temporarily set the pmd to null in order
		 * to split it, the pmd must remain marked huge at all
		 * times or the VM won't take the pmd_trans_huge paths
		 * and it won't wait on the anon_vma->root->rwsem to
		 * serialize against split_huge_page*.
		 */
		pmdp_splitting_flush(vma, address, pmd);
		ret = 1;
	}
	spin_unlock(&mm->page_table_lock);
	mmu_notifier_invalidate_range_end(mm, mmun_start, mmun_end);

	return ret;
}

static void __split_huge_page_refcount(struct page *page,
				       struct list_head *list)
{
	int i;
	struct zone *zone = page_zone(page);
	struct lruvec *lruvec;
	int tail_count = 0;

	/* prevent PageLRU to go away from under us, and freeze lru stats */
	spin_lock_irq(&zone->lru_lock);
	lruvec = mem_cgroup_page_lruvec(page, zone);

	compound_lock(page);
	/* complete memcg works before add pages to LRU */
	mem_cgroup_split_huge_fixup(page);

	for (i = HPAGE_PMD_NR - 1; i >= 1; i--) {
		struct page *page_tail = page + i;

		/* tail_page->_mapcount cannot change */
		BUG_ON(page_mapcount(page_tail) < 0);
		tail_count += page_mapcount(page_tail);
		/* check for overflow */
		BUG_ON(tail_count < 0);
		BUG_ON(atomic_read(&page_tail->_count) != 0);
		/*
		 * tail_page->_count is zero and not changing from
		 * under us. But get_page_unless_zero() may be running
		 * from under us on the tail_page. If we used
		 * atomic_set() below instead of atomic_add(), we
		 * would then run atomic_set() concurrently with
		 * get_page_unless_zero(), and atomic_set() is
		 * implemented in C not using locked ops. spin_unlock
		 * on x86 sometime uses locked ops because of PPro
		 * errata 66, 92, so unless somebody can guarantee
		 * atomic_set() here would be safe on all archs (and
		 * not only on x86), it's safer to use atomic_add().
		 */
		atomic_add(page_mapcount(page) + page_mapcount(page_tail) + 1,
			   &page_tail->_count);

		/* after clearing PageTail the gup refcount can be released */
		smp_mb();

		/*
		 * retain hwpoison flag of the poisoned tail page:
		 *   fix for the unsuitable process killed on Guest Machine(KVM)
		 *   by the memory-failure.
		 */
		page_tail->flags &= ~PAGE_FLAGS_CHECK_AT_PREP | __PG_HWPOISON;
		page_tail->flags |= (page->flags &
				     ((1L << PG_referenced) |
				      (1L << PG_swapbacked) |
				      (1L << PG_mlocked) |
				      (1L << PG_uptodate)));
		page_tail->flags |= (1L << PG_dirty);

		/* clear PageTail before overwriting first_page */
		smp_wmb();

		/*
		 * __split_huge_page_splitting() already set the
		 * splitting bit in all pmd that could map this
		 * hugepage, that will ensure no CPU can alter the
		 * mapcount on the head page. The mapcount is only
		 * accounted in the head page and it has to be
		 * transferred to all tail pages in the below code. So
		 * for this code to be safe, the split the mapcount
		 * can't change. But that doesn't mean userland can't
		 * keep changing and reading the page contents while
		 * we transfer the mapcount, so the pmd splitting
		 * status is achieved setting a reserved bit in the
		 * pmd, not by clearing the present bit.
		*/
		page_tail->_mapcount = page->_mapcount;

		BUG_ON(page_tail->mapping);
		page_tail->mapping = page->mapping;

		page_tail->index = page->index + i;
		page_nid_xchg_last(page_tail, page_nid_last(page));

		BUG_ON(!PageAnon(page_tail));
		BUG_ON(!PageUptodate(page_tail));
		BUG_ON(!PageDirty(page_tail));
		BUG_ON(!PageSwapBacked(page_tail));

		lru_add_page_tail(page, page_tail, lruvec, list);
	}
	atomic_sub(tail_count, &page->_count);
	BUG_ON(atomic_read(&page->_count) <= 0);

	__mod_zone_page_state(zone, NR_ANON_TRANSPARENT_HUGEPAGES, -1);
	__mod_zone_page_state(zone, NR_ANON_PAGES, HPAGE_PMD_NR);

	ClearPageCompound(page);
	compound_unlock(page);
	spin_unlock_irq(&zone->lru_lock);

	for (i = 1; i < HPAGE_PMD_NR; i++) {
		struct page *page_tail = page + i;
		BUG_ON(page_count(page_tail) <= 0);
		/*
		 * Tail pages may be freed if there wasn't any mapping
		 * like if add_to_swap() is running on a lru page that
		 * had its mapping zapped. And freeing these pages
		 * requires taking the lru_lock so we do the put_page
		 * of the tail pages after the split is complete.
		 */
		put_page(page_tail);
	}

	/*
	 * Only the head page (now become a regular page) is required
	 * to be pinned by the caller.
	 */
	BUG_ON(page_count(page) <= 0);
}

static int __split_huge_page_map(struct page *page,
				 struct vm_area_struct *vma,
				 unsigned long address)
{
	struct mm_struct *mm = vma->vm_mm;
	pmd_t *pmd, _pmd;
	int ret = 0, i;
	pgtable_t pgtable;
	unsigned long haddr;

	spin_lock(&mm->page_table_lock);
	pmd = page_check_address_pmd(page, mm, address,
				     PAGE_CHECK_ADDRESS_PMD_SPLITTING_FLAG);
	if (pmd) {
		pgtable = pgtable_trans_huge_withdraw(mm);
		pmd_populate(mm, &_pmd, pgtable);

		haddr = address;
		for (i = 0; i < HPAGE_PMD_NR; i++, haddr += PAGE_SIZE) {
			pte_t *pte, entry;
			BUG_ON(PageCompound(page+i));
			entry = mk_pte(page + i, vma->vm_page_prot);
			entry = maybe_mkwrite(pte_mkdirty(entry), vma);
			if (!pmd_write(*pmd))
				entry = pte_wrprotect(entry);
			else
				BUG_ON(page_mapcount(page) != 1);
			if (!pmd_young(*pmd))
				entry = pte_mkold(entry);
			if (pmd_numa(*pmd))
				entry = pte_mknuma(entry);
			pte = pte_offset_map(&_pmd, haddr);
			BUG_ON(!pte_none(*pte));
			set_pte_at(mm, haddr, pte, entry);
			pte_unmap(pte);
		}

		smp_wmb(); /* make pte visible before pmd */
		/*
		 * Up to this point the pmd is present and huge and
		 * userland has the whole access to the hugepage
		 * during the split (which happens in place). If we
		 * overwrite the pmd with the not-huge version
		 * pointing to the pte here (which of course we could
		 * if all CPUs were bug free), userland could trigger
		 * a small page size TLB miss on the small sized TLB
		 * while the hugepage TLB entry is still established
		 * in the huge TLB. Some CPU doesn't like that. See
		 * http://support.amd.com/us/Processor_TechDocs/41322.pdf,
		 * Erratum 383 on page 93. Intel should be safe but is
		 * also warns that it's only safe if the permission
		 * and cache attributes of the two entries loaded in
		 * the two TLB is identical (which should be the case
		 * here). But it is generally safer to never allow
		 * small and huge TLB entries for the same virtual
		 * address to be loaded simultaneously. So instead of
		 * doing "pmd_populate(); flush_tlb_range();" we first
		 * mark the current pmd notpresent (atomically because
		 * here the pmd_trans_huge and pmd_trans_splitting
		 * must remain set at all times on the pmd until the
		 * split is complete for this pmd), then we flush the
		 * SMP TLB and finally we write the non-huge version
		 * of the pmd entry with pmd_populate.
		 */
		pmdp_invalidate(vma, address, pmd);
		pmd_populate(mm, pmd, pgtable);
		ret = 1;
	}
	spin_unlock(&mm->page_table_lock);

	return ret;
}

/* must be called with anon_vma->root->rwsem held */
static void __split_huge_page(struct page *page,
			      struct anon_vma *anon_vma,
			      struct list_head *list)
{
	int mapcount, mapcount2;
	pgoff_t pgoff = page->index << (PAGE_CACHE_SHIFT - PAGE_SHIFT);
	struct anon_vma_chain *avc;

	BUG_ON(!PageHead(page));
	BUG_ON(PageTail(page));

	mapcount = 0;
	anon_vma_interval_tree_foreach(avc, &anon_vma->rb_root, pgoff, pgoff) {
		struct vm_area_struct *vma = avc->vma;
		unsigned long addr = vma_address(page, vma);
		BUG_ON(is_vma_temporary_stack(vma));
		mapcount += __split_huge_page_splitting(page, vma, addr);
	}
	/*
	 * It is critical that new vmas are added to the tail of the
	 * anon_vma list. This guarantes that if copy_huge_pmd() runs
	 * and establishes a child pmd before
	 * __split_huge_page_splitting() freezes the parent pmd (so if
	 * we fail to prevent copy_huge_pmd() from running until the
	 * whole __split_huge_page() is complete), we will still see
	 * the newly established pmd of the child later during the
	 * walk, to be able to set it as pmd_trans_splitting too.
	 */
	if (mapcount != page_mapcount(page))
		printk(KERN_ERR "mapcount %d page_mapcount %d\n",
		       mapcount, page_mapcount(page));
	BUG_ON(mapcount != page_mapcount(page));

	__split_huge_page_refcount(page, list);

	mapcount2 = 0;
	anon_vma_interval_tree_foreach(avc, &anon_vma->rb_root, pgoff, pgoff) {
		struct vm_area_struct *vma = avc->vma;
		unsigned long addr = vma_address(page, vma);
		BUG_ON(is_vma_temporary_stack(vma));
		mapcount2 += __split_huge_page_map(page, vma, addr);
	}
	if (mapcount != mapcount2)
		printk(KERN_ERR "mapcount %d mapcount2 %d page_mapcount %d\n",
		       mapcount, mapcount2, page_mapcount(page));
	BUG_ON(mapcount != mapcount2);
}

/*
 * Split a hugepage into normal pages. This doesn't change the position of head
 * page. If @list is null, tail pages will be added to LRU list, otherwise, to
 * @list. Both head page and tail pages will inherit mapping, flags, and so on
 * from the hugepage.
 * Return 0 if the hugepage is split successfully otherwise return 1.
 */
int split_huge_page_to_list(struct page *page, struct list_head *list)
{
	struct anon_vma *anon_vma;
	int ret = 1;

	BUG_ON(is_huge_zero_page(page));
	BUG_ON(!PageAnon(page));

	/*
	 * The caller does not necessarily hold an mmap_sem that would prevent
	 * the anon_vma disappearing so we first we take a reference to it
	 * and then lock the anon_vma for write. This is similar to
	 * page_lock_anon_vma_read except the write lock is taken to serialise
	 * against parallel split or collapse operations.
	 */
	anon_vma = page_get_anon_vma(page);
	if (!anon_vma)
		goto out;
	anon_vma_lock_write(anon_vma);

	ret = 0;
	if (!PageCompound(page))
		goto out_unlock;

	BUG_ON(!PageSwapBacked(page));
	__split_huge_page(page, anon_vma, list);
	count_vm_event(THP_SPLIT);

	BUG_ON(PageCompound(page));
out_unlock:
	anon_vma_unlock_write(anon_vma);
	put_anon_vma(anon_vma);
out:
	return ret;
}

#define VM_NO_THP (VM_SPECIAL|VM_MIXEDMAP|VM_HUGETLB|VM_SHARED|VM_MAYSHARE)

int hugepage_madvise(struct vm_area_struct *vma,
		     unsigned long *vm_flags, int advice)
{
	struct mm_struct *mm = vma->vm_mm;

	switch (advice) {
	case MADV_HUGEPAGE:
		/*
		 * Be somewhat over-protective like KSM for now!
		 */
		if (*vm_flags & (VM_HUGEPAGE | VM_NO_THP))
			return -EINVAL;
		if (mm->def_flags & VM_NOHUGEPAGE)
			return -EINVAL;
		*vm_flags &= ~VM_NOHUGEPAGE;
		*vm_flags |= VM_HUGEPAGE;
		/*
		 * If the vma become good for khugepaged to scan,
		 * register it here without waiting a page fault that
		 * may not happen any time soon.
		 */
		if (unlikely(khugepaged_enter_vma_merge(vma)))
			return -ENOMEM;
		break;
	case MADV_NOHUGEPAGE:
		/*
		 * Be somewhat over-protective like KSM for now!
		 */
		if (*vm_flags & (VM_NOHUGEPAGE | VM_NO_THP))
			return -EINVAL;
		*vm_flags &= ~VM_HUGEPAGE;
		*vm_flags |= VM_NOHUGEPAGE;
		/*
		 * Setting VM_NOHUGEPAGE will prevent khugepaged from scanning
		 * this vma even if we leave the mm registered in khugepaged if
		 * it got registered before VM_NOHUGEPAGE was set.
		 */
		break;
	}

	return 0;
}

static int __init khugepaged_slab_init(void)
{
	mm_slot_cache = kmem_cache_create("khugepaged_mm_slot",
					  sizeof(struct mm_slot),
					  __alignof__(struct mm_slot), 0, NULL);
	if (!mm_slot_cache)
		return -ENOMEM;

	return 0;
}

static inline struct mm_slot *alloc_mm_slot(void)
{
	if (!mm_slot_cache)	/* initialization failed */
		return NULL;
	return kmem_cache_zalloc(mm_slot_cache, GFP_KERNEL);
}

static inline void free_mm_slot(struct mm_slot *mm_slot)
{
	kmem_cache_free(mm_slot_cache, mm_slot);
}

static struct mm_slot *get_mm_slot(struct mm_struct *mm)
{
	struct mm_slot *mm_slot;

	hash_for_each_possible(mm_slots_hash, mm_slot, hash, (unsigned long)mm)
		if (mm == mm_slot->mm)
			return mm_slot;

	return NULL;
}

static void insert_to_mm_slots_hash(struct mm_struct *mm,
				    struct mm_slot *mm_slot)
{
	mm_slot->mm = mm;
	hash_add(mm_slots_hash, &mm_slot->hash, (long)mm);
}

static inline int khugepaged_test_exit(struct mm_struct *mm)
{
	return atomic_read(&mm->mm_users) == 0;
}

int __khugepaged_enter(struct mm_struct *mm)
{
	struct mm_slot *mm_slot;
	int wakeup;

	mm_slot = alloc_mm_slot();
	if (!mm_slot)
		return -ENOMEM;

	/* __khugepaged_exit() must not run from under us */
	VM_BUG_ON(khugepaged_test_exit(mm));
	if (unlikely(test_and_set_bit(MMF_VM_HUGEPAGE, &mm->flags))) {
		free_mm_slot(mm_slot);
		return 0;
	}

	spin_lock(&khugepaged_mm_lock);
	insert_to_mm_slots_hash(mm, mm_slot);
	/*
	 * Insert just behind the scanning cursor, to let the area settle
	 * down a little.
	 */
	wakeup = list_empty(&khugepaged_scan.mm_head);
	list_add_tail(&mm_slot->mm_node, &khugepaged_scan.mm_head);
	spin_unlock(&khugepaged_mm_lock);

	atomic_inc(&mm->mm_count);
	if (wakeup)
		wake_up_interruptible(&khugepaged_wait);

	return 0;
}

int khugepaged_enter_vma_merge(struct vm_area_struct *vma)
{
	unsigned long hstart, hend;
	if (!vma->anon_vma)
		/*
		 * Not yet faulted in so we will register later in the
		 * page fault if needed.
		 */
		return 0;
	if (vma->vm_ops)
		/* khugepaged not yet working on file or special mappings */
		return 0;
	VM_BUG_ON(vma->vm_flags & VM_NO_THP);
	hstart = (vma->vm_start + ~HPAGE_PMD_MASK) & HPAGE_PMD_MASK;
	hend = vma->vm_end & HPAGE_PMD_MASK;
	if (hstart < hend)
		return khugepaged_enter(vma);
	return 0;
}

void __khugepaged_exit(struct mm_struct *mm)
{
	struct mm_slot *mm_slot;
	int free = 0;

	spin_lock(&khugepaged_mm_lock);
	mm_slot = get_mm_slot(mm);
	if (mm_slot && khugepaged_scan.mm_slot != mm_slot) {
		hash_del(&mm_slot->hash);
		list_del(&mm_slot->mm_node);
		free = 1;
	}
	spin_unlock(&khugepaged_mm_lock);

	if (free) {
		clear_bit(MMF_VM_HUGEPAGE, &mm->flags);
		free_mm_slot(mm_slot);
		mmdrop(mm);
	} else if (mm_slot) {
		/*
		 * This is required to serialize against
		 * khugepaged_test_exit() (which is guaranteed to run
		 * under mmap sem read mode). Stop here (after we
		 * return all pagetables will be destroyed) until
		 * khugepaged has finished working on the pagetables
		 * under the mmap_sem.
		 */
		down_write(&mm->mmap_sem);
		up_write(&mm->mmap_sem);
	}
}

static void release_pte_page(struct page *page)
{
	/* 0 stands for page_is_file_cache(page) == false */
	dec_zone_page_state(page, NR_ISOLATED_ANON + 0);
	unlock_page(page);
	putback_lru_page(page);
}

static void release_pte_pages(pte_t *pte, pte_t *_pte)
{
	while (--_pte >= pte) {
		pte_t pteval = *_pte;
		if (!pte_none(pteval))
			release_pte_page(pte_page(pteval));
	}
}

static int __collapse_huge_page_isolate(struct vm_area_struct *vma,
					unsigned long address,
					pte_t *pte)
{
	struct page *page;
	pte_t *_pte;
	int referenced = 0, none = 0;
	for (_pte = pte; _pte < pte+HPAGE_PMD_NR;
	     _pte++, address += PAGE_SIZE) {
		pte_t pteval = *_pte;
		if (pte_none(pteval)) {
			if (++none <= khugepaged_max_ptes_none)
				continue;
			else
				goto out;
		}
		if (!pte_present(pteval) || !pte_write(pteval))
			goto out;
		page = vm_normal_page(vma, address, pteval);
		if (unlikely(!page))
			goto out;

		VM_BUG_ON(PageCompound(page));
		BUG_ON(!PageAnon(page));
		VM_BUG_ON(!PageSwapBacked(page));

		/* cannot use mapcount: can't collapse if there's a gup pin */
		if (page_count(page) != 1)
			goto out;
		/*
		 * We can do it before isolate_lru_page because the
		 * page can't be freed from under us. NOTE: PG_lock
		 * is needed to serialize against split_huge_page
		 * when invoked from the VM.
		 */
		if (!trylock_page(page))
			goto out;
		/*
		 * Isolate the page to avoid collapsing an hugepage
		 * currently in use by the VM.
		 */
		if (isolate_lru_page(page)) {
			unlock_page(page);
			goto out;
		}
		/* 0 stands for page_is_file_cache(page) == false */
		inc_zone_page_state(page, NR_ISOLATED_ANON + 0);
		VM_BUG_ON(!PageLocked(page));
		VM_BUG_ON(PageLRU(page));

		/* If there is no mapped pte young don't collapse the page */
		if (pte_young(pteval) || PageReferenced(page) ||
		    mmu_notifier_test_young(vma->vm_mm, address))
			referenced = 1;
	}
	if (likely(referenced))
		return 1;
out:
	release_pte_pages(pte, _pte);
	return 0;
}

static void __collapse_huge_page_copy(pte_t *pte, struct page *page,
				      struct vm_area_struct *vma,
				      unsigned long address,
				      spinlock_t *ptl)
{
	pte_t *_pte;
	for (_pte = pte; _pte < pte+HPAGE_PMD_NR; _pte++) {
		pte_t pteval = *_pte;
		struct page *src_page;

		if (pte_none(pteval)) {
			clear_user_highpage(page, address);
			add_mm_counter(vma->vm_mm, MM_ANONPAGES, 1);
		} else {
			src_page = pte_page(pteval);
			copy_user_highpage(page, src_page, address, vma);
			VM_BUG_ON(page_mapcount(src_page) != 1);
			release_pte_page(src_page);
			/*
			 * ptl mostly unnecessary, but preempt has to
			 * be disabled to update the per-cpu stats
			 * inside page_remove_rmap().
			 */
			spin_lock(ptl);
			/*
			 * paravirt calls inside pte_clear here are
			 * superfluous.
			 */
			pte_clear(vma->vm_mm, address, _pte);
			page_remove_rmap(src_page);
			spin_unlock(ptl);
			free_page_and_swap_cache(src_page);
		}

		address += PAGE_SIZE;
		page++;
	}
}

static void khugepaged_alloc_sleep(void)
{
	wait_event_freezable_timeout(khugepaged_wait, false,
			msecs_to_jiffies(khugepaged_alloc_sleep_millisecs));
}

#ifdef CONFIG_NUMA
static bool khugepaged_prealloc_page(struct page **hpage, bool *wait)
{
	if (IS_ERR(*hpage)) {
		if (!*wait)
			return false;

		*wait = false;
		*hpage = NULL;
		khugepaged_alloc_sleep();
	} else if (*hpage) {
		put_page(*hpage);
		*hpage = NULL;
	}

	return true;
}

static struct page
*khugepaged_alloc_page(struct page **hpage, struct mm_struct *mm,
		       struct vm_area_struct *vma, unsigned long address,
		       int node)
{
	VM_BUG_ON(*hpage);
	/*
	 * Allocate the page while the vma is still valid and under
	 * the mmap_sem read mode so there is no memory allocation
	 * later when we take the mmap_sem in write mode. This is more
	 * friendly behavior (OTOH it may actually hide bugs) to
	 * filesystems in userland with daemons allocating memory in
	 * the userland I/O paths.  Allocating memory with the
	 * mmap_sem in read mode is good idea also to allow greater
	 * scalability.
	 */
	*hpage  = alloc_hugepage_vma(khugepaged_defrag(), vma, address,
				      node, __GFP_OTHER_NODE);

	/*
	 * After allocating the hugepage, release the mmap_sem read lock in
	 * preparation for taking it in write mode.
	 */
	up_read(&mm->mmap_sem);
	if (unlikely(!*hpage)) {
		count_vm_event(THP_COLLAPSE_ALLOC_FAILED);
		*hpage = ERR_PTR(-ENOMEM);
		return NULL;
	}

	count_vm_event(THP_COLLAPSE_ALLOC);
	return *hpage;
}
#else
static struct page *khugepaged_alloc_hugepage(bool *wait)
{
	struct page *hpage;

	do {
		hpage = alloc_hugepage(khugepaged_defrag());
		if (!hpage) {
			count_vm_event(THP_COLLAPSE_ALLOC_FAILED);
			if (!*wait)
				return NULL;

			*wait = false;
			khugepaged_alloc_sleep();
		} else
			count_vm_event(THP_COLLAPSE_ALLOC);
	} while (unlikely(!hpage) && likely(khugepaged_enabled()));

	return hpage;
}

static bool khugepaged_prealloc_page(struct page **hpage, bool *wait)
{
	if (!*hpage)
		*hpage = khugepaged_alloc_hugepage(wait);

	if (unlikely(!*hpage))
		return false;

	return true;
}

static struct page
*khugepaged_alloc_page(struct page **hpage, struct mm_struct *mm,
		       struct vm_area_struct *vma, unsigned long address,
		       int node)
{
	up_read(&mm->mmap_sem);
	VM_BUG_ON(!*hpage);
	return  *hpage;
}
#endif

static bool hugepage_vma_check(struct vm_area_struct *vma)
{
	if ((!(vma->vm_flags & VM_HUGEPAGE) && !khugepaged_always()) ||
	    (vma->vm_flags & VM_NOHUGEPAGE))
		return false;

	if (!vma->anon_vma || vma->vm_ops)
		return false;
	if (is_vma_temporary_stack(vma))
		return false;
	VM_BUG_ON(vma->vm_flags & VM_NO_THP);
	return true;
}

static void collapse_huge_page(struct mm_struct *mm,
				   unsigned long address,
				   struct page **hpage,
				   struct vm_area_struct *vma,
				   int node)
{
	pmd_t *pmd, _pmd;
	pte_t *pte;
	pgtable_t pgtable;
	struct page *new_page;
	spinlock_t *ptl;
	int isolated;
	unsigned long hstart, hend;
	unsigned long mmun_start;	/* For mmu_notifiers */
	unsigned long mmun_end;		/* For mmu_notifiers */

	VM_BUG_ON(address & ~HPAGE_PMD_MASK);

	/* release the mmap_sem read lock. */
	new_page = khugepaged_alloc_page(hpage, mm, vma, address, node);
	if (!new_page)
		return;

	if (unlikely(mem_cgroup_newpage_charge(new_page, mm, GFP_KERNEL)))
		return;

	/*
	 * Prevent all access to pagetables with the exception of
	 * gup_fast later hanlded by the ptep_clear_flush and the VM
	 * handled by the anon_vma lock + PG_lock.
	 */
	down_write(&mm->mmap_sem);
	if (unlikely(khugepaged_test_exit(mm)))
		goto out;

	vma = find_vma(mm, address);
	if (!vma)
		goto out;
	hstart = (vma->vm_start + ~HPAGE_PMD_MASK) & HPAGE_PMD_MASK;
	hend = vma->vm_end & HPAGE_PMD_MASK;
	if (address < hstart || address + HPAGE_PMD_SIZE > hend)
		goto out;
	if (!hugepage_vma_check(vma))
		goto out;
	pmd = mm_find_pmd(mm, address);
	if (!pmd)
		goto out;
	if (pmd_trans_huge(*pmd))
		goto out;

	anon_vma_lock_write(vma->anon_vma);

	pte = pte_offset_map(pmd, address);
	ptl = pte_lockptr(mm, pmd);

	mmun_start = address;
	mmun_end   = address + HPAGE_PMD_SIZE;
	mmu_notifier_invalidate_range_start(mm, mmun_start, mmun_end);
	spin_lock(&mm->page_table_lock); /* probably unnecessary */
	/*
	 * After this gup_fast can't run anymore. This also removes
	 * any huge TLB entry from the CPU so we won't allow
	 * huge and small TLB entries for the same virtual address
	 * to avoid the risk of CPU bugs in that area.
	 */
	_pmd = pmdp_clear_flush(vma, address, pmd);
	spin_unlock(&mm->page_table_lock);
	mmu_notifier_invalidate_range_end(mm, mmun_start, mmun_end);

	spin_lock(ptl);
	isolated = __collapse_huge_page_isolate(vma, address, pte);
	spin_unlock(ptl);

	if (unlikely(!isolated)) {
		pte_unmap(pte);
		spin_lock(&mm->page_table_lock);
		BUG_ON(!pmd_none(*pmd));
		/*
		 * We can only use set_pmd_at when establishing
		 * hugepmds and never for establishing regular pmds that
		 * points to regular pagetables. Use pmd_populate for that
		 */
		pmd_populate(mm, pmd, pmd_pgtable(_pmd));
		spin_unlock(&mm->page_table_lock);
		anon_vma_unlock_write(vma->anon_vma);
		goto out;
	}

	/*
	 * All pages are isolated and locked so anon_vma rmap
	 * can't run anymore.
	 */
	anon_vma_unlock_write(vma->anon_vma);

	__collapse_huge_page_copy(pte, new_page, vma, address, ptl);
	pte_unmap(pte);
	__SetPageUptodate(new_page);
	pgtable = pmd_pgtable(_pmd);

	_pmd = mk_huge_pmd(new_page, vma);

	/*
	 * spin_lock() below is not the equivalent of smp_wmb(), so
	 * this is needed to avoid the copy_huge_page writes to become
	 * visible after the set_pmd_at() write.
	 */
	smp_wmb();

	spin_lock(&mm->page_table_lock);
	BUG_ON(!pmd_none(*pmd));
	page_add_new_anon_rmap(new_page, vma, address);
	set_pmd_at(mm, address, pmd, _pmd);
	update_mmu_cache_pmd(vma, address, pmd);
	pgtable_trans_huge_deposit(mm, pgtable);
	spin_unlock(&mm->page_table_lock);

	*hpage = NULL;

	khugepaged_pages_collapsed++;
out_up_write:
	up_write(&mm->mmap_sem);
	return;

out:
	mem_cgroup_uncharge_page(new_page);
	goto out_up_write;
}

static int khugepaged_scan_pmd(struct mm_struct *mm,
			       struct vm_area_struct *vma,
			       unsigned long address,
			       struct page **hpage)
{
	pmd_t *pmd;
	pte_t *pte, *_pte;
	int ret = 0, referenced = 0, none = 0;
	struct page *page;
	unsigned long _address;
	spinlock_t *ptl;
	int node = NUMA_NO_NODE;

	VM_BUG_ON(address & ~HPAGE_PMD_MASK);

	pmd = mm_find_pmd(mm, address);
	if (!pmd)
		goto out;
	if (pmd_trans_huge(*pmd))
		goto out;

	pte = pte_offset_map_lock(mm, pmd, address, &ptl);
	for (_address = address, _pte = pte; _pte < pte+HPAGE_PMD_NR;
	     _pte++, _address += PAGE_SIZE) {
		pte_t pteval = *_pte;
		if (pte_none(pteval)) {
			if (++none <= khugepaged_max_ptes_none)
				continue;
			else
				goto out_unmap;
		}
		if (!pte_present(pteval) || !pte_write(pteval))
			goto out_unmap;
		page = vm_normal_page(vma, _address, pteval);
		if (unlikely(!page))
			goto out_unmap;
		/*
		 * Chose the node of the first page. This could
		 * be more sophisticated and look at more pages,
		 * but isn't for now.
		 */
		if (node == NUMA_NO_NODE)
			node = page_to_nid(page);
		VM_BUG_ON(PageCompound(page));
		if (!PageLRU(page) || PageLocked(page) || !PageAnon(page))
			goto out_unmap;
		/* cannot use mapcount: can't collapse if there's a gup pin */
		if (page_count(page) != 1)
			goto out_unmap;
		if (pte_young(pteval) || PageReferenced(page) ||
		    mmu_notifier_test_young(vma->vm_mm, address))
			referenced = 1;
	}
	if (referenced)
		ret = 1;
out_unmap:
	pte_unmap_unlock(pte, ptl);
	if (ret)
		/* collapse_huge_page will return with the mmap_sem released */
		collapse_huge_page(mm, address, hpage, vma, node);
out:
	return ret;
}

static void collect_mm_slot(struct mm_slot *mm_slot)
{
	struct mm_struct *mm = mm_slot->mm;

	VM_BUG_ON(NR_CPUS != 1 && !spin_is_locked(&khugepaged_mm_lock));

	if (khugepaged_test_exit(mm)) {
		/* free mm_slot */
		hash_del(&mm_slot->hash);
		list_del(&mm_slot->mm_node);

		/*
		 * Not strictly needed because the mm exited already.
		 *
		 * clear_bit(MMF_VM_HUGEPAGE, &mm->flags);
		 */

		/* khugepaged_mm_lock actually not necessary for the below */
		free_mm_slot(mm_slot);
		mmdrop(mm);
	}
}

static unsigned int khugepaged_scan_mm_slot(unsigned int pages,
					    struct page **hpage)
	__releases(&khugepaged_mm_lock)
	__acquires(&khugepaged_mm_lock)
{
	struct mm_slot *mm_slot;
	struct mm_struct *mm;
	struct vm_area_struct *vma;
	int progress = 0;

	VM_BUG_ON(!pages);
	VM_BUG_ON(NR_CPUS != 1 && !spin_is_locked(&khugepaged_mm_lock));

	if (khugepaged_scan.mm_slot)
		mm_slot = khugepaged_scan.mm_slot;
	else {
		mm_slot = list_entry(khugepaged_scan.mm_head.next,
				     struct mm_slot, mm_node);
		khugepaged_scan.address = 0;
		khugepaged_scan.mm_slot = mm_slot;
	}
	spin_unlock(&khugepaged_mm_lock);

	mm = mm_slot->mm;
	down_read(&mm->mmap_sem);
	if (unlikely(khugepaged_test_exit(mm)))
		vma = NULL;
	else
		vma = find_vma(mm, khugepaged_scan.address);

	progress++;
	for (; vma; vma = vma->vm_next) {
		unsigned long hstart, hend;

		cond_resched();
		if (unlikely(khugepaged_test_exit(mm))) {
			progress++;
			break;
		}
		if (!hugepage_vma_check(vma)) {
skip:
			progress++;
			continue;
		}
		hstart = (vma->vm_start + ~HPAGE_PMD_MASK) & HPAGE_PMD_MASK;
		hend = vma->vm_end & HPAGE_PMD_MASK;
		if (hstart >= hend)
			goto skip;
		if (khugepaged_scan.address > hend)
			goto skip;
		if (khugepaged_scan.address < hstart)
			khugepaged_scan.address = hstart;
		VM_BUG_ON(khugepaged_scan.address & ~HPAGE_PMD_MASK);

		while (khugepaged_scan.address < hend) {
			int ret;
			cond_resched();
			if (unlikely(khugepaged_test_exit(mm)))
				goto breakouterloop;

			VM_BUG_ON(khugepaged_scan.address < hstart ||
				  khugepaged_scan.address + HPAGE_PMD_SIZE >
				  hend);
			ret = khugepaged_scan_pmd(mm, vma,
						  khugepaged_scan.address,
						  hpage);
			/* move to next address */
			khugepaged_scan.address += HPAGE_PMD_SIZE;
			progress += HPAGE_PMD_NR;
			if (ret)
				/* we released mmap_sem so break loop */
				goto breakouterloop_mmap_sem;
			if (progress >= pages)
				goto breakouterloop;
		}
	}
breakouterloop:
	up_read(&mm->mmap_sem); /* exit_mmap will destroy ptes after this */
breakouterloop_mmap_sem:

	spin_lock(&khugepaged_mm_lock);
	VM_BUG_ON(khugepaged_scan.mm_slot != mm_slot);
	/*
	 * Release the current mm_slot if this mm is about to die, or
	 * if we scanned all vmas of this mm.
	 */
	if (khugepaged_test_exit(mm) || !vma) {
		/*
		 * Make sure that if mm_users is reaching zero while
		 * khugepaged runs here, khugepaged_exit will find
		 * mm_slot not pointing to the exiting mm.
		 */
		if (mm_slot->mm_node.next != &khugepaged_scan.mm_head) {
			khugepaged_scan.mm_slot = list_entry(
				mm_slot->mm_node.next,
				struct mm_slot, mm_node);
			khugepaged_scan.address = 0;
		} else {
			khugepaged_scan.mm_slot = NULL;
			khugepaged_full_scans++;
		}

		collect_mm_slot(mm_slot);
	}

	return progress;
}

static int khugepaged_has_work(void)
{
	return !list_empty(&khugepaged_scan.mm_head) &&
		khugepaged_enabled();
}

static int khugepaged_wait_event(void)
{
	return !list_empty(&khugepaged_scan.mm_head) ||
		kthread_should_stop();
}

static void khugepaged_do_scan(void)
{
	struct page *hpage = NULL;
	unsigned int progress = 0, pass_through_head = 0;
	unsigned int pages = khugepaged_pages_to_scan;
	bool wait = true;

	barrier(); /* write khugepaged_pages_to_scan to local stack */

	while (progress < pages) {
		if (!khugepaged_prealloc_page(&hpage, &wait))
			break;

		cond_resched();

		if (unlikely(kthread_should_stop() || freezing(current)))
			break;

		spin_lock(&khugepaged_mm_lock);
		if (!khugepaged_scan.mm_slot)
			pass_through_head++;
		if (khugepaged_has_work() &&
		    pass_through_head < 2)
			progress += khugepaged_scan_mm_slot(pages - progress,
							    &hpage);
		else
			progress = pages;
		spin_unlock(&khugepaged_mm_lock);
	}

	if (!IS_ERR_OR_NULL(hpage))
		put_page(hpage);
}

static void khugepaged_wait_work(void)
{
	try_to_freeze();

	if (khugepaged_has_work()) {
		if (!khugepaged_scan_sleep_millisecs)
			return;

		wait_event_freezable_timeout(khugepaged_wait,
					     kthread_should_stop(),
			msecs_to_jiffies(khugepaged_scan_sleep_millisecs));
		return;
	}

	if (khugepaged_enabled())
		wait_event_freezable(khugepaged_wait, khugepaged_wait_event());
}

static int khugepaged(void *none)
{
	struct mm_slot *mm_slot;

	set_freezable();
	set_user_nice(current, 19);

	while (!kthread_should_stop()) {
		khugepaged_do_scan();
		khugepaged_wait_work();
	}

	spin_lock(&khugepaged_mm_lock);
	mm_slot = khugepaged_scan.mm_slot;
	khugepaged_scan.mm_slot = NULL;
	if (mm_slot)
		collect_mm_slot(mm_slot);
	spin_unlock(&khugepaged_mm_lock);
	return 0;
}

static void __split_huge_zero_page_pmd(struct vm_area_struct *vma,
		unsigned long haddr, pmd_t *pmd)
{
	struct mm_struct *mm = vma->vm_mm;
	pgtable_t pgtable;
	pmd_t _pmd;
	int i;

	pmdp_clear_flush(vma, haddr, pmd);
	/* leave pmd empty until pte is filled */

	pgtable = pgtable_trans_huge_withdraw(mm);
	pmd_populate(mm, &_pmd, pgtable);

	for (i = 0; i < HPAGE_PMD_NR; i++, haddr += PAGE_SIZE) {
		pte_t *pte, entry;
		entry = pfn_pte(my_zero_pfn(haddr), vma->vm_page_prot);
		entry = pte_mkspecial(entry);
		pte = pte_offset_map(&_pmd, haddr);
		VM_BUG_ON(!pte_none(*pte));
		set_pte_at(mm, haddr, pte, entry);
		pte_unmap(pte);
	}
	smp_wmb(); /* make pte visible before pmd */
	pmd_populate(mm, pmd, pgtable);
	put_huge_zero_page();
}

void __split_huge_page_pmd(struct vm_area_struct *vma, unsigned long address,
		pmd_t *pmd)
{
	struct page *page;
	struct mm_struct *mm = vma->vm_mm;
	unsigned long haddr = address & HPAGE_PMD_MASK;
	unsigned long mmun_start;	/* For mmu_notifiers */
	unsigned long mmun_end;		/* For mmu_notifiers */

	BUG_ON(vma->vm_start > haddr || vma->vm_end < haddr + HPAGE_PMD_SIZE);

	mmun_start = haddr;
	mmun_end   = haddr + HPAGE_PMD_SIZE;
again:
	mmu_notifier_invalidate_range_start(mm, mmun_start, mmun_end);
	spin_lock(&mm->page_table_lock);
	if (unlikely(!pmd_trans_huge(*pmd))) {
		spin_unlock(&mm->page_table_lock);
		mmu_notifier_invalidate_range_end(mm, mmun_start, mmun_end);
		return;
	}
	if (is_huge_zero_pmd(*pmd)) {
		__split_huge_zero_page_pmd(vma, haddr, pmd);
		spin_unlock(&mm->page_table_lock);
		mmu_notifier_invalidate_range_end(mm, mmun_start, mmun_end);
		return;
	}
	page = pmd_page(*pmd);
	VM_BUG_ON(!page_count(page));
	get_page(page);
	spin_unlock(&mm->page_table_lock);
	mmu_notifier_invalidate_range_end(mm, mmun_start, mmun_end);

	split_huge_page(page);

	put_page(page);

	/*
	 * We don't always have down_write of mmap_sem here: a racing
	 * do_huge_pmd_wp_page() might have copied-on-write to another
	 * huge page before our split_huge_page() got the anon_vma lock.
	 */
	if (unlikely(pmd_trans_huge(*pmd)))
		goto again;
}

void split_huge_page_pmd_mm(struct mm_struct *mm, unsigned long address,
		pmd_t *pmd)
{
	struct vm_area_struct *vma;

	vma = find_vma(mm, address);
	BUG_ON(vma == NULL);
	split_huge_page_pmd(vma, address, pmd);
}

static void split_huge_page_address(struct mm_struct *mm,
				    unsigned long address)
{
	pmd_t *pmd;

	VM_BUG_ON(!(address & ~HPAGE_PMD_MASK));

	pmd = mm_find_pmd(mm, address);
	if (!pmd)
		return;
	/*
	 * Caller holds the mmap_sem write mode, so a huge pmd cannot
	 * materialize from under us.
	 */
	split_huge_page_pmd_mm(mm, address, pmd);
}

void __vma_adjust_trans_huge(struct vm_area_struct *vma,
			     unsigned long start,
			     unsigned long end,
			     long adjust_next)
{
	/*
	 * If the new start address isn't hpage aligned and it could
	 * previously contain an hugepage: check if we need to split
	 * an huge pmd.
	 */
	if (start & ~HPAGE_PMD_MASK &&
	    (start & HPAGE_PMD_MASK) >= vma->vm_start &&
	    (start & HPAGE_PMD_MASK) + HPAGE_PMD_SIZE <= vma->vm_end)
		split_huge_page_address(vma->vm_mm, start);

	/*
	 * If the new end address isn't hpage aligned and it could
	 * previously contain an hugepage: check if we need to split
	 * an huge pmd.
	 */
	if (end & ~HPAGE_PMD_MASK &&
	    (end & HPAGE_PMD_MASK) >= vma->vm_start &&
	    (end & HPAGE_PMD_MASK) + HPAGE_PMD_SIZE <= vma->vm_end)
		split_huge_page_address(vma->vm_mm, end);

	/*
	 * If we're also updating the vma->vm_next->vm_start, if the new
	 * vm_next->vm_start isn't page aligned and it could previously
	 * contain an hugepage: check if we need to split an huge pmd.
	 */
	if (adjust_next > 0) {
		struct vm_area_struct *next = vma->vm_next;
		unsigned long nstart = next->vm_start;
		nstart += adjust_next << PAGE_SHIFT;
		if (nstart & ~HPAGE_PMD_MASK &&
		    (nstart & HPAGE_PMD_MASK) >= next->vm_start &&
		    (nstart & HPAGE_PMD_MASK) + HPAGE_PMD_SIZE <= next->vm_end)
			split_huge_page_address(next->vm_mm, nstart);
	}
}<|MERGE_RESOLUTION|>--- conflicted
+++ resolved
@@ -1344,8 +1344,6 @@
 		goto out_unlock;
 	}
 
-<<<<<<< HEAD
-=======
 	/* Bail if we fail to protect against THP splits for any reason */
 	if (unlikely(!anon_vma)) {
 		put_page(page);
@@ -1360,7 +1358,6 @@
 	if (mm_tlb_flush_pending(mm))
 		flush_tlb_range(vma, haddr, haddr + HPAGE_PMD_SIZE);
 
->>>>>>> 0f3550b7
 	/*
 	 * Migrate the THP to the requested node, returns with page unlocked
 	 * and pmd_numa cleared.
