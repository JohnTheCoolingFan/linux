--- conflicted
+++ resolved
@@ -2874,7 +2874,6 @@
 		btrfs_page_clear_uptodate(fs_info, page, start, len);
 		btrfs_page_set_error(fs_info, page, start, len);
 	}
-<<<<<<< HEAD
 
 	if (fs_info->sectorsize == PAGE_SIZE)
 		unlock_page(page);
@@ -2884,16 +2883,6 @@
 		 * For subpage metadata, page lock is not utilized for read.
 		 */
 		btrfs_subpage_end_reader(fs_info, page, start, len);
-=======
-
-	if (fs_info->sectorsize == PAGE_SIZE)
-		unlock_page(page);
-	else if (is_data_inode(page->mapping->host))
-		/*
-		 * For subpage data, unlock the page if we're the last reader.
-		 * For subpage metadata, page lock is not utilized for read.
-		 */
-		btrfs_subpage_end_reader(fs_info, page, start, len);
 }
 
 /*
@@ -2923,7 +2912,6 @@
 	rcu_read_unlock();
 	ASSERT(eb);
 	return eb;
->>>>>>> 7aef27f0
 }
 
 /*
@@ -3061,11 +3049,7 @@
 			 */
 			if (page->index == end_index && i_size <= end) {
 				u32 zero_start = max(offset_in_page(i_size),
-<<<<<<< HEAD
-						     offset_in_page(end));
-=======
 						     offset_in_page(start));
->>>>>>> 7aef27f0
 
 				zero_user_segment(page, zero_start,
 						  offset_in_page(end) + 1);
@@ -3920,15 +3904,9 @@
 
 /*
  * Lock extent buffer status and pages for writeback.
-<<<<<<< HEAD
  *
  * May try to flush write bio if we can't get the lock.
  *
-=======
- *
- * May try to flush write bio if we can't get the lock.
- *
->>>>>>> 7aef27f0
  * Return  0 if the extent buffer doesn't need to be submitted.
  *           (E.g. the extent buffer is not dirty)
  * Return >0 is the extent buffer is submitted to bio.
