--- conflicted
+++ resolved
@@ -840,11 +840,7 @@
 	};
 	struct iov_iter iter;
 	struct file *file = cprm->file;
-<<<<<<< HEAD
-	loff_t pos = file->f_pos;
-=======
 	loff_t pos;
->>>>>>> 9abf2313
 	ssize_t n;
 
 	if (cprm->to_skip) {
@@ -856,10 +852,7 @@
 		return 0;
 	if (dump_interrupted())
 		return 0;
-<<<<<<< HEAD
-=======
 	pos = file->f_pos;
->>>>>>> 9abf2313
 	iov_iter_bvec(&iter, WRITE, &bvec, 1, PAGE_SIZE);
 	n = __kernel_write_iter(cprm->file, &iter, &pos);
 	if (n != PAGE_SIZE)
