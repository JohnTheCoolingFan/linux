--- conflicted
+++ resolved
@@ -1004,8 +1004,6 @@
 		.fn	= io_wq_work_match,
 		.data	= cwork
 	};
-<<<<<<< HEAD
-=======
 	enum io_wq_cancel ret = IO_WQ_CANCEL_NOTFOUND;
 	int node;
 
@@ -1015,39 +1013,6 @@
 		struct io_wqe *wqe = wq->wqes[node];
 
 		ret = io_wqe_cancel_work(wqe, &match);
-		if (ret != IO_WQ_CANCEL_NOTFOUND)
-			break;
-	}
-
-	return ret;
-}
-
-static bool io_wq_pid_match(struct io_wq_work *work, void *data)
-{
-	pid_t pid = (pid_t) (unsigned long) data;
-
-	if (work)
-		return work->task_pid == pid;
-	return false;
-}
-
-enum io_wq_cancel io_wq_cancel_pid(struct io_wq *wq, pid_t pid)
-{
-	struct work_match match = {
-		.fn	= io_wq_pid_match,
-		.data	= (void *) (unsigned long) pid
-	};
->>>>>>> 46305059
-	enum io_wq_cancel ret = IO_WQ_CANCEL_NOTFOUND;
-	int node;
-
-	cwork->flags |= IO_WQ_WORK_CANCEL;
-
-	for_each_node(node) {
-		struct io_wqe *wqe = wq->wqes[node];
-
-		ret = io_wqe_cancel_work(wqe, &match);
-<<<<<<< HEAD
 		if (ret != IO_WQ_CANCEL_NOTFOUND)
 			break;
 	}
@@ -1077,8 +1042,6 @@
 		struct io_wqe *wqe = wq->wqes[node];
 
 		ret = io_wqe_cancel_work(wqe, &match);
-=======
->>>>>>> 46305059
 		if (ret != IO_WQ_CANCEL_NOTFOUND)
 			break;
 	}
