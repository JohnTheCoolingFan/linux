/*
 * SWIOTLB-based DMA API implementation
 *
 * Copyright (C) 2012 ARM Ltd.
 * Author: Catalin Marinas <catalin.marinas@arm.com>
 *
 * This program is free software; you can redistribute it and/or modify
 * it under the terms of the GNU General Public License version 2 as
 * published by the Free Software Foundation.
 *
 * This program is distributed in the hope that it will be useful,
 * but WITHOUT ANY WARRANTY; without even the implied warranty of
 * MERCHANTABILITY or FITNESS FOR A PARTICULAR PURPOSE.  See the
 * GNU General Public License for more details.
 *
 * You should have received a copy of the GNU General Public License
 * along with this program.  If not, see <http://www.gnu.org/licenses/>.
 */

#include <linux/gfp.h>
#include <linux/export.h>
#include <linux/slab.h>
#include <linux/genalloc.h>
#include <linux/dma-mapping.h>
#include <linux/dma-contiguous.h>
#include <linux/of.h>
#include <linux/platform_device.h>
#include <linux/vmalloc.h>
#include <linux/swiotlb.h>
#include <linux/amba/bus.h>

#include <asm/cacheflush.h>

struct dma_map_ops *dma_ops;
EXPORT_SYMBOL(dma_ops);

static pgprot_t __get_dma_pgprot(struct dma_attrs *attrs, pgprot_t prot,
				 bool coherent)
{
	if (dma_get_attr(DMA_ATTR_WRITE_COMBINE, attrs))
		return pgprot_writecombine(prot);
	else if (!coherent)
		return pgprot_dmacoherent(prot);
	return prot;
}

<<<<<<< HEAD
=======
static struct gen_pool *atomic_pool;

#define DEFAULT_DMA_COHERENT_POOL_SIZE  SZ_256K
static size_t atomic_pool_size = DEFAULT_DMA_COHERENT_POOL_SIZE;

static int __init early_coherent_pool(char *p)
{
	atomic_pool_size = memparse(p, &p);
	return 0;
}
early_param("coherent_pool", early_coherent_pool);

static void *__alloc_from_pool(size_t size, struct page **ret_page)
{
	unsigned long val;
	void *ptr = NULL;

	if (!atomic_pool) {
		WARN(1, "coherent pool not initialised!\n");
		return NULL;
	}

	val = gen_pool_alloc(atomic_pool, size);
	if (val) {
		phys_addr_t phys = gen_pool_virt_to_phys(atomic_pool, val);

		*ret_page = phys_to_page(phys);
		ptr = (void *)val;
	}

	return ptr;
}

static bool __in_atomic_pool(void *start, size_t size)
{
	return addr_in_gen_pool(atomic_pool, (unsigned long)start, size);
}

static int __free_from_pool(void *start, size_t size)
{
	if (!__in_atomic_pool(start, size))
		return 0;

	gen_pool_free(atomic_pool, (unsigned long)start, size);

	return 1;
}

>>>>>>> 9698ac7c
static void *__dma_alloc_coherent(struct device *dev, size_t size,
				  dma_addr_t *dma_handle, gfp_t flags,
				  struct dma_attrs *attrs)
{
	if (IS_ENABLED(CONFIG_ZONE_DMA) &&
	    dev->coherent_dma_mask <= DMA_BIT_MASK(32))
		flags |= GFP_DMA;
<<<<<<< HEAD
	if (IS_ENABLED(CONFIG_DMA_CMA)) {
=======
	if (IS_ENABLED(CONFIG_DMA_CMA) && (flags & __GFP_WAIT)) {
>>>>>>> 9698ac7c
		struct page *page;

		size = PAGE_ALIGN(size);
		page = dma_alloc_from_contiguous(dev, size >> PAGE_SHIFT,
							get_order(size));
		if (!page)
			return NULL;

		*dma_handle = phys_to_dma(dev, page_to_phys(page));
		return page_address(page);
	} else {
		return swiotlb_alloc_coherent(dev, size, dma_handle, flags);
	}
}

static void __dma_free_coherent(struct device *dev, size_t size,
				void *vaddr, dma_addr_t dma_handle,
				struct dma_attrs *attrs)
{
<<<<<<< HEAD
=======
	bool freed;
	phys_addr_t paddr = dma_to_phys(dev, dma_handle);

>>>>>>> 9698ac7c
	if (dev == NULL) {
		WARN_ONCE(1, "Use an actual device structure for DMA allocation\n");
		return;
	}

<<<<<<< HEAD
	if (IS_ENABLED(CONFIG_DMA_CMA)) {
		phys_addr_t paddr = dma_to_phys(dev, dma_handle);

		dma_release_from_contiguous(dev,
					phys_to_page(paddr),
					size >> PAGE_SHIFT);
	} else {
		swiotlb_free_coherent(dev, size, vaddr, dma_handle);
	}
}

static void *__dma_alloc_noncoherent(struct device *dev, size_t size,
				     dma_addr_t *dma_handle, gfp_t flags,
				     struct dma_attrs *attrs)
{
	struct page *page, **map;
	void *ptr, *coherent_ptr;
	int order, i;

	size = PAGE_ALIGN(size);
	order = get_order(size);

	ptr = __dma_alloc_coherent(dev, size, dma_handle, flags, attrs);
	if (!ptr)
		goto no_mem;
	map = kmalloc(sizeof(struct page *) << order, flags & ~GFP_DMA);
	if (!map)
		goto no_map;

	/* remove any dirty cache lines on the kernel alias */
	__dma_flush_range(ptr, ptr + size);

	/* create a coherent mapping */
	page = virt_to_page(ptr);
	for (i = 0; i < (size >> PAGE_SHIFT); i++)
		map[i] = page + i;
	coherent_ptr = vmap(map, size >> PAGE_SHIFT, VM_MAP,
			    __get_dma_pgprot(attrs, __pgprot(PROT_NORMAL_NC), false));
	kfree(map);
	if (!coherent_ptr)
		goto no_map;

	return coherent_ptr;

no_map:
	__dma_free_coherent(dev, size, ptr, *dma_handle, attrs);
no_mem:
	*dma_handle = ~0;
	return NULL;
}

static void __dma_free_noncoherent(struct device *dev, size_t size,
				   void *vaddr, dma_addr_t dma_handle,
				   struct dma_attrs *attrs)
{
	void *swiotlb_addr = phys_to_virt(dma_to_phys(dev, dma_handle));

	vunmap(vaddr);
	__dma_free_coherent(dev, size, swiotlb_addr, dma_handle, attrs);
}

static dma_addr_t __swiotlb_map_page(struct device *dev, struct page *page,
				     unsigned long offset, size_t size,
				     enum dma_data_direction dir,
				     struct dma_attrs *attrs)
{
	dma_addr_t dev_addr;

	dev_addr = swiotlb_map_page(dev, page, offset, size, dir, attrs);
	__dma_map_area(phys_to_virt(dma_to_phys(dev, dev_addr)), size, dir);

	return dev_addr;
}


static void __swiotlb_unmap_page(struct device *dev, dma_addr_t dev_addr,
				 size_t size, enum dma_data_direction dir,
				 struct dma_attrs *attrs)
{
	__dma_unmap_area(phys_to_virt(dma_to_phys(dev, dev_addr)), size, dir);
	swiotlb_unmap_page(dev, dev_addr, size, dir, attrs);
}

static int __swiotlb_map_sg_attrs(struct device *dev, struct scatterlist *sgl,
				  int nelems, enum dma_data_direction dir,
				  struct dma_attrs *attrs)
{
	struct scatterlist *sg;
	int i, ret;

	ret = swiotlb_map_sg_attrs(dev, sgl, nelems, dir, attrs);
	for_each_sg(sgl, sg, ret, i)
		__dma_map_area(phys_to_virt(dma_to_phys(dev, sg->dma_address)),
			       sg->length, dir);

	return ret;
}

static void __swiotlb_unmap_sg_attrs(struct device *dev,
				     struct scatterlist *sgl, int nelems,
				     enum dma_data_direction dir,
				     struct dma_attrs *attrs)
{
	struct scatterlist *sg;
	int i;

	for_each_sg(sgl, sg, nelems, i)
		__dma_unmap_area(phys_to_virt(dma_to_phys(dev, sg->dma_address)),
				 sg->length, dir);
	swiotlb_unmap_sg_attrs(dev, sgl, nelems, dir, attrs);
}

static void __swiotlb_sync_single_for_cpu(struct device *dev,
					  dma_addr_t dev_addr, size_t size,
					  enum dma_data_direction dir)
{
	__dma_unmap_area(phys_to_virt(dma_to_phys(dev, dev_addr)), size, dir);
	swiotlb_sync_single_for_cpu(dev, dev_addr, size, dir);
}

=======
	freed = dma_release_from_contiguous(dev,
					phys_to_page(paddr),
					size >> PAGE_SHIFT);
	if (!freed)
		swiotlb_free_coherent(dev, size, vaddr, dma_handle);
}

static void *__dma_alloc_noncoherent(struct device *dev, size_t size,
				     dma_addr_t *dma_handle, gfp_t flags,
				     struct dma_attrs *attrs)
{
	struct page *page;
	void *ptr, *coherent_ptr;

	size = PAGE_ALIGN(size);

	if (!(flags & __GFP_WAIT)) {
		struct page *page = NULL;
		void *addr = __alloc_from_pool(size, &page);

		if (addr)
			*dma_handle = phys_to_dma(dev, page_to_phys(page));

		return addr;

	}

	ptr = __dma_alloc_coherent(dev, size, dma_handle, flags, attrs);
	if (!ptr)
		goto no_mem;

	/* remove any dirty cache lines on the kernel alias */
	__dma_flush_range(ptr, ptr + size);

	/* create a coherent mapping */
	page = virt_to_page(ptr);
	coherent_ptr = dma_common_contiguous_remap(page, size, VM_USERMAP,
				__get_dma_pgprot(attrs,
					__pgprot(PROT_NORMAL_NC), false),
					NULL);
	if (!coherent_ptr)
		goto no_map;

	return coherent_ptr;

no_map:
	__dma_free_coherent(dev, size, ptr, *dma_handle, attrs);
no_mem:
	*dma_handle = ~0;
	return NULL;
}

static void __dma_free_noncoherent(struct device *dev, size_t size,
				   void *vaddr, dma_addr_t dma_handle,
				   struct dma_attrs *attrs)
{
	void *swiotlb_addr = phys_to_virt(dma_to_phys(dev, dma_handle));

	if (__free_from_pool(vaddr, size))
		return;
	vunmap(vaddr);
	__dma_free_coherent(dev, size, swiotlb_addr, dma_handle, attrs);
}

static dma_addr_t __swiotlb_map_page(struct device *dev, struct page *page,
				     unsigned long offset, size_t size,
				     enum dma_data_direction dir,
				     struct dma_attrs *attrs)
{
	dma_addr_t dev_addr;

	dev_addr = swiotlb_map_page(dev, page, offset, size, dir, attrs);
	__dma_map_area(phys_to_virt(dma_to_phys(dev, dev_addr)), size, dir);

	return dev_addr;
}


static void __swiotlb_unmap_page(struct device *dev, dma_addr_t dev_addr,
				 size_t size, enum dma_data_direction dir,
				 struct dma_attrs *attrs)
{
	__dma_unmap_area(phys_to_virt(dma_to_phys(dev, dev_addr)), size, dir);
	swiotlb_unmap_page(dev, dev_addr, size, dir, attrs);
}

static int __swiotlb_map_sg_attrs(struct device *dev, struct scatterlist *sgl,
				  int nelems, enum dma_data_direction dir,
				  struct dma_attrs *attrs)
{
	struct scatterlist *sg;
	int i, ret;

	ret = swiotlb_map_sg_attrs(dev, sgl, nelems, dir, attrs);
	for_each_sg(sgl, sg, ret, i)
		__dma_map_area(phys_to_virt(dma_to_phys(dev, sg->dma_address)),
			       sg->length, dir);

	return ret;
}

static void __swiotlb_unmap_sg_attrs(struct device *dev,
				     struct scatterlist *sgl, int nelems,
				     enum dma_data_direction dir,
				     struct dma_attrs *attrs)
{
	struct scatterlist *sg;
	int i;

	for_each_sg(sgl, sg, nelems, i)
		__dma_unmap_area(phys_to_virt(dma_to_phys(dev, sg->dma_address)),
				 sg->length, dir);
	swiotlb_unmap_sg_attrs(dev, sgl, nelems, dir, attrs);
}

static void __swiotlb_sync_single_for_cpu(struct device *dev,
					  dma_addr_t dev_addr, size_t size,
					  enum dma_data_direction dir)
{
	__dma_unmap_area(phys_to_virt(dma_to_phys(dev, dev_addr)), size, dir);
	swiotlb_sync_single_for_cpu(dev, dev_addr, size, dir);
}

>>>>>>> 9698ac7c
static void __swiotlb_sync_single_for_device(struct device *dev,
					     dma_addr_t dev_addr, size_t size,
					     enum dma_data_direction dir)
{
	swiotlb_sync_single_for_device(dev, dev_addr, size, dir);
	__dma_map_area(phys_to_virt(dma_to_phys(dev, dev_addr)), size, dir);
}

static void __swiotlb_sync_sg_for_cpu(struct device *dev,
				      struct scatterlist *sgl, int nelems,
				      enum dma_data_direction dir)
{
	struct scatterlist *sg;
	int i;

	for_each_sg(sgl, sg, nelems, i)
		__dma_unmap_area(phys_to_virt(dma_to_phys(dev, sg->dma_address)),
				 sg->length, dir);
	swiotlb_sync_sg_for_cpu(dev, sgl, nelems, dir);
}

static void __swiotlb_sync_sg_for_device(struct device *dev,
					 struct scatterlist *sgl, int nelems,
					 enum dma_data_direction dir)
{
	struct scatterlist *sg;
	int i;

	swiotlb_sync_sg_for_device(dev, sgl, nelems, dir);
	for_each_sg(sgl, sg, nelems, i)
		__dma_map_area(phys_to_virt(dma_to_phys(dev, sg->dma_address)),
			       sg->length, dir);
}

/* vma->vm_page_prot must be set appropriately before calling this function */
static int __dma_common_mmap(struct device *dev, struct vm_area_struct *vma,
			     void *cpu_addr, dma_addr_t dma_addr, size_t size)
{
	int ret = -ENXIO;
	unsigned long nr_vma_pages = (vma->vm_end - vma->vm_start) >>
					PAGE_SHIFT;
	unsigned long nr_pages = PAGE_ALIGN(size) >> PAGE_SHIFT;
	unsigned long pfn = dma_to_phys(dev, dma_addr) >> PAGE_SHIFT;
	unsigned long off = vma->vm_pgoff;

	if (dma_mmap_from_coherent(dev, vma, cpu_addr, size, &ret))
		return ret;

	if (off < nr_pages && nr_vma_pages <= (nr_pages - off)) {
		ret = remap_pfn_range(vma, vma->vm_start,
				      pfn + off,
				      vma->vm_end - vma->vm_start,
				      vma->vm_page_prot);
	}

	return ret;
}

static int __swiotlb_mmap_noncoherent(struct device *dev,
		struct vm_area_struct *vma,
		void *cpu_addr, dma_addr_t dma_addr, size_t size,
		struct dma_attrs *attrs)
{
	vma->vm_page_prot = __get_dma_pgprot(attrs, vma->vm_page_prot, false);
	return __dma_common_mmap(dev, vma, cpu_addr, dma_addr, size);
}

static int __swiotlb_mmap_coherent(struct device *dev,
		struct vm_area_struct *vma,
		void *cpu_addr, dma_addr_t dma_addr, size_t size,
		struct dma_attrs *attrs)
{
	/* Just use whatever page_prot attributes were specified */
	return __dma_common_mmap(dev, vma, cpu_addr, dma_addr, size);
}

struct dma_map_ops noncoherent_swiotlb_dma_ops = {
	.alloc = __dma_alloc_noncoherent,
	.free = __dma_free_noncoherent,
	.mmap = __swiotlb_mmap_noncoherent,
	.map_page = __swiotlb_map_page,
	.unmap_page = __swiotlb_unmap_page,
	.map_sg = __swiotlb_map_sg_attrs,
	.unmap_sg = __swiotlb_unmap_sg_attrs,
	.sync_single_for_cpu = __swiotlb_sync_single_for_cpu,
	.sync_single_for_device = __swiotlb_sync_single_for_device,
	.sync_sg_for_cpu = __swiotlb_sync_sg_for_cpu,
	.sync_sg_for_device = __swiotlb_sync_sg_for_device,
	.dma_supported = swiotlb_dma_supported,
	.mapping_error = swiotlb_dma_mapping_error,
};
EXPORT_SYMBOL(noncoherent_swiotlb_dma_ops);

struct dma_map_ops coherent_swiotlb_dma_ops = {
	.alloc = __dma_alloc_coherent,
	.free = __dma_free_coherent,
	.mmap = __swiotlb_mmap_coherent,
	.map_page = swiotlb_map_page,
	.unmap_page = swiotlb_unmap_page,
	.map_sg = swiotlb_map_sg_attrs,
	.unmap_sg = swiotlb_unmap_sg_attrs,
	.sync_single_for_cpu = swiotlb_sync_single_for_cpu,
	.sync_single_for_device = swiotlb_sync_single_for_device,
	.sync_sg_for_cpu = swiotlb_sync_sg_for_cpu,
	.sync_sg_for_device = swiotlb_sync_sg_for_device,
	.dma_supported = swiotlb_dma_supported,
	.mapping_error = swiotlb_dma_mapping_error,
};
EXPORT_SYMBOL(coherent_swiotlb_dma_ops);

static int dma_bus_notifier(struct notifier_block *nb,
			    unsigned long event, void *_dev)
{
	struct device *dev = _dev;

	if (event != BUS_NOTIFY_ADD_DEVICE)
		return NOTIFY_DONE;

	if (of_property_read_bool(dev->of_node, "dma-coherent"))
		set_dma_ops(dev, &coherent_swiotlb_dma_ops);

	return NOTIFY_OK;
}

static struct notifier_block platform_bus_nb = {
	.notifier_call = dma_bus_notifier,
};

static struct notifier_block amba_bus_nb = {
	.notifier_call = dma_bus_notifier,
};

extern int swiotlb_late_init_with_default_size(size_t default_size);

<<<<<<< HEAD
static int __init swiotlb_late_init(void)
{
=======
static int __init atomic_pool_init(void)
{
	pgprot_t prot = __pgprot(PROT_NORMAL_NC);
	unsigned long nr_pages = atomic_pool_size >> PAGE_SHIFT;
	struct page *page;
	void *addr;
	unsigned int pool_size_order = get_order(atomic_pool_size);

	if (dev_get_cma_area(NULL))
		page = dma_alloc_from_contiguous(NULL, nr_pages,
							pool_size_order);
	else
		page = alloc_pages(GFP_DMA, pool_size_order);

	if (page) {
		int ret;
		void *page_addr = page_address(page);

		memset(page_addr, 0, atomic_pool_size);
		__dma_flush_range(page_addr, page_addr + atomic_pool_size);

		atomic_pool = gen_pool_create(PAGE_SHIFT, -1);
		if (!atomic_pool)
			goto free_page;

		addr = dma_common_contiguous_remap(page, atomic_pool_size,
					VM_USERMAP, prot, atomic_pool_init);

		if (!addr)
			goto destroy_genpool;

		ret = gen_pool_add_virt(atomic_pool, (unsigned long)addr,
					page_to_phys(page),
					atomic_pool_size, -1);
		if (ret)
			goto remove_mapping;

		gen_pool_set_algo(atomic_pool,
				  gen_pool_first_fit_order_align,
				  (void *)PAGE_SHIFT);

		pr_info("DMA: preallocated %zu KiB pool for atomic allocations\n",
			atomic_pool_size / 1024);
		return 0;
	}
	goto out;

remove_mapping:
	dma_common_free_remap(addr, atomic_pool_size, VM_USERMAP);
destroy_genpool:
	gen_pool_destroy(atomic_pool);
	atomic_pool = NULL;
free_page:
	if (!dma_release_from_contiguous(NULL, page, nr_pages))
		__free_pages(page, pool_size_order);
out:
	pr_err("DMA: failed to allocate %zu KiB pool for atomic coherent allocation\n",
		atomic_pool_size / 1024);
	return -ENOMEM;
}

static int __init swiotlb_late_init(void)
{
>>>>>>> 9698ac7c
	size_t swiotlb_size = min(SZ_64M, MAX_ORDER_NR_PAGES << PAGE_SHIFT);

	/*
	 * These must be registered before of_platform_populate().
	 */
	bus_register_notifier(&platform_bus_type, &platform_bus_nb);
	bus_register_notifier(&amba_bustype, &amba_bus_nb);

	dma_ops = &noncoherent_swiotlb_dma_ops;

	return swiotlb_late_init_with_default_size(swiotlb_size);
<<<<<<< HEAD
}
arch_initcall(swiotlb_late_init);
=======
}

static int __init arm64_dma_init(void)
{
	int ret = 0;

	ret |= swiotlb_late_init();
	ret |= atomic_pool_init();

	return ret;
}
arch_initcall(arm64_dma_init);
>>>>>>> 9698ac7c

#define PREALLOC_DMA_DEBUG_ENTRIES	4096

static int __init dma_debug_do_init(void)
{
	dma_debug_init(PREALLOC_DMA_DEBUG_ENTRIES);
	return 0;
}
fs_initcall(dma_debug_do_init);<|MERGE_RESOLUTION|>--- conflicted
+++ resolved
@@ -44,8 +44,6 @@
 	return prot;
 }
 
-<<<<<<< HEAD
-=======
 static struct gen_pool *atomic_pool;
 
 #define DEFAULT_DMA_COHERENT_POOL_SIZE  SZ_256K
@@ -94,7 +92,6 @@
 	return 1;
 }
 
->>>>>>> 9698ac7c
 static void *__dma_alloc_coherent(struct device *dev, size_t size,
 				  dma_addr_t *dma_handle, gfp_t flags,
 				  struct dma_attrs *attrs)
@@ -102,11 +99,7 @@
 	if (IS_ENABLED(CONFIG_ZONE_DMA) &&
 	    dev->coherent_dma_mask <= DMA_BIT_MASK(32))
 		flags |= GFP_DMA;
-<<<<<<< HEAD
-	if (IS_ENABLED(CONFIG_DMA_CMA)) {
-=======
 	if (IS_ENABLED(CONFIG_DMA_CMA) && (flags & __GFP_WAIT)) {
->>>>>>> 9698ac7c
 		struct page *page;
 
 		size = PAGE_ALIGN(size);
@@ -126,139 +119,14 @@
 				void *vaddr, dma_addr_t dma_handle,
 				struct dma_attrs *attrs)
 {
-<<<<<<< HEAD
-=======
 	bool freed;
 	phys_addr_t paddr = dma_to_phys(dev, dma_handle);
 
->>>>>>> 9698ac7c
 	if (dev == NULL) {
 		WARN_ONCE(1, "Use an actual device structure for DMA allocation\n");
 		return;
 	}
 
-<<<<<<< HEAD
-	if (IS_ENABLED(CONFIG_DMA_CMA)) {
-		phys_addr_t paddr = dma_to_phys(dev, dma_handle);
-
-		dma_release_from_contiguous(dev,
-					phys_to_page(paddr),
-					size >> PAGE_SHIFT);
-	} else {
-		swiotlb_free_coherent(dev, size, vaddr, dma_handle);
-	}
-}
-
-static void *__dma_alloc_noncoherent(struct device *dev, size_t size,
-				     dma_addr_t *dma_handle, gfp_t flags,
-				     struct dma_attrs *attrs)
-{
-	struct page *page, **map;
-	void *ptr, *coherent_ptr;
-	int order, i;
-
-	size = PAGE_ALIGN(size);
-	order = get_order(size);
-
-	ptr = __dma_alloc_coherent(dev, size, dma_handle, flags, attrs);
-	if (!ptr)
-		goto no_mem;
-	map = kmalloc(sizeof(struct page *) << order, flags & ~GFP_DMA);
-	if (!map)
-		goto no_map;
-
-	/* remove any dirty cache lines on the kernel alias */
-	__dma_flush_range(ptr, ptr + size);
-
-	/* create a coherent mapping */
-	page = virt_to_page(ptr);
-	for (i = 0; i < (size >> PAGE_SHIFT); i++)
-		map[i] = page + i;
-	coherent_ptr = vmap(map, size >> PAGE_SHIFT, VM_MAP,
-			    __get_dma_pgprot(attrs, __pgprot(PROT_NORMAL_NC), false));
-	kfree(map);
-	if (!coherent_ptr)
-		goto no_map;
-
-	return coherent_ptr;
-
-no_map:
-	__dma_free_coherent(dev, size, ptr, *dma_handle, attrs);
-no_mem:
-	*dma_handle = ~0;
-	return NULL;
-}
-
-static void __dma_free_noncoherent(struct device *dev, size_t size,
-				   void *vaddr, dma_addr_t dma_handle,
-				   struct dma_attrs *attrs)
-{
-	void *swiotlb_addr = phys_to_virt(dma_to_phys(dev, dma_handle));
-
-	vunmap(vaddr);
-	__dma_free_coherent(dev, size, swiotlb_addr, dma_handle, attrs);
-}
-
-static dma_addr_t __swiotlb_map_page(struct device *dev, struct page *page,
-				     unsigned long offset, size_t size,
-				     enum dma_data_direction dir,
-				     struct dma_attrs *attrs)
-{
-	dma_addr_t dev_addr;
-
-	dev_addr = swiotlb_map_page(dev, page, offset, size, dir, attrs);
-	__dma_map_area(phys_to_virt(dma_to_phys(dev, dev_addr)), size, dir);
-
-	return dev_addr;
-}
-
-
-static void __swiotlb_unmap_page(struct device *dev, dma_addr_t dev_addr,
-				 size_t size, enum dma_data_direction dir,
-				 struct dma_attrs *attrs)
-{
-	__dma_unmap_area(phys_to_virt(dma_to_phys(dev, dev_addr)), size, dir);
-	swiotlb_unmap_page(dev, dev_addr, size, dir, attrs);
-}
-
-static int __swiotlb_map_sg_attrs(struct device *dev, struct scatterlist *sgl,
-				  int nelems, enum dma_data_direction dir,
-				  struct dma_attrs *attrs)
-{
-	struct scatterlist *sg;
-	int i, ret;
-
-	ret = swiotlb_map_sg_attrs(dev, sgl, nelems, dir, attrs);
-	for_each_sg(sgl, sg, ret, i)
-		__dma_map_area(phys_to_virt(dma_to_phys(dev, sg->dma_address)),
-			       sg->length, dir);
-
-	return ret;
-}
-
-static void __swiotlb_unmap_sg_attrs(struct device *dev,
-				     struct scatterlist *sgl, int nelems,
-				     enum dma_data_direction dir,
-				     struct dma_attrs *attrs)
-{
-	struct scatterlist *sg;
-	int i;
-
-	for_each_sg(sgl, sg, nelems, i)
-		__dma_unmap_area(phys_to_virt(dma_to_phys(dev, sg->dma_address)),
-				 sg->length, dir);
-	swiotlb_unmap_sg_attrs(dev, sgl, nelems, dir, attrs);
-}
-
-static void __swiotlb_sync_single_for_cpu(struct device *dev,
-					  dma_addr_t dev_addr, size_t size,
-					  enum dma_data_direction dir)
-{
-	__dma_unmap_area(phys_to_virt(dma_to_phys(dev, dev_addr)), size, dir);
-	swiotlb_sync_single_for_cpu(dev, dev_addr, size, dir);
-}
-
-=======
 	freed = dma_release_from_contiguous(dev,
 					phys_to_page(paddr),
 					size >> PAGE_SHIFT);
@@ -382,7 +250,6 @@
 	swiotlb_sync_single_for_cpu(dev, dev_addr, size, dir);
 }
 
->>>>>>> 9698ac7c
 static void __swiotlb_sync_single_for_device(struct device *dev,
 					     dma_addr_t dev_addr, size_t size,
 					     enum dma_data_direction dir)
@@ -517,10 +384,6 @@
 
 extern int swiotlb_late_init_with_default_size(size_t default_size);
 
-<<<<<<< HEAD
-static int __init swiotlb_late_init(void)
-{
-=======
 static int __init atomic_pool_init(void)
 {
 	pgprot_t prot = __pgprot(PROT_NORMAL_NC);
@@ -584,7 +447,6 @@
 
 static int __init swiotlb_late_init(void)
 {
->>>>>>> 9698ac7c
 	size_t swiotlb_size = min(SZ_64M, MAX_ORDER_NR_PAGES << PAGE_SHIFT);
 
 	/*
@@ -596,10 +458,6 @@
 	dma_ops = &noncoherent_swiotlb_dma_ops;
 
 	return swiotlb_late_init_with_default_size(swiotlb_size);
-<<<<<<< HEAD
-}
-arch_initcall(swiotlb_late_init);
-=======
 }
 
 static int __init arm64_dma_init(void)
@@ -612,7 +470,6 @@
 	return ret;
 }
 arch_initcall(arm64_dma_init);
->>>>>>> 9698ac7c
 
 #define PREALLOC_DMA_DEBUG_ENTRIES	4096
 
