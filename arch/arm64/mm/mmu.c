--- conflicted
+++ resolved
@@ -798,7 +798,6 @@
 	return dt_virt;
 }
 
-<<<<<<< HEAD
 int __init arch_ioremap_pud_supported(void)
 {
 	/* only 4k granule supports level 1 block mappings */
@@ -839,7 +838,7 @@
 	pmd_clear(pmd);
 	return 1;
 }
-=======
+
 #ifdef CONFIG_HAVE_ARCH_HUGE_VMAP
 int pud_free_pmd_page(pud_t *pud)
 {
@@ -850,5 +849,4 @@
 {
 	return pmd_none(*pmd);
 }
-#endif
->>>>>>> 8ff8cb8e
+#endif