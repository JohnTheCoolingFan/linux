--- conflicted
+++ resolved
@@ -206,7 +206,6 @@
 	}
 
 	early_init_fdt_scan_reserved_mem();
-<<<<<<< HEAD
 #ifdef CONFIG_ARCH_ROCKCHIP
 	/* reserve memory for uboot */
 	rockchip_uboot_mem_reserve();
@@ -214,8 +213,6 @@
 	/* reserve memory for ION */
 	rockchip_ion_reserve();
 #endif
-=======
->>>>>>> f0b7ed42
 
 	/* 4GB maximum for 32-bit only capable devices */
 	if (IS_ENABLED(CONFIG_ZONE_DMA))
