--- conflicted
+++ resolved
@@ -162,11 +162,7 @@
 ({ \
 	__typeof__(*(ptr)) __ret; \
 	__ret = (__typeof__(*(ptr))) \
-<<<<<<< HEAD
-	__cmpxchg((ptr), (unsigned long)(o), (unsigned long)(n), \
-=======
 	__cmpxchg_mb((ptr), (unsigned long)(o), (unsigned long)(n), \
->>>>>>> 26b54535
 		sizeof(*(ptr))); \
 	__ret; \
 })
@@ -175,11 +171,7 @@
 ({ \
 	__typeof__(*(ptr)) __ret; \
 	__ret = (__typeof__(*(ptr))) \
-<<<<<<< HEAD
-	__cmpxchg_local((ptr), (unsigned long)(o), \
-=======
 	__cmpxchg((ptr), (unsigned long)(o), \
->>>>>>> 26b54535
 		(unsigned long)(n), sizeof(*(ptr))); \
 	__ret; \
 })
