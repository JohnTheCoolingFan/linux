--- conflicted
+++ resolved
@@ -162,14 +162,10 @@
 #define arch_randomize_brk arch_randomize_brk
 
 #ifdef CONFIG_COMPAT
-<<<<<<< HEAD
-#define EM_ARM				40
 
 #ifdef __AARCH64EB__
 #define COMPAT_ELF_PLATFORM		("v8b")
 #else
-=======
->>>>>>> 8751cf9a
 #define COMPAT_ELF_PLATFORM		("v8l")
 #endif
 
