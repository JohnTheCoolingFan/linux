config ARM64
	def_bool y
	select ARCH_HAS_ATOMIC64_DEC_IF_POSITIVE
	select ARCH_USE_CMPXCHG_LOCKREF
	select ARCH_HAS_OPP
	select ARCH_HAS_TICK_BROADCAST if GENERIC_CLOCKEVENTS_BROADCAST
	select ARCH_SUPPORTS_ATOMIC_RMW
	select ARCH_WANT_OPTIONAL_GPIOLIB
	select ARCH_WANT_COMPAT_IPC_PARSE_VERSION
	select ARCH_WANT_FRAME_POINTERS
	select ARM_AMBA
	select ARM_ARCH_TIMER
	select ARM_GIC
<<<<<<< HEAD
	select ARM_GIC_V3
	select BUILDTIME_EXTABLE_SORT
=======
	select AUDIT_ARCH_COMPAT_GENERIC
>>>>>>> b7d82dc8
	select CLONE_BACKWARDS
	select COMMON_CLK
	select CPU_PM if (SUSPEND || CPU_IDLE)
	select DCACHE_WORD_ACCESS
	select GENERIC_CLOCKEVENTS
	select GENERIC_CLOCKEVENTS_BROADCAST if SMP
	select GENERIC_CPU_AUTOPROBE
	select GENERIC_EARLY_IOREMAP
	select GENERIC_IOMAP
	select GENERIC_IRQ_PROBE
	select GENERIC_IRQ_SHOW
	select GENERIC_SMP_IDLE_THREAD
	select GENERIC_STRNCPY_FROM_USER
	select GENERIC_STRNLEN_USER
	select GENERIC_TIME_VSYSCALL
	select HARDIRQS_SW_RESEND
<<<<<<< HEAD
	select HAVE_ARCH_JUMP_LABEL
	select HAVE_ARCH_KGDB
=======
	select HAVE_ARCH_AUDITSYSCALL
	select HAVE_ARCH_SECCOMP_FILTER
>>>>>>> b7d82dc8
	select HAVE_ARCH_TRACEHOOK
	select HAVE_C_RECORDMCOUNT
	select HAVE_DEBUG_BUGVERBOSE
	select HAVE_DEBUG_KMEMLEAK
	select HAVE_DMA_API_DEBUG
	select HAVE_DMA_ATTRS
	select HAVE_DMA_CONTIGUOUS
	select HAVE_DYNAMIC_FTRACE
	select HAVE_EFFICIENT_UNALIGNED_ACCESS
	select HAVE_FTRACE_MCOUNT_RECORD
	select HAVE_FUNCTION_TRACER
	select HAVE_FUNCTION_GRAPH_TRACER
	select HAVE_GENERIC_DMA_COHERENT
	select HAVE_GENERIC_HARDIRQS
	select HAVE_HW_BREAKPOINT if PERF_EVENTS
	select HAVE_MEMBLOCK
	select HAVE_PATA_PLATFORM
	select HAVE_PERF_EVENTS
	select HAVE_PERF_REGS
	select HAVE_PERF_USER_STACK_DUMP
	select HAVE_SYSCALL_TRACEPOINTS
	select IRQ_DOMAIN
	select MODULES_USE_ELF_RELA
	select NO_BOOTMEM
	select OF
	select OF_EARLY_FLATTREE
	select OF_RESERVED_MEM
	select PERF_USE_VMALLOC
	select POWER_RESET
	select POWER_SUPPLY
	select RTC_LIB
	select SPARSE_IRQ
	select SYSCTL_EXCEPTION_TRACE
	help
	  ARM 64-bit (AArch64) Linux support.

config 64BIT
	def_bool y

config ARCH_PHYS_ADDR_T_64BIT
	def_bool y

config MMU
	def_bool y

config NO_IOPORT
	def_bool y

config STACKTRACE_SUPPORT
	def_bool y

config LOCKDEP_SUPPORT
	def_bool y

config TRACE_IRQFLAGS_SUPPORT
	def_bool y

config RWSEM_XCHGADD_ALGORITHM
	def_bool y

config GENERIC_HWEIGHT
	def_bool y

config GENERIC_CSUM
        def_bool y

config GENERIC_CALIBRATE_DELAY
	def_bool y

config ZONE_DMA
	def_bool y

config ARCH_DMA_ADDR_T_64BIT
	def_bool y

config NEED_DMA_MAP_STATE
	def_bool y

config NEED_SG_DMA_LENGTH
	def_bool y

config SWIOTLB
	def_bool y

config IOMMU_HELPER
	def_bool SWIOTLB

config FIX_EARLYCON_MEM
	def_bool y

source "init/Kconfig"

source "kernel/Kconfig.freezer"

menu "Platform selection"

config ARCH_VEXPRESS
	bool "ARMv8 software model (Versatile Express)"
	select ARCH_REQUIRE_GPIOLIB
	select COMMON_CLK_VERSATILE
	select POWER_RESET_VEXPRESS
	select VEXPRESS_CONFIG
	help
	  This enables support for the ARMv8 software model (Versatile
	  Express).

config ARCH_XGENE
	bool "AppliedMicro X-Gene SOC Family"
	help
	  This enables support for AppliedMicro X-Gene SOC Family

endmenu

menu "Bus support"

config ARM_AMBA
	bool

endmenu

menu "Kernel Features"

config ARM64_64K_PAGES
	bool "Enable 64KB pages support"
	help
	  This feature enables 64KB pages support (4KB by default)
	  allowing only two levels of page tables and faster TLB
	  look-up. AArch32 emulation is not available when this feature
	  is enabled.

config CPU_BIG_ENDIAN
       bool "Build big-endian kernel"
       help
         Say Y if you plan on running a kernel in big-endian mode.

config SMP
	bool "Symmetric Multi-Processing"
	select USE_GENERIC_SMP_HELPERS
	help
	  This enables support for systems with more than one CPU.  If
	  you say N here, the kernel will run on single and
	  multiprocessor machines, but will use only one CPU of a
	  multiprocessor machine. If you say Y here, the kernel will run
	  on many, but not all, single processor machines. On a single
	  processor machine, the kernel will run faster if you say N
	  here.

	  If you don't know what to do here, say N.

config SCHED_MC
	bool "Multi-core scheduler support"
	depends on SMP
	help
	  Multi-core scheduler support improves the CPU scheduler's decision
	  making when dealing with multi-core CPU chips at a cost of slightly
	  increased overhead in some places. If unsure say N here.

config SCHED_SMT
	bool "SMT scheduler support"
	depends on SMP
	help
	  Improves the CPU scheduler's decision making when dealing with
	  MultiThreading at a cost of slightly increased overhead in some
	  places. If unsure say N here.

config DISABLE_CPU_SCHED_DOMAIN_BALANCE
	bool "(EXPERIMENTAL) Disable CPU level scheduler load-balancing"
	help
	  Disables scheduler load-balancing at CPU sched domain level.

config SCHED_HMP
	bool "(EXPERIMENTAL) Heterogenous multiprocessor scheduling"
	depends on DISABLE_CPU_SCHED_DOMAIN_BALANCE && SCHED_MC && FAIR_GROUP_SCHED && !SCHED_AUTOGROUP
	help
	  Experimental scheduler optimizations for heterogeneous platforms.
	  Attempts to introspectively select task affinity to optimize power
	  and performance. Basic support for multiple (>2) cpu types is in place,
	  but it has only been tested with two types of cpus.
	  There is currently no support for migration of task groups, hence
	  !SCHED_AUTOGROUP. Furthermore, normal load-balancing must be disabled
	  between cpus of different type (DISABLE_CPU_SCHED_DOMAIN_BALANCE).

config SCHED_HMP_PRIO_FILTER
	bool "(EXPERIMENTAL) Filter HMP migrations by task priority"
	depends on SCHED_HMP
	help
	  Enables task priority based HMP migration filter. Any task with
	  a NICE value above the threshold will always be on low-power cpus
	  with less compute capacity.

config SCHED_HMP_PRIO_FILTER_VAL
	int "NICE priority threshold"
	default 5
	depends on SCHED_HMP_PRIO_FILTER

config HMP_FAST_CPU_MASK
	string "HMP scheduler fast CPU mask"
	depends on SCHED_HMP
	help
          Leave empty to use device tree information.
	  Specify the cpuids of the fast CPUs in the system as a list string,
	  e.g. cpuid 0+1 should be specified as 0-1.

config HMP_SLOW_CPU_MASK
	string "HMP scheduler slow CPU mask"
	depends on SCHED_HMP
	help
	  Leave empty to use device tree information.
	  Specify the cpuids of the slow CPUs in the system as a list string,
	  e.g. cpuid 0+1 should be specified as 0-1.

config HMP_VARIABLE_SCALE
	bool "Allows changing the load tracking scale through sysfs"
	depends on SCHED_HMP
	help
	  When turned on, this option exports the thresholds and load average
	  period value for the load tracking patches through sysfs.
	  The values can be modified to change the rate of load accumulation
	  and the thresholds used for HMP migration.
	  The load_avg_period_ms is the time in ms to reach a load average of
	  0.5 for an idle task of 0 load average ratio that start a busy loop.
	  The up_threshold and down_threshold is the value to go to a faster
	  CPU or to go back to a slower cpu.
	  The {up,down}_threshold are devided by 1024 before being compared
	  to the load average.
	  For examples, with load_avg_period_ms = 128 and up_threshold = 512,
	  a running task with a load of 0 will be migrated to a bigger CPU after
	  128ms, because after 128ms its load_avg_ratio is 0.5 and the real
	  up_threshold is 0.5.
	  This patch has the same behavior as changing the Y of the load
	  average computation to
	        (1002/1024)^(LOAD_AVG_PERIOD/load_avg_period_ms)
	  but it remove intermadiate overflows in computation.

config HMP_FREQUENCY_INVARIANT_SCALE
	bool "(EXPERIMENTAL) Frequency-Invariant Tracked Load for HMP"
	depends on HMP_VARIABLE_SCALE && CPU_FREQ
	help
	  Scales the current load contribution in line with the frequency
	  of the CPU that the task was executed on.
	  In this version, we use a simple linear scale derived from the
	  maximum frequency reported by CPUFreq.
	  Restricting tracked load to be scaled by the CPU's frequency
	  represents the consumption of possible compute capacity
	  (rather than consumption of actual instantaneous capacity as
	  normal) and allows the HMP migration's simple threshold
	  migration strategy to interact more predictably with CPUFreq's
	  asynchronous compute capacity changes.

config SCHED_HMP_LITTLE_PACKING
	bool "Small task packing for HMP"
	depends on SCHED_HMP
	default n
	help
	  Allows the HMP Scheduler to pack small tasks into CPUs in the
	  smallest HMP domain.
	  Controlled by two sysfs files in sys/kernel/hmp.
	  packing_enable: 1 to enable, 0 to disable packing. Default 1.
	  packing_limit: runqueue load ratio where a RQ is considered
	    to be full. Default is NICE_0_LOAD * 9/8.

config NR_CPUS
	int "Maximum number of CPUs (2-32)"
	range 2 32
	depends on SMP
	# These have to remain sorted largest to smallest
	default "8"

config HOTPLUG_CPU
	bool "Support for hot-pluggable CPUs"
	depends on SMP
	help
	  Say Y here to experiment with turning CPUs off and on.  CPUs
	  can be controlled through /sys/devices/system/cpu.

config SWP_EMULATE
	bool "Emulate SWP/SWPB instructions"
	help
	  ARMv6 architecture deprecates use of the SWP/SWPB instructions. ARMv8
	  oblosetes the use of SWP/SWPB instructions. ARMv7 multiprocessing
	  extensions introduce the ability to disable these instructions,
	  triggering an undefined instruction exception when executed. Say Y
	  here to enable software emulation of these instructions for userspace
	  (not kernel) using LDREX/STREX. Also creates /proc/cpu/swp_emulation
	  for statistics.

	  In some older versions of glibc [<=2.8] SWP is used during futex
	  trylock() operations with the assumption that the code will not
	  be preempted. This invalid assumption may be more likely to fail
	  with SWP emulation enabled, leading to deadlock of the user
	  application.

	  NOTE: when accessing uncached shared regions, LDREX/STREX rely
	  on an external transaction monitoring block called a global
	  monitor to maintain update atomicity. If your system does not
	  implement a global monitor, this option can cause programs that
	  perform SWP operations to uncached memory to deadlock.

	  If unsure, say Y.

source kernel/Kconfig.preempt

config HZ
	int
	default 100

config ARCH_HAS_HOLES_MEMORYMODEL
	def_bool y if SPARSEMEM

config ARCH_SPARSEMEM_ENABLE
	def_bool y
	select SPARSEMEM_VMEMMAP_ENABLE

config ARCH_SPARSEMEM_DEFAULT
	def_bool ARCH_SPARSEMEM_ENABLE

config ARCH_SELECT_MEMORY_MODEL
	def_bool ARCH_SPARSEMEM_ENABLE

config HAVE_ARCH_PFN_VALID
	def_bool ARCH_HAS_HOLES_MEMORYMODEL || !SPARSEMEM

config HW_PERF_EVENTS
	bool "Enable hardware performance counter support for perf events"
	depends on PERF_EVENTS
	default y
	help
	  Enable hardware performance counter support for perf events. If
	  disabled, perf events will use software events only.

<<<<<<< HEAD
config SYS_SUPPORTS_HUGETLBFS
	def_bool y

config ARCH_WANT_GENERAL_HUGETLB
	def_bool y

config ARCH_WANT_HUGE_PMD_SHARE
	def_bool y if !ARM64_64K_PAGES

config HAVE_ARCH_TRANSPARENT_HUGEPAGE
	def_bool y

source "mm/Kconfig"

config FORCE_MAX_ZONEORDER
	int
	default "14" if (ARM64_64K_PAGES && TRANSPARENT_HUGEPAGE)
	default "11"
=======
config ARMV7_COMPAT
	bool "Kernel support for ARMv7 applications"
	depends on COMPAT
	select SWP_EMULATE
	help
	 This option enables features that allow that ran on an ARMv7 or older
	 processor to continue functioning.

	 If you want to execute ARMv7 applications, say Y

config ARMV7_COMPAT_CPUINFO
	bool "Report backwards compatible cpu features in /proc/cpuinfo"
	depends on ARMV7_COMPAT
	default y
	help
	 This option makes /proc/cpuinfo list CPU features that an ARMv7 or
	 earlier kernel would report, but are not optional on an ARMv8 or later
	 processor.

	 If you want to execute ARMv7 applications, say Y

source "mm/Kconfig"

config SECCOMP
	bool "Enable seccomp to safely compute untrusted bytecode"
	---help---
	  This kernel feature is useful for number crunching applications
	  that may need to compute untrusted bytecode during their
	  execution. By using pipes or other transports made available to
	  the process as file descriptors supporting the read/write
	  syscalls, it's possible to isolate those applications in
	  their own address space using seccomp. Once seccomp is
	  enabled via prctl(PR_SET_SECCOMP), it cannot be disabled
	  and the task is only allowed to execute a few safe syscalls
	  defined by each seccomp mode.

>>>>>>> b7d82dc8

endmenu

menu "Boot options"

config CMDLINE
	string "Default kernel command string"
	default ""
	help
	  Provide a set of default command-line options at build time by
	  entering them here. As a minimum, you should specify the the
	  root device (e.g. root=/dev/nfs).

choice
	prompt "Kernel command line type" if CMDLINE != ""
	default CMDLINE_FROM_BOOTLOADER

config CMDLINE_FROM_BOOTLOADER
	bool "Use bootloader kernel arguments if available"
	help
	  Uses the command-line options passed by the boot loader. If
	  the boot loader doesn't provide any, the default kernel command
	  string provided in CMDLINE will be used.

config CMDLINE_EXTEND
	bool "Extend bootloader kernel arguments"
	help
	  The command-line arguments provided by the boot loader will be
	  appended to the default kernel command string.

config CMDLINE_FORCE
	bool "Always use the default kernel command string"
	help
	  Always use the default kernel command string, even if the boot
	  loader passes other arguments to the kernel.
	  This is useful if you cannot or don't want to change the
	  command-line options your boot loader passes to the kernel.
endchoice

config BUILD_ARM64_APPENDED_DTB_IMAGE
	bool "Build a concatenated Image.gz/dtb by default"
	depends on OF
	help
	  Enabling this option will cause a concatenated Image.gz and list of
	  DTBs to be built by default (instead of a standalone Image.gz.)
	  The image will built in arch/arm64/boot/Image.gz-dtb

config BUILD_ARM64_APPENDED_DTB_IMAGE_NAMES
	string "Default dtb names"
	depends on BUILD_ARM64_APPENDED_DTB_IMAGE
	help
	  Space separated list of names of dtbs to append when
	  building a concatenated Image.gz-dtb.

config EFI
	bool "UEFI runtime support"
	depends on OF && !CPU_BIG_ENDIAN
	select LIBFDT
	select UCS2_STRING
	select EFI_PARAMS_FROM_FDT
	default y
	help
	  This option provides support for runtime services provided
	  by UEFI firmware (such as non-volatile variables, realtime
          clock, and platform reset). A UEFI stub is also provided to
	  allow the kernel to be booted as an EFI application. This
	  is only useful on systems that have UEFI firmware.

endmenu

menu "Userspace binary formats"

source "fs/Kconfig.binfmt"

config COMPAT
	bool "Kernel support for 32-bit EL0"
	depends on !ARM64_64K_PAGES
	select COMPAT_BINFMT_ELF
	select HAVE_UID16
	select OLD_SIGSUSPEND3
	select COMPAT_OLD_SIGACTION
	help
	  This option enables support for a 32-bit EL0 running under a 64-bit
	  kernel at EL1. AArch32-specific components such as system calls,
	  the user helper functions, VFP support and the ptrace interface are
	  handled appropriately by the kernel.

	  If you want to execute 32-bit userspace applications, say Y.

config SYSVIPC_COMPAT
	def_bool y
	depends on COMPAT && SYSVIPC

endmenu

menu "Power management options"

source "kernel/power/Kconfig"

source "drivers/cpufreq/Kconfig"
config ARCH_SUSPEND_POSSIBLE
	def_bool y

config ARM64_CPU_SUSPEND
	def_bool PM_SLEEP

endmenu

menu "CPU Power Management"

source "drivers/cpuidle/Kconfig"

endmenu

source "net/Kconfig"

source "drivers/Kconfig"

source "drivers/firmware/Kconfig"

source "fs/Kconfig"

source "arch/arm64/kvm/Kconfig"

source "arch/arm64/Kconfig.debug"

source "security/Kconfig"

source "crypto/Kconfig"
if CRYPTO
source "arch/arm64/crypto/Kconfig"
endif

source "lib/Kconfig"<|MERGE_RESOLUTION|>--- conflicted
+++ resolved
@@ -11,12 +11,9 @@
 	select ARM_AMBA
 	select ARM_ARCH_TIMER
 	select ARM_GIC
-<<<<<<< HEAD
 	select ARM_GIC_V3
 	select BUILDTIME_EXTABLE_SORT
-=======
 	select AUDIT_ARCH_COMPAT_GENERIC
->>>>>>> b7d82dc8
 	select CLONE_BACKWARDS
 	select COMMON_CLK
 	select CPU_PM if (SUSPEND || CPU_IDLE)
@@ -33,13 +30,10 @@
 	select GENERIC_STRNLEN_USER
 	select GENERIC_TIME_VSYSCALL
 	select HARDIRQS_SW_RESEND
-<<<<<<< HEAD
 	select HAVE_ARCH_JUMP_LABEL
 	select HAVE_ARCH_KGDB
-=======
 	select HAVE_ARCH_AUDITSYSCALL
 	select HAVE_ARCH_SECCOMP_FILTER
->>>>>>> b7d82dc8
 	select HAVE_ARCH_TRACEHOOK
 	select HAVE_C_RECORDMCOUNT
 	select HAVE_DEBUG_BUGVERBOSE
@@ -370,7 +364,6 @@
 	  Enable hardware performance counter support for perf events. If
 	  disabled, perf events will use software events only.
 
-<<<<<<< HEAD
 config SYS_SUPPORTS_HUGETLBFS
 	def_bool y
 
@@ -382,6 +375,27 @@
 
 config HAVE_ARCH_TRANSPARENT_HUGEPAGE
 	def_bool y
+
+config ARMV7_COMPAT
+	bool "Kernel support for ARMv7 applications"
+	depends on COMPAT
+	select SWP_EMULATE
+	help
+	 This option enables features that allow that ran on an ARMv7 or older
+	 processor to continue functioning.
+
+	 If you want to execute ARMv7 applications, say Y
+
+config ARMV7_COMPAT_CPUINFO
+	bool "Report backwards compatible cpu features in /proc/cpuinfo"
+	depends on ARMV7_COMPAT
+	default y
+	help
+	 This option makes /proc/cpuinfo list CPU features that an ARMv7 or
+	 earlier kernel would report, but are not optional on an ARMv8 or later
+	 processor.
+
+	 If you want to execute ARMv7 applications, say Y
 
 source "mm/Kconfig"
 
@@ -389,29 +403,6 @@
 	int
 	default "14" if (ARM64_64K_PAGES && TRANSPARENT_HUGEPAGE)
 	default "11"
-=======
-config ARMV7_COMPAT
-	bool "Kernel support for ARMv7 applications"
-	depends on COMPAT
-	select SWP_EMULATE
-	help
-	 This option enables features that allow that ran on an ARMv7 or older
-	 processor to continue functioning.
-
-	 If you want to execute ARMv7 applications, say Y
-
-config ARMV7_COMPAT_CPUINFO
-	bool "Report backwards compatible cpu features in /proc/cpuinfo"
-	depends on ARMV7_COMPAT
-	default y
-	help
-	 This option makes /proc/cpuinfo list CPU features that an ARMv7 or
-	 earlier kernel would report, but are not optional on an ARMv8 or later
-	 processor.
-
-	 If you want to execute ARMv7 applications, say Y
-
-source "mm/Kconfig"
 
 config SECCOMP
 	bool "Enable seccomp to safely compute untrusted bytecode"
@@ -426,8 +417,6 @@
 	  and the task is only allowed to execute a few safe syscalls
 	  defined by each seccomp mode.
 
->>>>>>> b7d82dc8
-
 endmenu
 
 menu "Boot options"
