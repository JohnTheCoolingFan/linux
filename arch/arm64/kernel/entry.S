/*
 * Low-level exception handling code
 *
 * Copyright (C) 2012 ARM Ltd.
 * Authors:	Catalin Marinas <catalin.marinas@arm.com>
 *		Will Deacon <will.deacon@arm.com>
 *
 * This program is free software; you can redistribute it and/or modify
 * it under the terms of the GNU General Public License version 2 as
 * published by the Free Software Foundation.
 *
 * This program is distributed in the hope that it will be useful,
 * but WITHOUT ANY WARRANTY; without even the implied warranty of
 * MERCHANTABILITY or FITNESS FOR A PARTICULAR PURPOSE.  See the
 * GNU General Public License for more details.
 *
 * You should have received a copy of the GNU General Public License
 * along with this program.  If not, see <http://www.gnu.org/licenses/>.
 */

#include <linux/init.h>
#include <linux/linkage.h>

#include <asm/assembler.h>
#include <asm/asm-offsets.h>
#include <asm/errno.h>
#include <asm/esr.h>
#include <asm/ptrace.h>
#include <asm/thread_info.h>
#include <asm/unistd.h>

/*
 * Bad Abort numbers
 *-----------------
 */
#define BAD_SYNC	0
#define BAD_IRQ		1
#define BAD_FIQ		2
#define BAD_ERROR	3

	.macro	kernel_entry, el, regsize = 64
	sub	sp, sp, #S_FRAME_SIZE - S_LR	// room for LR, SP, SPSR, ELR
	.if	\regsize == 32
	mov	w0, w0				// zero upper 32 bits of x0
	.endif
	push	x28, x29
	push	x26, x27
	push	x24, x25
	push	x22, x23
	push	x20, x21
	push	x18, x19
	push	x16, x17
	push	x14, x15
	push	x12, x13
	push	x10, x11
	push	x8, x9
	push	x6, x7
	push	x4, x5
	push	x2, x3
	push	x0, x1
	.if	\el == 0
	mrs	x21, sp_el0
	.else
	add	x21, sp, #S_FRAME_SIZE
	.endif
	mrs	x22, elr_el1
	mrs	x23, spsr_el1
	stp	lr, x21, [sp, #S_LR]
	stp	x22, x23, [sp, #S_PC]

	/*
	 * Set syscallno to -1 by default (overridden later if real syscall).
	 */
	.if	\el == 0
	mvn	x21, xzr
	str	x21, [sp, #S_SYSCALLNO]
	.endif

	/*
	 * Registers that may be useful after this macro is invoked:
	 *
	 * x21 - aborted SP
	 * x22 - aborted PC
	 * x23 - aborted PSTATE
	*/
	.endm

	.macro	kernel_exit, el, ret = 0
	ldp	x21, x22, [sp, #S_PC]		// load ELR, SPSR
	.if	\el == 0
	ldr	x23, [sp, #S_SP]		// load return stack pointer
	.endif
	.if	\ret
	ldr	x1, [sp, #S_X1]			// preserve x0 (syscall return)
	add	sp, sp, S_X2
	.else
	pop	x0, x1
	.endif
	pop	x2, x3				// load the rest of the registers
	pop	x4, x5
	pop	x6, x7
	pop	x8, x9
	msr	elr_el1, x21			// set up the return data
	msr	spsr_el1, x22
	.if	\el == 0
	msr	sp_el0, x23
	.endif
	pop	x10, x11
	pop	x12, x13
	pop	x14, x15
	pop	x16, x17
	pop	x18, x19
	pop	x20, x21
	pop	x22, x23
	pop	x24, x25
	pop	x26, x27
	pop	x28, x29
	ldr	lr, [sp], #S_FRAME_SIZE - S_LR	// load LR and restore SP
	eret					// return to kernel
	.endm

	.macro	get_thread_info, rd
	mov	\rd, sp
	and	\rd, \rd, #~(THREAD_SIZE - 1)	// top of stack
	.endm

/*
 * These are the registers used in the syscall handler, and allow us to
 * have in theory up to 7 arguments to a function - x0 to x6.
 *
 * x7 is reserved for the system call number in 32-bit mode.
 */
sc_nr	.req	x25		// number of system calls
scno	.req	x26		// syscall number
stbl	.req	x27		// syscall table pointer
tsk	.req	x28		// current thread_info

/*
 * Interrupt handling.
 */
	.macro	irq_handler
	ldr	x1, handle_arch_irq
	mov	x0, sp
	blr	x1
	.endm

	.text

/*
 * Exception vectors.
 */

	.align	11
ENTRY(vectors)
	ventry	el1_sync_invalid		// Synchronous EL1t
	ventry	el1_irq_invalid			// IRQ EL1t
	ventry	el1_fiq_invalid			// FIQ EL1t
	ventry	el1_error_invalid		// Error EL1t

	ventry	el1_sync			// Synchronous EL1h
	ventry	el1_irq				// IRQ EL1h
	ventry	el1_fiq_invalid			// FIQ EL1h
	ventry	el1_error_invalid		// Error EL1h

	ventry	el0_sync			// Synchronous 64-bit EL0
	ventry	el0_irq				// IRQ 64-bit EL0
	ventry	el0_fiq_invalid			// FIQ 64-bit EL0
	ventry	el0_error_invalid		// Error 64-bit EL0

#ifdef CONFIG_COMPAT
	ventry	el0_sync_compat			// Synchronous 32-bit EL0
	ventry	el0_irq_compat			// IRQ 32-bit EL0
	ventry	el0_fiq_invalid_compat		// FIQ 32-bit EL0
	ventry	el0_error_invalid_compat	// Error 32-bit EL0
#else
	ventry	el0_sync_invalid		// Synchronous 32-bit EL0
	ventry	el0_irq_invalid			// IRQ 32-bit EL0
	ventry	el0_fiq_invalid			// FIQ 32-bit EL0
	ventry	el0_error_invalid		// Error 32-bit EL0
#endif
END(vectors)

/*
 * Invalid mode handlers
 */
	.macro	inv_entry, el, reason, regsize = 64
	kernel_entry el, \regsize
	mov	x0, sp
	mov	x1, #\reason
	mrs	x2, esr_el1
	b	bad_mode
	.endm

el0_sync_invalid:
	inv_entry 0, BAD_SYNC
ENDPROC(el0_sync_invalid)

el0_irq_invalid:
	inv_entry 0, BAD_IRQ
ENDPROC(el0_irq_invalid)

el0_fiq_invalid:
	inv_entry 0, BAD_FIQ
ENDPROC(el0_fiq_invalid)

el0_error_invalid:
	inv_entry 0, BAD_ERROR
ENDPROC(el0_error_invalid)

#ifdef CONFIG_COMPAT
el0_fiq_invalid_compat:
	inv_entry 0, BAD_FIQ, 32
ENDPROC(el0_fiq_invalid_compat)

el0_error_invalid_compat:
	inv_entry 0, BAD_ERROR, 32
ENDPROC(el0_error_invalid_compat)
#endif

el1_sync_invalid:
	inv_entry 1, BAD_SYNC
ENDPROC(el1_sync_invalid)

el1_irq_invalid:
	inv_entry 1, BAD_IRQ
ENDPROC(el1_irq_invalid)

el1_fiq_invalid:
	inv_entry 1, BAD_FIQ
ENDPROC(el1_fiq_invalid)

el1_error_invalid:
	inv_entry 1, BAD_ERROR
ENDPROC(el1_error_invalid)

/*
 * EL1 mode handlers.
 */
	.align	6
el1_sync:
	kernel_entry 1
	mrs	x1, esr_el1			// read the syndrome register
	lsr	x24, x1, #ESR_EL1_EC_SHIFT	// exception class
	cmp	x24, #ESR_EL1_EC_DABT_EL1	// data abort in EL1
	b.eq	el1_da
	cmp	x24, #ESR_EL1_EC_SYS64		// configurable trap
	b.eq	el1_undef
	cmp	x24, #ESR_EL1_EC_SP_ALIGN	// stack alignment exception
	b.eq	el1_sp_pc
	cmp	x24, #ESR_EL1_EC_PC_ALIGN	// pc alignment exception
	b.eq	el1_sp_pc
	cmp	x24, #ESR_EL1_EC_UNKNOWN	// unknown exception in EL1
	b.eq	el1_undef
	cmp	x24, #ESR_EL1_EC_BREAKPT_EL1	// debug exception in EL1
	b.ge	el1_dbg
	b	el1_inv
el1_da:
	/*
	 * Data abort handling
	 */
	mrs	x0, far_el1
	enable_dbg_if_not_stepping x2
	// re-enable interrupts if they were enabled in the aborted context
	tbnz	x23, #7, 1f			// PSR_I_BIT
	enable_irq
1:
	mov	x2, sp				// struct pt_regs
	bl	do_mem_abort

	// disable interrupts before pulling preserved data off the stack
	disable_irq
	kernel_exit 1
el1_sp_pc:
	/*
	 * Stack or PC alignment exception handling
	 */
	mrs	x0, far_el1
	mov	x2, sp
	b	do_sp_pc_abort
el1_undef:
	/*
	 * Undefined instruction
	 */
	mov	x0, sp
	b	do_undefinstr
el1_dbg:
	/*
	 * Debug exception handling
	 */
	cmp	x24, #ESR_EL1_EC_BRK64		// if BRK64
	cinc	x24, x24, eq			// set bit '0'
	tbz	x24, #0, el1_inv		// EL1 only
	mrs	x0, far_el1
	mov	x2, sp				// struct pt_regs
	bl	do_debug_exception

	kernel_exit 1
el1_inv:
	// TODO: add support for undefined instructions in kernel mode
	mov	x0, sp
	mov	x1, #BAD_SYNC
	mrs	x2, esr_el1
	b	bad_mode
ENDPROC(el1_sync)

	.align	6
el1_irq:
	kernel_entry 1
	enable_dbg_if_not_stepping x0
#ifdef CONFIG_TRACE_IRQFLAGS
	bl	trace_hardirqs_off
#endif
#ifdef CONFIG_PREEMPT
	get_thread_info tsk
	ldr	w24, [tsk, #TI_PREEMPT]		// get preempt count
	add	w0, w24, #1			// increment it
	str	w0, [tsk, #TI_PREEMPT]
#endif
	irq_handler
#ifdef CONFIG_PREEMPT
	str	w24, [tsk, #TI_PREEMPT]		// restore preempt count
	cbnz	w24, 1f				// preempt count != 0
	ldr	x0, [tsk, #TI_FLAGS]		// get flags
	tbz	x0, #TIF_NEED_RESCHED, 1f	// needs rescheduling?
	bl	el1_preempt
1:
#endif
#ifdef CONFIG_TRACE_IRQFLAGS
	bl	trace_hardirqs_on
#endif
	kernel_exit 1
ENDPROC(el1_irq)

#ifdef CONFIG_PREEMPT
el1_preempt:
	mov	x24, lr
1:	enable_dbg
	bl	preempt_schedule_irq		// irq en/disable is done inside
	ldr	x0, [tsk, #TI_FLAGS]		// get new tasks TI_FLAGS
	tbnz	x0, #TIF_NEED_RESCHED, 1b	// needs rescheduling?
	ret	x24
#endif

/*
 * EL0 mode handlers.
 */
	.align	6
el0_sync:
	kernel_entry 0
	mrs	x25, esr_el1			// read the syndrome register
	lsr	x24, x25, #ESR_EL1_EC_SHIFT	// exception class
	cmp	x24, #ESR_EL1_EC_SVC64		// SVC in 64-bit state
	b.eq	el0_svc
	adr	lr, ret_from_exception
	cmp	x24, #ESR_EL1_EC_DABT_EL0	// data abort in EL0
	b.eq	el0_da
	cmp	x24, #ESR_EL1_EC_IABT_EL0	// instruction abort in EL0
	b.eq	el0_ia
	cmp	x24, #ESR_EL1_EC_FP_ASIMD	// FP/ASIMD access
	b.eq	el0_fpsimd_acc
	cmp	x24, #ESR_EL1_EC_FP_EXC64	// FP/ASIMD exception
	b.eq	el0_fpsimd_exc
	cmp	x24, #ESR_EL1_EC_SYS64		// configurable trap
	b.eq	el0_undef
	cmp	x24, #ESR_EL1_EC_SP_ALIGN	// stack alignment exception
	b.eq	el0_sp_pc
	cmp	x24, #ESR_EL1_EC_PC_ALIGN	// pc alignment exception
	b.eq	el0_sp_pc
	cmp	x24, #ESR_EL1_EC_UNKNOWN	// unknown exception in EL0
	b.eq	el0_undef
	cmp	x24, #ESR_EL1_EC_BREAKPT_EL0	// debug exception in EL0
	b.ge	el0_dbg
	b	el0_inv

#ifdef CONFIG_COMPAT
	.align	6
el0_sync_compat:
	kernel_entry 0, 32
	mrs	x25, esr_el1			// read the syndrome register
	lsr	x24, x25, #ESR_EL1_EC_SHIFT	// exception class
	cmp	x24, #ESR_EL1_EC_SVC32		// SVC in 32-bit state
	b.eq	el0_svc_compat
	adr	lr, ret_from_exception
	cmp	x24, #ESR_EL1_EC_DABT_EL0	// data abort in EL0
	b.eq	el0_da
	cmp	x24, #ESR_EL1_EC_IABT_EL0	// instruction abort in EL0
	b.eq	el0_ia
	cmp	x24, #ESR_EL1_EC_FP_ASIMD	// FP/ASIMD access
	b.eq	el0_fpsimd_acc
	cmp	x24, #ESR_EL1_EC_FP_EXC32	// FP/ASIMD exception
	b.eq	el0_fpsimd_exc
	cmp	x24, #ESR_EL1_EC_UNKNOWN	// unknown exception in EL0
	b.eq	el0_undef
	cmp	x24, #ESR_EL1_EC_CP15_32	// CP15 MRC/MCR trap
	b.eq	el0_undef
	cmp	x24, #ESR_EL1_EC_CP15_64	// CP15 MRRC/MCRR trap
	b.eq	el0_undef
	cmp	x24, #ESR_EL1_EC_CP14_MR	// CP14 MRC/MCR trap
	b.eq	el0_undef
	cmp	x24, #ESR_EL1_EC_CP14_LS	// CP14 LDC/STC trap
	b.eq	el0_undef
	cmp	x24, #ESR_EL1_EC_CP14_64	// CP14 MRRC/MCRR trap
	b.eq	el0_undef
	cmp	x24, #ESR_EL1_EC_BREAKPT_EL0	// debug exception in EL0
	b.ge	el0_dbg
	b	el0_inv
el0_svc_compat:
	/*
	 * AArch32 syscall handling
	 */
	adr	stbl, compat_sys_call_table	// load compat syscall table pointer
	uxtw	scno, w7			// syscall number in w7 (r7)
	mov     sc_nr, #__NR_compat_syscalls
	b	el0_svc_naked

	.align	6
el0_irq_compat:
	kernel_entry 0, 32
	b	el0_irq_naked
#endif

el0_da:
	/*
	 * Data abort handling
	 */
	mrs	x0, far_el1
	bic	x0, x0, #(0xff << 56)
	disable_step x1
	isb
	enable_dbg
	// enable interrupts before calling the main handler
	enable_irq
	mov	x1, x25
	mov	x2, sp
	b	do_mem_abort
el0_ia:
	/*
	 * Instruction abort handling
	 */
	mrs	x0, far_el1
	disable_step x1
	isb
	enable_dbg
	// enable interrupts before calling the main handler
	enable_irq
	orr	x1, x25, #1 << 24		// use reserved ISS bit for instruction aborts
	mov	x2, sp
	b	do_mem_abort
el0_fpsimd_acc:
	/*
	 * Floating Point or Advanced SIMD access
	 */
	mov	x0, x25
	mov	x1, sp
	b	do_fpsimd_acc
el0_fpsimd_exc:
	/*
	 * Floating Point or Advanced SIMD exception
	 */
	mov	x0, x25
	mov	x1, sp
	b	do_fpsimd_exc
el0_sp_pc:
	/*
	 * Stack or PC alignment exception handling
	 */
	mrs	x0, far_el1
	disable_step x1
	isb
	enable_dbg
	// enable interrupts before calling the main handler
	enable_irq
	mov	x1, x25
	mov	x2, sp
	b	do_sp_pc_abort
el0_undef:
	/*
	 * Undefined instruction
	 */
	mov	x0, sp
	// enable interrupts before calling the main handler
	enable_irq
	b	do_undefinstr
el0_dbg:
	/*
	 * Debug exception handling
	 */
	tbnz	x24, #0, el0_inv		// EL0 only
	mrs	x0, far_el1
	disable_step x1
	mov	x1, x25
	mov	x2, sp
	b	do_debug_exception
el0_inv:
	mov	x0, sp
	mov	x1, #BAD_SYNC
	mrs	x2, esr_el1
	b	bad_mode
ENDPROC(el0_sync)

	.align	6
el0_irq:
	kernel_entry 0
el0_irq_naked:
	disable_step x1
	isb
	enable_dbg
#ifdef CONFIG_TRACE_IRQFLAGS
	bl	trace_hardirqs_off
#endif
	get_thread_info tsk
#ifdef CONFIG_PREEMPT
	ldr	w24, [tsk, #TI_PREEMPT]		// get preempt count
	add	w23, w24, #1			// increment it
	str	w23, [tsk, #TI_PREEMPT]
#endif
	irq_handler
#ifdef CONFIG_PREEMPT
	ldr	w0, [tsk, #TI_PREEMPT]
	str	w24, [tsk, #TI_PREEMPT]
	cmp	w0, w23
	b.eq	1f
	mov	x1, #0
	str	x1, [x1]			// BUG
1:
#endif
#ifdef CONFIG_TRACE_IRQFLAGS
	bl	trace_hardirqs_on
#endif
	b	ret_to_user
ENDPROC(el0_irq)

/*
 * This is the return code to user mode for abort handlers
 */
ret_from_exception:
	get_thread_info tsk
	b	ret_to_user
ENDPROC(ret_from_exception)

/*
 * Register switch for AArch64. The callee-saved registers need to be saved
 * and restored. On entry:
 *   x0 = previous task_struct (must be preserved across the switch)
 *   x1 = next task_struct
 * Previous and next are guaranteed not to be the same.
 *
 */
ENTRY(cpu_switch_to)
	add	x8, x0, #THREAD_CPU_CONTEXT
	mov	x9, sp
	stp	x19, x20, [x8], #16		// store callee-saved registers
	stp	x21, x22, [x8], #16
	stp	x23, x24, [x8], #16
	stp	x25, x26, [x8], #16
	stp	x27, x28, [x8], #16
	stp	x29, x9, [x8], #16
	str	lr, [x8]
	add	x8, x1, #THREAD_CPU_CONTEXT
	ldp	x19, x20, [x8], #16		// restore callee-saved registers
	ldp	x21, x22, [x8], #16
	ldp	x23, x24, [x8], #16
	ldp	x25, x26, [x8], #16
	ldp	x27, x28, [x8], #16
	ldp	x29, x9, [x8], #16
	ldr	lr, [x8]
	mov	sp, x9
	ret
ENDPROC(cpu_switch_to)

/*
 * This is the fast syscall return path.  We do as little as possible here,
 * and this includes saving x0 back into the kernel stack.
 */
ret_fast_syscall:
	disable_irq				// disable interrupts
	ldr	x1, [tsk, #TI_FLAGS]
	and	x2, x1, #_TIF_WORK_MASK
	cbnz	x2, fast_work_pending
	tbz	x1, #TIF_SINGLESTEP, fast_exit
	disable_dbg
	enable_step x2
fast_exit:
	kernel_exit 0, ret = 1

/*
 * Ok, we need to do extra processing, enter the slow path.
 */
fast_work_pending:
	str	x0, [sp, #S_X0]			// returned x0
work_pending:
	tbnz	x1, #TIF_NEED_RESCHED, work_resched
	/* TIF_SIGPENDING, TIF_NOTIFY_RESUME or TIF_FOREIGN_FPSTATE case */
	ldr	x2, [sp, #S_PSTATE]
	mov	x0, sp				// 'regs'
	tst	x2, #PSR_MODE_MASK		// user mode regs?
	b.ne	no_work_pending			// returning to kernel
	enable_irq				// enable interrupts for do_notify_resume()
	bl	do_notify_resume
	b	ret_to_user
work_resched:
	enable_dbg
	bl	schedule

/*
 * "slow" syscall return path.
 */
ret_to_user:
	disable_irq				// disable interrupts
	ldr	x1, [tsk, #TI_FLAGS]
	and	x2, x1, #_TIF_WORK_MASK
	cbnz	x2, work_pending
	tbz	x1, #TIF_SINGLESTEP, no_work_pending
	disable_dbg
	enable_step x2
no_work_pending:
	kernel_exit 0, ret = 0
ENDPROC(ret_to_user)

/*
 * This is how we return from a fork.
 */
ENTRY(ret_from_fork)
	bl	schedule_tail
	cbz	x19, 1f				// not a kernel thread
	mov	x0, x20
	blr	x19
1:	get_thread_info tsk
	b	ret_to_user
ENDPROC(ret_from_fork)

/*
 * SVC handler.
 */
	.align	6
el0_svc:
	adrp	stbl, sys_call_table		// load syscall table pointer
	uxtw	scno, w8			// syscall number in w8
	mov	sc_nr, #__NR_syscalls
el0_svc_naked:					// compat entry point
	stp	x0, scno, [sp, #S_ORIG_X0]	// save the original x0 and syscall number
	disable_step x16
	isb
	enable_dbg
	enable_irq

	get_thread_info tsk
	ldr	x16, [tsk, #TI_FLAGS]		// check for syscall hooks
	tst	x16, #_TIF_SYSCALL_WORK
	b.ne	__sys_trace
	adr	lr, ret_fast_syscall		// return address
	cmp     scno, sc_nr                     // check upper syscall limit
	b.hs	ni_sys
	ldr	x16, [stbl, scno, lsl #3]	// address in the syscall table
	br	x16				// call sys_* routine
ni_sys:
	mov	x0, sp
	b	do_ni_syscall
ENDPROC(el0_svc)

	/*
	 * This is the really slow path.  We're going to be doing context
	 * switches, and waiting for our parent to respond.
	 */
__sys_trace:
	mov	x0, sp
	bl	syscall_trace_enter
	adr	lr, __sys_trace_return		// return address
	cmp	w0, #RET_SKIP_SYSCALL_TRACE	// skip syscall and tracing?
	b.eq	ret_to_user
	cmp	w0, #RET_SKIP_SYSCALL		// skip syscall?
	b.eq	__sys_trace_return_skipped
	uxtw	scno, w0			// syscall number (possibly new)
	mov	x1, sp				// pointer to regs
	cmp	scno, sc_nr			// check upper syscall limit
	b.hs	ni_sys
	ldp	x0, x1, [sp]			// restore the syscall args
	ldp	x2, x3, [sp, #S_X2]
	ldp	x4, x5, [sp, #S_X4]
	ldp	x6, x7, [sp, #S_X6]
	ldr	x16, [stbl, scno, lsl #3]	// address in the syscall table
	br	x16				// call sys_* routine

__sys_trace_return:
	str	x0, [sp]			// save returned x0
<<<<<<< HEAD
=======
__sys_trace_return_skipped:			// x0 already in regs[0]
>>>>>>> b7d82dc8
	mov	x0, sp
	bl	syscall_trace_exit
	b	ret_to_user

/*
 * Special system call wrappers.
 */
ENTRY(sys_rt_sigreturn_wrapper)
	mov	x0, sp
	b	sys_rt_sigreturn
ENDPROC(sys_rt_sigreturn_wrapper)

ENTRY(handle_arch_irq)
	.quad	0<|MERGE_RESOLUTION|>--- conflicted
+++ resolved
@@ -683,10 +683,7 @@
 
 __sys_trace_return:
 	str	x0, [sp]			// save returned x0
-<<<<<<< HEAD
-=======
 __sys_trace_return_skipped:			// x0 already in regs[0]
->>>>>>> b7d82dc8
 	mov	x0, sp
 	bl	syscall_trace_exit
 	b	ret_to_user
