--- conflicted
+++ resolved
@@ -160,9 +160,6 @@
 
 13:	b	machine_check_fwnmi
 
-<<<<<<< HEAD
-=======
-
 kvmppc_primary_no_guest:
 	/* We handle this much like a ceded vcpu */
 	/* set our bit in napping_threads */
@@ -225,7 +222,6 @@
 kvm_novcpu_exit:
 	b	hdec_soon
 
->>>>>>> 40688909
 /*
  * We come in here when wakened from nap mode.
  * Relocation is off and most register values are lost.
@@ -1921,18 +1917,10 @@
 	bge	kvm_cede_exit
 	stwcx.	r4,0,r6
 	bne	31b
-<<<<<<< HEAD
 	/* order napping_threads update vs testing entry_exit_count */
 	isync
-	li	r0,1
-	stb	r0,HSTATE_NAPPING(r13)
-	mr	r4,r3
-=======
 	li	r0,NAPPING_CEDE
 	stb	r0,HSTATE_NAPPING(r13)
-	/* order napping_threads update vs testing entry_exit_count */
-	lwsync
->>>>>>> 40688909
 	lwz	r7,VCORE_ENTRY_EXIT(r5)
 	cmpwi	r7,0x100
 	bge	33f		/* another thread already exiting */
