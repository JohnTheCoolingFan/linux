--- conflicted
+++ resolved
@@ -21,12 +21,6 @@
 
 static p4d_t tmp_p4d_table[PTRS_PER_P4D] __initdata __aligned(PAGE_SIZE);
 
-<<<<<<< HEAD
-static __init void *early_alloc(size_t size, int nid)
-{
-	return memblock_virt_alloc_try_nid_nopanic(size, size,
-		__pa(MAX_DMA_ADDRESS), BOOTMEM_ALLOC_ACCESSIBLE, nid);
-=======
 static __init void *early_alloc(size_t size, int nid, bool panic)
 {
 	if (panic)
@@ -35,7 +29,6 @@
 	else
 		return memblock_virt_alloc_try_nid_nopanic(size, size,
 			__pa(MAX_DMA_ADDRESS), BOOTMEM_ALLOC_ACCESSIBLE, nid);
->>>>>>> 5fa4ec9c
 }
 
 static void __init kasan_populate_pmd(pmd_t *pmd, unsigned long addr,
@@ -49,22 +42,14 @@
 		if (boot_cpu_has(X86_FEATURE_PSE) &&
 		    ((end - addr) == PMD_SIZE) &&
 		    IS_ALIGNED(addr, PMD_SIZE)) {
-<<<<<<< HEAD
-			p = early_alloc(PMD_SIZE, nid);
-=======
 			p = early_alloc(PMD_SIZE, nid, false);
->>>>>>> 5fa4ec9c
 			if (p && pmd_set_huge(pmd, __pa(p), PAGE_KERNEL))
 				return;
 			else if (p)
 				memblock_free(__pa(p), PMD_SIZE);
 		}
 
-<<<<<<< HEAD
-		p = early_alloc(PAGE_SIZE, nid);
-=======
 		p = early_alloc(PAGE_SIZE, nid, true);
->>>>>>> 5fa4ec9c
 		pmd_populate_kernel(&init_mm, pmd, p);
 	}
 
@@ -76,11 +61,7 @@
 		if (!pte_none(*pte))
 			continue;
 
-<<<<<<< HEAD
-		p = early_alloc(PAGE_SIZE, nid);
-=======
 		p = early_alloc(PAGE_SIZE, nid, true);
->>>>>>> 5fa4ec9c
 		entry = pfn_pte(PFN_DOWN(__pa(p)), PAGE_KERNEL);
 		set_pte_at(&init_mm, addr, pte, entry);
 	} while (pte++, addr += PAGE_SIZE, addr != end);
@@ -98,22 +79,14 @@
 		if (boot_cpu_has(X86_FEATURE_GBPAGES) &&
 		    ((end - addr) == PUD_SIZE) &&
 		    IS_ALIGNED(addr, PUD_SIZE)) {
-<<<<<<< HEAD
-			p = early_alloc(PUD_SIZE, nid);
-=======
 			p = early_alloc(PUD_SIZE, nid, false);
->>>>>>> 5fa4ec9c
 			if (p && pud_set_huge(pud, __pa(p), PAGE_KERNEL))
 				return;
 			else if (p)
 				memblock_free(__pa(p), PUD_SIZE);
 		}
 
-<<<<<<< HEAD
-		p = early_alloc(PAGE_SIZE, nid);
-=======
 		p = early_alloc(PAGE_SIZE, nid, true);
->>>>>>> 5fa4ec9c
 		pud_populate(&init_mm, pud, p);
 	}
 
@@ -132,11 +105,7 @@
 	unsigned long next;
 
 	if (p4d_none(*p4d)) {
-<<<<<<< HEAD
-		void *p = early_alloc(PAGE_SIZE, nid);
-=======
 		void *p = early_alloc(PAGE_SIZE, nid, true);
->>>>>>> 5fa4ec9c
 
 		p4d_populate(&init_mm, p4d, p);
 	}
@@ -157,11 +126,7 @@
 	unsigned long next;
 
 	if (pgd_none(*pgd)) {
-<<<<<<< HEAD
-		p = early_alloc(PAGE_SIZE, nid);
-=======
 		p = early_alloc(PAGE_SIZE, nid, true);
->>>>>>> 5fa4ec9c
 		pgd_populate(&init_mm, pgd, p);
 	}
 
@@ -362,8 +327,6 @@
 		map_range(&pfn_mapped[i]);
 	}
 
-<<<<<<< HEAD
-=======
 	shadow_cpu_entry_begin = (void *)CPU_ENTRY_AREA_BASE;
 	shadow_cpu_entry_begin = kasan_mem_to_shadow(shadow_cpu_entry_begin);
 	shadow_cpu_entry_begin = (void *)round_down((unsigned long)shadow_cpu_entry_begin,
@@ -375,7 +338,6 @@
 	shadow_cpu_entry_end = (void *)round_up((unsigned long)shadow_cpu_entry_end,
 					PAGE_SIZE);
 
->>>>>>> 5fa4ec9c
 	kasan_populate_zero_shadow(
 		kasan_mem_to_shadow((void *)PAGE_OFFSET + MAXMEM),
 		shadow_cpu_entry_begin);
